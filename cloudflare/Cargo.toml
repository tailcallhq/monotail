--- conflicted
+++ resolved
@@ -20,21 +20,10 @@
 async-trait = "0.1.77"
 reqwest = { version = "0.11", default-features = false }
 async-std = "1.12.0"
-<<<<<<< HEAD
 tracing = "0.1.40"
 tracing-wasm = "0.2.1"
-
-[profile.release]
-lto = true
-strip = true
-codegen-units = 1
-opt-level = 'z'
-=======
-wasm-logger = "0.2.0"
-log = "0.4.20"
 async-graphql-value = "7.0.1"
 serde_json = "1.0.113"
 serde_qs = "0.12.0"
 console_error_panic_hook = "0.1.7"
 protox = "0.6.0"
->>>>>>> 260e7cde
