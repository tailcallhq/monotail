--- conflicted
+++ resolved
@@ -31,15 +31,9 @@
   static ref APP_CTX: RwLock<Option<Arc<AppContext>>> = RwLock::new(None);
 }
 
-<<<<<<< HEAD
-async fn make_req(file: impl FileIO, env: &impl EnvIO) -> Result<Config> {
-  let http_client = init_http();
-  let reader = ConfigReader::init(file, http_client);
-=======
-async fn get_config(file: impl FileIO, env: impl EnvIO) -> Result<Config> {
+async fn get_config(file: impl FileIO, env: &impl EnvIO) -> Result<Config> {
   let http = init_http();
   let reader = ConfigReader::init(file, http);
->>>>>>> 7a295ac3
   reader
     .read(&[env.get("TC_CONFIG").ok_or(conv_err("Config not found"))?])
     .await
@@ -64,17 +58,10 @@
   Ok(resp)
 }
 
-<<<<<<< HEAD
 async fn initiate(env: Env) -> Result<Arc<AppContext>> {
-  let envio = init_env(env);
-  let cfg = make_req(init_file(), &envio).await.map_err(conv_err)?;
+  let envio = init_env(env_to_map(env.clone())?);
+  let cfg = make_req(init_file(), envio).await.map_err(conv_err)?;
   let blueprint = Blueprint::try_from(&cfg).map_err(conv_err)?;
-=======
-async fn init(env: Env) -> Result<Arc<AppContext>> {
-  let env_io = init_env(env_to_map(env.clone())?);
-  let config = get_config(init_file(), env_io).await.map_err(conv_err)?;
-  let blueprint = Blueprint::try_from(&config).map_err(conv_err)?;
->>>>>>> 7a295ac3
   let universal_http_client = Arc::new(init_http());
   let http2_only_client = Arc::new(init_http());
 
