use std::rc::Rc;

use anyhow::anyhow;
use async_std::task::spawn_local;
use tailcall::FileIO;
use worker::Env;

use crate::to_anyhow;

#[derive(Clone)]
pub struct CloudflareFileIO {
    bucket: Rc<worker::Bucket>,
}

impl CloudflareFileIO {
    pub fn init(env: Rc<Env>, bucket_id: String) -> anyhow::Result<Self> {
        let bucket = env
            .bucket(bucket_id.as_str())
            .map_err(|e| anyhow!(e.to_string()))?;
        let bucket = Rc::new(bucket);
        Ok(CloudflareFileIO { bucket })
    }
}

<<<<<<< HEAD
impl CloudflareFileIO {
  async fn bucket(&self, r2: &R2Address) -> anyhow::Result<worker::Bucket> {
    Ok(self.env.bucket(&r2.bucket).map_err(|e| anyhow!(e.to_string()))?)
  }

  async fn get(&self, r2: &R2Address) -> anyhow::Result<String> {
    tracing::debug!("Reading from bucket:{} path:{}", r2.bucket, r2.path);
    let bucket = self.bucket(&r2).await.map_err(to_anyhow)?;
=======
// Multi-threading is not enabled in Cloudflare,
// so this doesn't matter, and makes API compliance
// way easier.
unsafe impl Sync for CloudflareFileIO {}
unsafe impl Send for CloudflareFileIO {}
>>>>>>> 260e7cde

async fn get(bucket: Rc<worker::Bucket>, path: String) -> anyhow::Result<String> {
    let maybe_object = bucket
        .get(path.clone())
        .execute()
        .await
        .map_err(to_anyhow)?;
    let object = maybe_object.ok_or(anyhow!("File '{}' was not found in bucket", path))?;

    let body = match object.body() {
        Some(body) => body.text().await.map_err(to_anyhow),
        None => Ok("".to_string()),
    };
    body
}

async fn put(bucket: Rc<worker::Bucket>, path: String, value: Vec<u8>) -> anyhow::Result<()> {
    bucket.put(path, value).execute().await.map_err(to_anyhow)?;
    Ok(())
}

#[async_trait::async_trait]
impl FileIO for CloudflareFileIO {
    async fn write<'a>(&'a self, path: &'a str, content: &'a [u8]) -> anyhow::Result<()> {
        let content = content.to_vec();
        let bucket = self.bucket.clone();
        let path_cloned = path.to_string();
        spawn_local(put(bucket, path_cloned, content)).await?;
        log::info!("File write: {} ... ok", path);
        Ok(())
    }

    async fn read<'a>(&'a self, path: &'a str) -> anyhow::Result<String> {
        let bucket = self.bucket.clone();
        let path_cloned = path.to_string();
        let content = spawn_local(get(bucket, path_cloned)).await?;
        log::info!("File read: {} ... ok", path);
        Ok(content)
    }
}<|MERGE_RESOLUTION|>--- conflicted
+++ resolved
@@ -22,22 +22,11 @@
     }
 }
 
-<<<<<<< HEAD
-impl CloudflareFileIO {
-  async fn bucket(&self, r2: &R2Address) -> anyhow::Result<worker::Bucket> {
-    Ok(self.env.bucket(&r2.bucket).map_err(|e| anyhow!(e.to_string()))?)
-  }
-
-  async fn get(&self, r2: &R2Address) -> anyhow::Result<String> {
-    tracing::debug!("Reading from bucket:{} path:{}", r2.bucket, r2.path);
-    let bucket = self.bucket(&r2).await.map_err(to_anyhow)?;
-=======
 // Multi-threading is not enabled in Cloudflare,
 // so this doesn't matter, and makes API compliance
 // way easier.
 unsafe impl Sync for CloudflareFileIO {}
 unsafe impl Send for CloudflareFileIO {}
->>>>>>> 260e7cde
 
 async fn get(bucket: Rc<worker::Bucket>, path: String) -> anyhow::Result<String> {
     let maybe_object = bucket
@@ -66,7 +55,7 @@
         let bucket = self.bucket.clone();
         let path_cloned = path.to_string();
         spawn_local(put(bucket, path_cloned, content)).await?;
-        log::info!("File write: {} ... ok", path);
+        tracing::info!("File write: {} ... ok", path);
         Ok(())
     }
 
@@ -74,7 +63,7 @@
         let bucket = self.bucket.clone();
         let path_cloned = path.to_string();
         let content = spawn_local(get(bucket, path_cloned)).await?;
-        log::info!("File read: {} ... ok", path);
+        tracing::info!("File read: {} ... ok", path);
         Ok(content)
     }
 }