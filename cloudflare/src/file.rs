use std::rc::Rc;

use anyhow::anyhow;
use tailcall::io::FileIO;
use worker::Env;

use crate::r2_address::R2Address;
use crate::to_anyhow;

#[derive(Clone)]
pub struct CloudflareFileIO {
  env: Rc<Env>,
}

impl CloudflareFileIO {
  pub fn init(env: Rc<Env>) -> Self {
    CloudflareFileIO { env }
  }
}

impl CloudflareFileIO {
  async fn bucket(&self, r2: &R2Address) -> anyhow::Result<worker::Bucket> {
    Ok(self.env.bucket(&r2.bucket).map_err(|e| anyhow!(e.to_string()))?)
  }

  async fn get(&self, r2: &R2Address) -> anyhow::Result<String> {
    log::debug!("Reading from bucket:{} path:{}", r2.bucket, r2.path);
    let bucket = self.bucket(&r2).await.map_err(to_anyhow)?;

    let maybe_object = bucket.get(&r2.path).execute().await.map_err(to_anyhow)?;
    let object = maybe_object.ok_or(anyhow!("File {} was not found in bucket: {}", r2.path, r2.bucket))?;

    let body = match object.body() {
      Some(body) => body.text().await.map_err(to_anyhow),
      None => Ok("".to_string()),
    };
    body
  }

  async fn put(&self, r2: &R2Address, value: Vec<u8>) -> anyhow::Result<()> {
    let bucket = self.bucket(&r2).await.map_err(to_anyhow)?;
    bucket.put(&r2.path, value).execute().await.map_err(to_anyhow)?;
    Ok(())
  }
}

impl FileIO for CloudflareFileIO {
  async fn write<'a>(&'a self, file_path: &'a str, content: &'a [u8]) -> anyhow::Result<()> {
<<<<<<< HEAD
    let r2 = R2Address::from_string(file_path.to_string())?;
    self.put(&r2, content.to_vec()).await.map_err(to_anyhow)?;
=======
    let io = self.clone();
    let file_path = file_path.to_string();
    let content = content.to_vec();
    async_std::task::spawn_local(async move {
      let r2 = R2Address::from_string(file_path)?;
      io.put(&r2, content).await.map_err(to_anyhow)?;
      anyhow::Ok(())
    }).await?;
>>>>>>> 4949f759
    Ok(())
  }

  async fn read<'a>(&'a self, file_path: &'a str) -> anyhow::Result<String> {
<<<<<<< HEAD
    let r2 = R2Address::from_string(file_path.to_string())?;
    let content = self.get(&r2).await.map_err(to_anyhow)?;
    Ok(content)
  }

  async fn read_all<'a>(&'a self, file_paths: &'a [String]) -> anyhow::Result<Vec<(String, String)>> {
    let mut vec = Vec::new();
    // TODO: read files in parallel
    for file in file_paths {
      let content = self.read(file).await.map_err(to_anyhow)?;
      vec.push((content, file.to_string()));
    }
    Ok(vec)
=======
    let file_path = file_path.to_string();
    let io = self.clone();
    async_std::task::spawn_local(async move {
      let r2 = R2Address::from_string(file_path)?;
      let content = io.get(&r2).await.map_err(to_anyhow)?;
      anyhow::Ok(content)
    }).await
  }

  async fn read_all<'a>(&'a self, file_paths: &'a [String]) -> anyhow::Result<Vec<(String, String)>> {
    let file_paths = file_paths.to_vec();
    let io = self.clone();
    async_std::task::spawn_local(async move {
      let mut vec = Vec::new();
      // TODO: read files in parallel
      for file in file_paths {
        let content = io.read(&file).await.map_err(to_anyhow)?;
        vec.push((content, file.to_string()));
      }
      anyhow::Ok(vec)
    }).await
>>>>>>> 4949f759
  }
}<|MERGE_RESOLUTION|>--- conflicted
+++ resolved
@@ -46,24 +46,12 @@
 
 impl FileIO for CloudflareFileIO {
   async fn write<'a>(&'a self, file_path: &'a str, content: &'a [u8]) -> anyhow::Result<()> {
-<<<<<<< HEAD
     let r2 = R2Address::from_string(file_path.to_string())?;
     self.put(&r2, content.to_vec()).await.map_err(to_anyhow)?;
-=======
-    let io = self.clone();
-    let file_path = file_path.to_string();
-    let content = content.to_vec();
-    async_std::task::spawn_local(async move {
-      let r2 = R2Address::from_string(file_path)?;
-      io.put(&r2, content).await.map_err(to_anyhow)?;
-      anyhow::Ok(())
-    }).await?;
->>>>>>> 4949f759
     Ok(())
   }
 
   async fn read<'a>(&'a self, file_path: &'a str) -> anyhow::Result<String> {
-<<<<<<< HEAD
     let r2 = R2Address::from_string(file_path.to_string())?;
     let content = self.get(&r2).await.map_err(to_anyhow)?;
     Ok(content)
@@ -77,28 +65,5 @@
       vec.push((content, file.to_string()));
     }
     Ok(vec)
-=======
-    let file_path = file_path.to_string();
-    let io = self.clone();
-    async_std::task::spawn_local(async move {
-      let r2 = R2Address::from_string(file_path)?;
-      let content = io.get(&r2).await.map_err(to_anyhow)?;
-      anyhow::Ok(content)
-    }).await
-  }
-
-  async fn read_all<'a>(&'a self, file_paths: &'a [String]) -> anyhow::Result<Vec<(String, String)>> {
-    let file_paths = file_paths.to_vec();
-    let io = self.clone();
-    async_std::task::spawn_local(async move {
-      let mut vec = Vec::new();
-      // TODO: read files in parallel
-      for file in file_paths {
-        let content = io.read(&file).await.map_err(to_anyhow)?;
-        vec.push((content, file.to_string()));
-      }
-      anyhow::Ok(vec)
-    }).await
->>>>>>> 4949f759
   }
 }