use std::borrow::Borrow;
use std::collections::HashMap;
use std::rc::Rc;
use std::sync::RwLock;

use hyper::{Body, Method, Request, Response};
use lazy_static::lazy_static;
use tailcall::http::graphiql;
use tailcall::http::showcase::create_tailcall_executor;
use tailcall::TailcallExecutor;

use crate::http::{to_request, to_response};
use crate::runtime;

lazy_static! {
    static ref EXECUTOR: RwLock<Option<(String, TailcallExecutor)>> = RwLock::new(None);
}
///
/// The handler which handles requests on cloudflare
pub async fn fetch(
    req: worker::Request,
    env: worker::Env,
    _: worker::Context,
) -> anyhow::Result<worker::Response> {
    log::info!(
        "{} {:?}",
        req.method().to_string(),
        req.url().map(|u| u.to_string())
    );
    let req = to_request(req).await?;

    // Quick exit to GraphiQL
    //
<<<<<<< HEAD
    // Has to be done here, since when using GraphiQL, a config query parameter is not specified,
    // and get_executor will fail without it.
=======
    // Has to be done here, since when using GraphiQL, a config query parameter is
    // not specified, and get_app_ctx will fail without it.
>>>>>>> f1fab378
    if req.method() == Method::GET {
        return to_response(graphiql(&req)?).await;
    }

    let tailcall_executor = match get_executor(env, &req).await? {
        Ok(tailcall_executor) => tailcall_executor,
        Err(e) => return to_response(e).await,
    };
    let resp = tailcall_executor.execute(req).await?;
    to_response(resp).await
}

///
/// Initializes the worker once and caches the executor
/// for future requests.
<<<<<<< HEAD
///
async fn get_executor(
    env: worker::Env,
=======
async fn get_app_ctx(
    env: Rc<worker::Env>,
>>>>>>> f1fab378
    req: &Request<Body>,
) -> anyhow::Result<Result<TailcallExecutor, Response<Body>>> {
    // Read context from cache
    let file_path = req
        .uri()
        .query()
        .and_then(|x| serde_qs::from_str::<HashMap<String, String>>(x).ok())
        .and_then(|x| x.get("config").cloned());

    if let Some(file_path) = &file_path {
        if let Some(executor) = read_executor() {
            if executor.0 == file_path.borrow() {
                log::info!("Using cached application context");
                return Ok(Ok(executor.clone().1));
            }
        }
    }
    let runtime = runtime::init(Rc::new(env))?;
    match create_tailcall_executor(req, runtime, true).await? {
        Ok(tailcall_executor) => {
            if let Some(file_path) = file_path {
                *EXECUTOR.write().unwrap() = Some((file_path, tailcall_executor.clone()));
            }
            log::info!("Initialized new tailcall executor");
            Ok(Ok(tailcall_executor))
        }
        Err(e) => Ok(Err(e)),
    }
}

fn read_executor() -> Option<(String, TailcallExecutor)> {
    EXECUTOR.read().unwrap().clone()
}<|MERGE_RESOLUTION|>--- conflicted
+++ resolved
@@ -31,13 +31,8 @@
 
     // Quick exit to GraphiQL
     //
-<<<<<<< HEAD
-    // Has to be done here, since when using GraphiQL, a config query parameter is not specified,
-    // and get_executor will fail without it.
-=======
     // Has to be done here, since when using GraphiQL, a config query parameter is
     // not specified, and get_app_ctx will fail without it.
->>>>>>> f1fab378
     if req.method() == Method::GET {
         return to_response(graphiql(&req)?).await;
     }
@@ -53,14 +48,9 @@
 ///
 /// Initializes the worker once and caches the executor
 /// for future requests.
-<<<<<<< HEAD
 ///
 async fn get_executor(
     env: worker::Env,
-=======
-async fn get_app_ctx(
-    env: Rc<worker::Env>,
->>>>>>> f1fab378
     req: &Request<Body>,
 ) -> anyhow::Result<Result<TailcallExecutor, Response<Body>>> {
     // Read context from cache
