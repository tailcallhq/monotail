--- conflicted
+++ resolved
@@ -8,7 +8,7 @@
 use tailcall::blueprint::Blueprint;
 use tailcall::config::reader::ConfigReader;
 use tailcall::config::Config;
-use tailcall::http::{handle_request, AppContext};
+use tailcall::http::{graphiql, handle_request, AppContext};
 use tailcall::EnvIO;
 
 use crate::env::CloudflareEnv;
@@ -23,44 +23,31 @@
 /// The main fetch handler that handles requests on cloudflare
 ///
 pub async fn fetch(req: worker::Request, env: worker::Env, _: worker::Context) -> anyhow::Result<worker::Response> {
+  log::info!("{} {:?}", req.method().to_string(), req.url().map(|u| u.to_string()));
+  if req.method() == worker::Method::Get {
+    let response = graphiql()?;
+    return to_response(response).await;
+  }
   let env = Rc::new(env);
-<<<<<<< HEAD
-  log::info!("{} {}", req.method().to_string(), req.path());
-  let route = req
-    .path()
-    .strip_prefix('/')
-    .ok_or(anyhow!("invalid prefix"))?
-    .to_string();
-  let file_path = match route.ends_with("/graphql") {
-    true => route.replace("/graphql", ".graphql").to_string(),
-    false => {
-      format!("{}.graphql", route)
-    }
-  };
-  let app_ctx = get_app_ctx(env, file_path).await?;
-  let resp = handle_request::<GraphQLRequest, CloudflareHttp, CloudflareEnv>(to_request(req).await?, app_ctx).await?;
-=======
-  log::debug!("Execution starting");
-  log::info!("{} {:?}", req.method().to_string(), req.url().map(|u| u.to_string()));
   let hyper_req = to_request(req).await?;
   let query = hyper_req.uri().query().ok_or(anyhow!("Unable parse extract query"))?;
   let query = serde_qs::from_str::<HashMap<String, String>>(query)?;
-  let config = query
+  let config_path = query
     .get("config")
     .ok_or(anyhow!("The key 'config' not found in the query"))?
     .clone();
 
-  log::info!("config-url: {}", config);
-  let app_ctx = get_app_ctx(env, config).await?;
+  log::info!("config-url: {}", config_path);
+  let app_ctx = get_app_ctx(env, config_path.as_str()).await?;
   let resp = handle_request::<GraphQLRequest, CloudflareHttp, CloudflareEnv>(hyper_req, app_ctx).await?;
->>>>>>> 51722f39
+
   Ok(to_response(resp).await?)
 }
 
 ///
 /// Reads the configuration from the CONFIG environment variable.
 ///
-async fn get_config(env_io: &impl EnvIO, env: Rc<worker::Env>, file_path: String) -> anyhow::Result<Config> {
+async fn get_config(env_io: &impl EnvIO, env: Rc<worker::Env>, file_path: &str) -> anyhow::Result<Config> {
   let bucket_id = env_io.get("BUCKET").ok_or(anyhow!("CONFIG var is not set"))?;
   log::debug!("R2 Bucket ID: {}", bucket_id);
   let file_io = init_file(env.clone(), bucket_id)?;
@@ -74,50 +61,31 @@
 /// Initializes the worker once and caches the app context
 /// for future requests.
 ///
-async fn get_app_ctx(env: Rc<worker::Env>, file_path: String) -> anyhow::Result<Arc<CloudFlareAppContext>> {
+async fn get_app_ctx(env: Rc<worker::Env>, file_path: &str) -> anyhow::Result<Arc<CloudFlareAppContext>> {
   // Read context from cache
   if let Some(app_ctx) = read_app_ctx() {
-<<<<<<< HEAD
-    log::info!("Using cached application context");
-    Ok(app_ctx.clone())
-  } else {
-    // Create new context
-    let env_io = init_env(env.clone());
-    let cfg = get_config(&env_io, env.clone(), file_path).await?;
-    log::info!("Configuration read ... ok");
-    log::debug!("\n{}", cfg.to_sdl());
-    let blueprint = Blueprint::try_from(&cfg).map_err(|e| {
-      log::error!("Blueprint generation failed: {}", e);
-      e
-    })?;
-    log::info!("Blueprint generated ... ok");
-    let h_client = Arc::new(init_http());
-    let cache = Arc::new(init_cache(env));
-
-    let app_ctx = Arc::new(AppContext::new(
-      blueprint,
-      h_client.clone(),
-      h_client,
-      Arc::new(env_io),
-      cache,
-    ));
-    *APP_CTX.write().unwrap() = Some(app_ctx.clone());
-    log::info!("Initialized new application context");
-    Ok(app_ctx)
-=======
     if app_ctx.0 == file_path {
+      log::info!("Using cached application context");
       return Ok(app_ctx.clone().1);
     }
->>>>>>> 51722f39
   }
   // Create new context
   let env_io = init_env(env.clone());
-  let cfg = get_config(&env_io, env.clone(), file_path.clone()).await?;
+  let cfg = get_config(&env_io, env.clone(), file_path).await?;
+  log::info!("Configuration read ... ok");
+  log::debug!("\n{}", cfg.to_sdl());
   let blueprint = Blueprint::try_from(&cfg)?;
+  log::info!("Blueprint generated ... ok");
   let h_client = Arc::new(init_http());
-
-  let app_ctx = Arc::new(AppContext::new(blueprint, h_client.clone(), h_client, Arc::new(env_io)));
-  *APP_CTX.write().unwrap() = Some((file_path, app_ctx.clone()));
+  let cache = Arc::new(init_cache(env));
+  let app_ctx = Arc::new(AppContext::new(
+    blueprint,
+    h_client.clone(),
+    h_client,
+    Arc::new(env_io),
+    cache,
+  ));
+  *APP_CTX.write().unwrap() = Some((file_path.to_string(), app_ctx.clone()));
   log::info!("Initialized new application context");
   Ok(app_ctx)
 }
