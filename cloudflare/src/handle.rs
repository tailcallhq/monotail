use std::borrow::Borrow;
use std::collections::HashMap;
use std::rc::Rc;
use std::sync::{Arc, RwLock};

use hyper::{Body, Method, Request, Response};
use lazy_static::lazy_static;
use tailcall::async_graphql_hyper::GraphQLRequest;
use tailcall::http::{graphiql, handle_request, showcase, AppContext};

use crate::http::{to_request, to_response};
use crate::runtime;

lazy_static! {
    static ref APP_CTX: RwLock<Option<(String, Arc<AppContext>)>> = RwLock::new(None);
}
///
/// The handler which handles requests on cloudflare
///
<<<<<<< HEAD
pub async fn fetch(req: worker::Request, env: worker::Env, _: worker::Context) -> anyhow::Result<worker::Response> {
  let env = Rc::new(env);
  tracing::debug!("Execution starting");
  let app_ctx = get_app_ctx(env).await?;
  let resp = handle_request::<GraphQLRequest, HttpCloudflare, EnvCloudflare>(to_request(req).await?, app_ctx).await?;
  Ok(to_response(resp).await?)
}
=======
pub async fn fetch(
    req: worker::Request,
    env: worker::Env,
    _: worker::Context,
) -> anyhow::Result<worker::Response> {
    log::info!(
        "{} {:?}",
        req.method().to_string(),
        req.url().map(|u| u.to_string())
    );
    let req = to_request(req).await?;
>>>>>>> 260e7cde

    // Quick exit to GraphiQL
    //
    // Has to be done here, since when using GraphiQL, a config query parameter is not specified,
    // and get_app_ctx will fail without it.
    if req.method() == Method::GET {
        return to_response(graphiql(&req)?).await;
    }

    let env = Rc::new(env);
    let app_ctx = match get_app_ctx(env, &req).await? {
        Ok(app_ctx) => app_ctx,
        Err(e) => return to_response(e).await,
    };
    let resp = handle_request::<GraphQLRequest>(req, app_ctx).await?;
    to_response(resp).await
}

///
/// Initializes the worker once and caches the app context
/// for future requests.
///
async fn get_app_ctx(
    env: Rc<worker::Env>,
    req: &Request<Body>,
) -> anyhow::Result<Result<Arc<AppContext>, Response<Body>>> {
    // Read context from cache
    let file_path = req
        .uri()
        .query()
        .and_then(|x| serde_qs::from_str::<HashMap<String, String>>(x).ok())
        .and_then(|x| x.get("config").cloned());

    if let Some(file_path) = &file_path {
        if let Some(app_ctx) = read_app_ctx() {
            if app_ctx.0 == file_path.borrow() {
                log::info!("Using cached application context");
                return Ok(Ok(app_ctx.clone().1));
            }
        }
    }

<<<<<<< HEAD
    let app_ctx = Arc::new(AppContext::new(blueprint, h_client.clone(), h_client, Arc::new(env_io)));
    *APP_CTX.write().unwrap() = Some(app_ctx.clone());
    tracing::info!("Initialized new application context");
    Ok(app_ctx)
  }
=======
    let runtime = runtime::init(env)?;
    match showcase::create_app_ctx::<GraphQLRequest>(req, runtime, true).await? {
        Ok(app_ctx) => {
            let app_ctx: Arc<AppContext> = Arc::new(app_ctx);
            if let Some(file_path) = file_path {
                *APP_CTX.write().unwrap() = Some((file_path, app_ctx.clone()));
            }
            log::info!("Initialized new application context");
            Ok(Ok(app_ctx))
        }
        Err(e) => Ok(Err(e)),
    }
>>>>>>> 260e7cde
}

fn read_app_ctx() -> Option<(String, Arc<AppContext>)> {
    APP_CTX.read().unwrap().clone()
}<|MERGE_RESOLUTION|>--- conflicted
+++ resolved
@@ -17,27 +17,17 @@
 ///
 /// The handler which handles requests on cloudflare
 ///
-<<<<<<< HEAD
-pub async fn fetch(req: worker::Request, env: worker::Env, _: worker::Context) -> anyhow::Result<worker::Response> {
-  let env = Rc::new(env);
-  tracing::debug!("Execution starting");
-  let app_ctx = get_app_ctx(env).await?;
-  let resp = handle_request::<GraphQLRequest, HttpCloudflare, EnvCloudflare>(to_request(req).await?, app_ctx).await?;
-  Ok(to_response(resp).await?)
-}
-=======
 pub async fn fetch(
     req: worker::Request,
     env: worker::Env,
     _: worker::Context,
 ) -> anyhow::Result<worker::Response> {
-    log::info!(
+    tracing::info!(
         "{} {:?}",
         req.method().to_string(),
         req.url().map(|u| u.to_string())
     );
     let req = to_request(req).await?;
->>>>>>> 260e7cde
 
     // Quick exit to GraphiQL
     //
@@ -74,19 +64,12 @@
     if let Some(file_path) = &file_path {
         if let Some(app_ctx) = read_app_ctx() {
             if app_ctx.0 == file_path.borrow() {
-                log::info!("Using cached application context");
+                tracing::info!("Using cached application context");
                 return Ok(Ok(app_ctx.clone().1));
             }
         }
     }
 
-<<<<<<< HEAD
-    let app_ctx = Arc::new(AppContext::new(blueprint, h_client.clone(), h_client, Arc::new(env_io)));
-    *APP_CTX.write().unwrap() = Some(app_ctx.clone());
-    tracing::info!("Initialized new application context");
-    Ok(app_ctx)
-  }
-=======
     let runtime = runtime::init(env)?;
     match showcase::create_app_ctx::<GraphQLRequest>(req, runtime, true).await? {
         Ok(app_ctx) => {
@@ -94,12 +77,11 @@
             if let Some(file_path) = file_path {
                 *APP_CTX.write().unwrap() = Some((file_path, app_ctx.clone()));
             }
-            log::info!("Initialized new application context");
+            tracing::info!("Initialized new application context");
             Ok(Ok(app_ctx))
         }
         Err(e) => Ok(Err(e)),
     }
->>>>>>> 260e7cde
 }
 
 fn read_app_ctx() -> Option<(String, Arc<AppContext>)> {
