--- conflicted
+++ resolved
@@ -93,15 +93,11 @@
     let h2_client = init_http2();
     let cache = init_cache(env);
     let app_ctx = Arc::new(AppContext::new(
-<<<<<<< HEAD
-        blueprint, h_client, h2_client, env_io, cache, None,
-=======
         blueprint,
         h_client.clone(),
         h_client,
         env_io,
         cache,
->>>>>>> 1c32ca9e
     ));
     *APP_CTX.write().unwrap() = Some((file_path.to_string(), app_ctx.clone()));
     log::info!("Initialized new application context");
