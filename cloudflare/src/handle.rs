--- conflicted
+++ resolved
@@ -15,44 +15,57 @@
 use crate::{init_cache, init_env, init_file, init_http};
 
 lazy_static! {
-  static ref APP_CTX: RwLock<Option<(String, Arc<AppContext>)>> = RwLock::new(None);
+    static ref APP_CTX: RwLock<Option<(String, Arc<AppContext>)>> = RwLock::new(None);
 }
 ///
 /// The handler which handles requests on cloudflare
 ///
 pub async fn fetch(req: worker::Request, env: worker::Env) -> anyhow::Result<worker::Response> {
-  log::info!("{} {:?}", req.method().to_string(), req.url().map(|u| u.to_string()));
-  let env = Rc::new(env);
-  let hyper_req = to_request(req).await?;
-  if hyper_req.method() == hyper::Method::GET {
-    let response = graphiql(&hyper_req)?;
-    return to_response(response).await;
-  }
-  let query = hyper_req.uri().query().ok_or(anyhow!("Unable parse extract query"))?;
-  let query = serde_qs::from_str::<HashMap<String, String>>(query)?;
-  let config_path = query
-    .get("config")
-    .ok_or(anyhow!("The key 'config' not found in the query"))?
-    .clone();
+    log::info!(
+        "{} {:?}",
+        req.method().to_string(),
+        req.url().map(|u| u.to_string())
+    );
+    let env = Rc::new(env);
+    let hyper_req = to_request(req).await?;
+    if hyper_req.method() == hyper::Method::GET {
+        let response = graphiql(&hyper_req)?;
+        return to_response(response).await;
+    }
+    let query = hyper_req
+        .uri()
+        .query()
+        .ok_or(anyhow!("Unable parse extract query"))?;
+    let query = serde_qs::from_str::<HashMap<String, String>>(query)?;
+    let config_path = query
+        .get("config")
+        .ok_or(anyhow!("The key 'config' not found in the query"))?
+        .clone();
 
-  log::info!("config-url: {}", config_path);
-  let app_ctx = get_app_ctx(env, config_path.as_str()).await?;
-  let resp = handle_request::<GraphQLRequest>(hyper_req, app_ctx).await?;
+    log::info!("config-url: {}", config_path);
+    let app_ctx = get_app_ctx(env, config_path.as_str()).await?;
+    let resp = handle_request::<GraphQLRequest>(hyper_req, app_ctx).await?;
 
-  Ok(to_response(resp).await?)
+    Ok(to_response(resp).await?)
 }
 
 ///
 /// Reads the configuration from the CONFIG environment variable.
 ///
-async fn get_config(env_io: Arc<dyn EnvIO>, env: Rc<worker::Env>, file_path: &str) -> anyhow::Result<Config> {
-  let bucket_id = env_io.get("BUCKET").ok_or(anyhow!("BUCKET var is not set"))?;
-  log::debug!("R2 Bucket ID: {}", bucket_id);
-  let file_io = init_file(env.clone(), bucket_id)?;
-  let http_io = init_http();
-  let reader = ConfigReader::init(file_io, http_io);
-  let config = reader.read(&file_path).await?;
-  Ok(config)
+async fn get_config(
+    env_io: Arc<dyn EnvIO>,
+    env: Rc<worker::Env>,
+    file_path: &str,
+) -> anyhow::Result<Config> {
+    let bucket_id = env_io
+        .get("BUCKET")
+        .ok_or(anyhow!("BUCKET var is not set"))?;
+    log::debug!("R2 Bucket ID: {}", bucket_id);
+    let file_io = init_file(env.clone(), bucket_id)?;
+    let http_io = init_http();
+    let reader = ConfigReader::init(file_io, http_io);
+    let config = reader.read(&file_path).await?;
+    Ok(config)
 }
 
 ///
@@ -60,35 +73,13 @@
 /// for future requests.
 ///
 async fn get_app_ctx(env: Rc<worker::Env>, file_path: &str) -> anyhow::Result<Arc<AppContext>> {
-  // Read context from cache
-  if let Some(app_ctx) = read_app_ctx() {
-    if app_ctx.0 == file_path {
-      log::info!("Using cached application context");
-      return Ok(app_ctx.clone().1);
+    // Read context from cache
+    if let Some(app_ctx) = read_app_ctx() {
+        if app_ctx.0 == file_path {
+            log::info!("Using cached application context");
+            return Ok(app_ctx.clone().1);
+        }
     }
-<<<<<<< HEAD
-  }
-  // Create new context
-  let env_io = init_env(env.clone());
-  let cfg = get_config(env_io.clone(), env.clone(), file_path).await?;
-  log::info!("Configuration read ... ok");
-  log::debug!("\n{}", cfg.to_sdl());
-  let blueprint = Blueprint::try_from(&cfg)?;
-  log::info!("Blueprint generated ... ok");
-  let h_client = init_http();
-  let cache = init_cache(env);
-  let app_ctx = Arc::new(AppContext::new(
-    blueprint,
-    h_client.clone(),
-    h_client,
-    env_io,
-    cache,
-    None,
-  ));
-  *APP_CTX.write().unwrap() = Some((file_path.to_string(), app_ctx.clone()));
-  log::info!("Initialized new application context");
-  Ok(app_ctx)
-=======
     // Create new context
     let env_io = init_env(env.clone());
     let cfg = get_config(env_io.clone(), env.clone(), file_path).await?;
@@ -108,9 +99,8 @@
     *APP_CTX.write().unwrap() = Some((file_path.to_string(), app_ctx.clone()));
     log::info!("Initialized new application context");
     Ok(app_ctx)
->>>>>>> 07d6b780
 }
 
 fn read_app_ctx() -> Option<(String, Arc<AppContext>)> {
-  APP_CTX.read().unwrap().clone()
+    APP_CTX.read().unwrap().clone()
 }