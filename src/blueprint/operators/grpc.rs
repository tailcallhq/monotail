--- conflicted
+++ resolved
@@ -170,13 +170,6 @@
                 return Valid::succeed(b_field);
             };
 
-<<<<<<< HEAD
-      compile_grpc(CompileGrpc { config, operation_type, field, grpc, validate_with_schema: true })
-        .map(|resolver| b_field.resolver(Some(resolver)))
-        .and_then(|b_field| b_field.validate_field(type_of, config))
-    },
-  )
-=======
             compile_grpc(CompileGrpc {
                 config,
                 operation_type,
@@ -188,5 +181,4 @@
             .and_then(|b_field| b_field.validate_field(type_of, config).map_to(b_field))
         },
     )
->>>>>>> eac81203
 }