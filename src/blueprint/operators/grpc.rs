use prost_reflect::prost_types::FileDescriptorSet;
use prost_reflect::FieldDescriptor;

use crate::blueprint::{FieldDefinition, TypeLike};
use crate::config::group_by::GroupBy;
use crate::config::{Config, ConfigSet, Field, GraphQLOperationType, Grpc};
use crate::grpc::protobuf::{ProtobufOperation, ProtobufSet};
use crate::grpc::request_template::RequestTemplate;
use crate::json::JsonSchema;
use crate::lambda::{Expression, Lambda, IO};
use crate::mustache::Mustache;
use crate::try_fold::TryFold;
use crate::valid::{Valid, ValidationError};
use crate::{config, helpers};

fn to_url(grpc: &Grpc, config: &Config) -> Valid<Mustache, String> {
    Valid::from_option(
        grpc.base_url.as_ref().or(config.upstream.base_url.as_ref()),
        "No base URL defined".to_string(),
    )
    .and_then(|base_url| {
        let mut base_url = base_url.trim_end_matches('/').to_owned();
        base_url.push('/');
        base_url.push_str(&grpc.service);
        base_url.push('/');
        base_url.push_str(&grpc.method);

        helpers::url::to_url(&base_url)
    })
}

fn to_operation(
    grpc: &Grpc,
    file_descriptor_set: &FileDescriptorSet,
) -> Valid<ProtobufOperation, String> {
    Valid::from(
        ProtobufSet::from_proto_file(file_descriptor_set)
            .map_err(|e| ValidationError::new(e.to_string())),
    )
    .and_then(|set| {
        Valid::from(
            set.find_service(&grpc.service)
                .map_err(|e| ValidationError::new(e.to_string())),
        )
    })
    .and_then(|service| {
        Valid::from(
            service
                .find_operation(&grpc.method)
                .map_err(|e| ValidationError::new(e.to_string())),
        )
    })
}

fn json_schema_from_field(config: &Config, field: &Field) -> FieldSchema {
    let field_schema = crate::blueprint::to_json_schema_for_field(field, config);
    let args_schema = crate::blueprint::to_json_schema_for_args(&field.args, config);
    FieldSchema { args: args_schema, field: field_schema }
}
pub struct FieldSchema {
    pub args: JsonSchema,
    pub field: JsonSchema,
}
fn validate_schema(
    field_schema: FieldSchema,
    operation: &ProtobufOperation,
    name: &str,
) -> Valid<(), String> {
    let input_type = &operation.input_type;
    let output_type = &operation.output_type;

    Valid::from(JsonSchema::try_from(input_type))
        .zip(Valid::from(JsonSchema::try_from(output_type)))
        .and_then(|(_input_schema, output_schema)| {
            // TODO: add validation for input schema - should compare result grpc.body to schema
            let fields = field_schema.field;
            let _args = field_schema.args;
            // TODO: all of the fields in protobuf are optional actually
            // and if we want to mark some fields as required in GraphQL
            // JsonSchema won't match and the validation will fail
            fields.compare(&output_schema, name)
        })
}

fn validate_group_by(
    field_schema: &FieldSchema,
    operation: &ProtobufOperation,
    group_by: Vec<String>,
) -> Valid<(), String> {
    let input_type = &operation.input_type;
    let output_type = &operation.output_type;
    let mut field_descriptor: Result<FieldDescriptor, ValidationError<String>> = None.ok_or(
        ValidationError::new(format!("field {} not found", group_by[0])),
    );
    for item in group_by.iter().take(&group_by.len() - 1) {
        field_descriptor = output_type
            .get_field_by_json_name(item.as_str())
            .ok_or(ValidationError::new(format!("field {} not found", item)));
    }
    let output_type = field_descriptor.and_then(|f| JsonSchema::try_from(&f));

    Valid::from(JsonSchema::try_from(input_type))
        .zip(Valid::from(output_type))
        .and_then(|(_input_schema, output_schema)| {
            // TODO: add validation for input schema - should compare result grpc.body to schema considering repeated message type
            let fields = &field_schema.field;
            let args = &field_schema.args;
            let fields = JsonSchema::Arr(Box::new(fields.to_owned()));
            let _args = JsonSchema::Arr(Box::new(args.to_owned()));
            fields.compare(&output_schema, group_by[0].as_str())
        })
}

pub struct CompileGrpc<'a> {
    pub config_set: &'a ConfigSet,
    pub operation_type: &'a GraphQLOperationType,
    pub field: &'a Field,
    pub grpc: &'a Grpc,
    pub validate_with_schema: bool,
}

pub fn compile_grpc(inputs: CompileGrpc) -> Valid<Expression, String> {
    let config_set = inputs.config_set;
    let operation_type = inputs.operation_type;
    let field = inputs.field;
    let grpc = inputs.grpc;
    let validate_with_schema = inputs.validate_with_schema;

<<<<<<< HEAD
    to_url(grpc, config)
        .fuse(to_operation(grpc))
        .fuse(helpers::headers::to_mustache_headers(&grpc.headers))
        .fuse(helpers::body::to_body(grpc.body.as_deref()))
        .collect()
        .and_then(|(url, operation, headers, body)| {
=======
    to_url(grpc, config_set)
        .zip(to_operation(
            grpc,
            &config_set.extensions.grpc_file_descriptor,
        ))
        .zip(helpers::headers::to_mustache_headers(&grpc.headers))
        .zip(helpers::body::to_body(grpc.body.as_deref()))
        .and_then(|(((url, operation), headers), body)| {
>>>>>>> fca6f7e7
            let validation = if validate_with_schema {
                let field_schema = json_schema_from_field(config_set, field);
                if grpc.group_by.is_empty() {
                    validate_schema(field_schema, &operation, field.name()).unit()
                } else {
                    validate_group_by(&field_schema, &operation, grpc.group_by.clone()).unit()
                }
            } else {
                Valid::succeed(())
            };
            validation.map(|_| (url, headers, operation, body))
        })
        .map(|(url, headers, operation, body)| {
            let req_template = RequestTemplate {
                url,
                headers,
                operation,
                body,
                operation_type: operation_type.clone(),
            };
            if !grpc.group_by.is_empty() {
                Expression::IO(IO::Grpc {
                    req_template,
                    group_by: Some(GroupBy::new(grpc.group_by.clone())),
                    dl_id: None,
                })
            } else {
                Lambda::from_grpc_request_template(req_template).expression
            }
        })
}

pub fn update_grpc<'a>(
    operation_type: &'a GraphQLOperationType,
) -> TryFold<'a, (&'a ConfigSet, &'a Field, &'a config::Type, &'a str), FieldDefinition, String> {
    TryFold::<(&ConfigSet, &Field, &config::Type, &'a str), FieldDefinition, String>::new(
        |(config_set, field, type_of, _name), b_field| {
            let Some(grpc) = &field.grpc else {
                return Valid::succeed(b_field);
            };

            compile_grpc(CompileGrpc {
                config_set,
                operation_type,
                field,
                grpc,
                validate_with_schema: true,
            })
            .map(|resolver| b_field.resolver(Some(resolver)))
            .and_then(|b_field| b_field.validate_field(type_of, config_set).map_to(b_field))
        },
    )
}<|MERGE_RESOLUTION|>--- conflicted
+++ resolved
@@ -126,23 +126,15 @@
     let grpc = inputs.grpc;
     let validate_with_schema = inputs.validate_with_schema;
 
-<<<<<<< HEAD
-    to_url(grpc, config)
-        .fuse(to_operation(grpc))
+    to_url(grpc, config_set)
+        .fuse(to_operation(
+            grpc,
+            &config_set.extensions.grpc_file_descriptor,
+        ))
         .fuse(helpers::headers::to_mustache_headers(&grpc.headers))
         .fuse(helpers::body::to_body(grpc.body.as_deref()))
         .collect()
         .and_then(|(url, operation, headers, body)| {
-=======
-    to_url(grpc, config_set)
-        .zip(to_operation(
-            grpc,
-            &config_set.extensions.grpc_file_descriptor,
-        ))
-        .zip(helpers::headers::to_mustache_headers(&grpc.headers))
-        .zip(helpers::body::to_body(grpc.body.as_deref()))
-        .and_then(|(((url, operation), headers), body)| {
->>>>>>> fca6f7e7
             let validation = if validate_with_schema {
                 let field_schema = json_schema_from_field(config_set, field);
                 if grpc.group_by.is_empty() {
