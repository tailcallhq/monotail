--- conflicted
+++ resolved
@@ -167,13 +167,6 @@
                 return Valid::succeed(b_field);
             };
 
-<<<<<<< HEAD
-      compile_grpc(CompileGrpc { config, operation_type, field, grpc, validate_with_schema: true })
-        .map(|resolver| b_field.resolver(Some(resolver)))
-        .and_then(|b_field| b_field.validate_field(type_of, config))
-    },
-  )
-=======
             compile_grpc(CompileGrpc {
                 config,
                 operation_type,
@@ -182,8 +175,7 @@
                 validate_with_schema: true,
             })
             .map(|resolver| b_field.resolver(Some(resolver)))
-            .and_then(|b_field| b_field.validate_field(type_of, config).map_to(b_field))
+            .and_then(|b_field| b_field.validate_field(type_of, config))
         },
     )
->>>>>>> 99f11676
 }