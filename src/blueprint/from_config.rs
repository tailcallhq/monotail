--- conflicted
+++ resolved
@@ -46,11 +46,7 @@
 
 pub fn apply_batching(mut blueprint: Blueprint) -> Blueprint {
     for def in blueprint.definitions.iter() {
-<<<<<<< HEAD
-        if let Definition::ObjectType(object_type_definition) = def {
-=======
         if let Definition::Object(object_type_definition) = def {
->>>>>>> 20fe3362
             for field in object_type_definition.fields.iter() {
                 if let Some(Expression::IO(IO::Http { group_by: Some(_), .. })) =
                     field.resolver.clone()
