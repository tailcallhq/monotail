use async_graphql_value::ConstValue;
use regex::Regex;

use crate::blueprint::*;
use crate::config::{Config, Field, GraphQLOperationType, Protected, UnionType};
use crate::directive::DirectiveCodec;
use crate::lambda::{Cache, Context, Expression};
use crate::try_fold::TryFold;
use crate::valid::{Valid, Validator};
use crate::{blueprint::Type::ListType, config::TypeKind};
use crate::{config, scalar};

pub fn to_scalar_type_definition(name: &str) -> Valid<Definition, String> {
    Valid::succeed(Definition::Scalar(ScalarTypeDefinition {
        name: name.to_string(),
        directive: Vec::new(),
        // TODO: add doc
        description: None,
        validator: scalar::get_scalar(name),
    }))
}

fn to_enum_type_definition(name: &str, type_: &config::EnumType) -> Valid<Definition, String> {
    let enum_type_definition = Definition::Enum(EnumTypeDefinition {
        name: name.to_string(),
        directives: Vec::new(),
        // TODO: add doc
        description: None,
        enum_values: type_
            .variants
            .iter()
            .map(|variant| EnumValueDefinition {
                description: None,
                name: variant.clone(),
                directives: Vec::new(),
            })
            .collect(),
    });
    Valid::succeed(enum_type_definition)
}

fn to_object_type_definition(
    name: &str,
    type_of: &config::ObjectType,
    config_module: &ConfigModule,
) -> Valid<Definition, String> {
    to_fields(name, type_of, config_module).map(|fields| {
        Definition::Object(ObjectTypeDefinition {
            name: name.to_string(),
            // TODO: add doc
            description: None,
            fields,
            implements: type_of.implements.clone(),
        })
    })
}

pub fn to_union_type_definition(name: &str, u: &UnionType) -> Valid<Definition, String> {
    Valid::succeed(Definition::Union(UnionTypeDefinition {
        name: name.to_owned(),
        // TODO: add doc
        description: None,
        directives: Vec::new(),
        types: u.types.clone(),
    }))
}

pub fn to_input_object_type_definition(
    definition: ObjectTypeDefinition,
) -> Valid<Definition, String> {
    Valid::succeed(Definition::InputObject(InputObjectTypeDefinition {
        name: definition.name,
        fields: definition
            .fields
            .iter()
            .map(|field| InputFieldDefinition {
                name: field.name.clone(),
                description: field.description.clone(),
                default_value: None,
                of_type: field.of_type.clone(),
            })
            .collect(),
        description: definition.description,
    }))
}

pub fn to_interface_type_definition(definition: ObjectTypeDefinition) -> Valid<Definition, String> {
    Valid::succeed(Definition::Interface(InterfaceTypeDefinition {
        name: definition.name,
        fields: definition.fields,
        description: definition.description,
    }))
}

type InvalidPathHandler = dyn Fn(&str, &[String], &[String]) -> Valid<Type, String>;
type PathResolverErrorHandler = dyn Fn(&str, &str, &str, &[String]) -> Valid<Type, String>;

struct ProcessFieldWithinTypeContext<'a> {
    field: &'a config::Field,
    field_name: &'a str,
    remaining_path: &'a [String],
    type_info: &'a config::ObjectType,
    is_required: bool,
    config_module: &'a ConfigModule,
    invalid_path_handler: &'a InvalidPathHandler,
    path_resolver_error_handler: &'a PathResolverErrorHandler,
    original_path: &'a [String],
}

#[derive(Clone)]
struct ProcessPathContext<'a> {
    path: &'a [String],
    field: &'a config::Field,
    type_info: &'a config::ObjectType,
    is_required: bool,
    config_module: &'a ConfigModule,
    invalid_path_handler: &'a InvalidPathHandler,
    path_resolver_error_handler: &'a PathResolverErrorHandler,
    original_path: &'a [String],
}

fn process_field_within_type(context: ProcessFieldWithinTypeContext) -> Valid<Type, String> {
    let field = context.field;
    let field_name = context.field_name;
    let remaining_path = context.remaining_path;
    let type_info = context.type_info;
    let is_required = context.is_required;
    let config_module = context.config_module;
    let invalid_path_handler = context.invalid_path_handler;
    let path_resolver_error_handler = context.path_resolver_error_handler;

    if let Some(next_field) = type_info.fields.get(field_name) {
        if next_field.has_resolver() {
            let next_dir_http = next_field
                .http
                .as_ref()
                .map(|_| config::Http::directive_name());
            let next_dir_const = next_field
                .const_field
                .as_ref()
                .map(|_| config::Expr::directive_name());
            return path_resolver_error_handler(
                next_dir_http
                    .or(next_dir_const)
                    .unwrap_or(config::JS::directive_name())
                    .as_str(),
                &field.type_of,
                field_name,
                context.original_path,
            )
            // TODO: what the point of `.and` if above call is always Valid::fail_with?
            .and(process_path(ProcessPathContext {
                type_info,
                is_required,
                config_module,
                invalid_path_handler,
                path_resolver_error_handler,
                path: remaining_path,
                field: next_field,
                original_path: context.original_path,
            }));
        }

        let next_is_required = is_required && next_field.required;
<<<<<<< HEAD
        if scalar::is_scalar(&next_field.type_of) {
            // TODO: if it's a scalar what kind of processing we expect further?
=======
        if scalar::is_predefined_scalar(&next_field.type_of) {
>>>>>>> dd2114de
            return process_path(ProcessPathContext {
                type_info,
                config_module,
                invalid_path_handler,
                path_resolver_error_handler,
                path: remaining_path,
                field: next_field,
                is_required: next_is_required,
                original_path: context.original_path,
            });
        }

        if let Some(type_) = config_module.find_type(&next_field.type_of) {
            if let TypeKind::Object(next_type_info) = &type_.kind {
                return process_path(ProcessPathContext {
                    config_module,
                    invalid_path_handler,
                    path_resolver_error_handler,
                    path: remaining_path,
                    field: next_field,
                    type_info: next_type_info,
                    is_required: next_is_required,
                    original_path: context.original_path,
                })
                .and_then(|of_type| {
                    if next_field.list {
                        Valid::succeed(ListType {
                            of_type: Box::new(of_type),
                            non_null: is_required,
                        })
                    } else {
                        Valid::succeed(of_type)
                    }
                });
            }
        }
    } else if let Some((head, tail)) = remaining_path.split_first() {
        if let Some(field) = type_info.fields.get(head) {
            return process_path(ProcessPathContext {
                path: tail,
                field,
                type_info,
                is_required,
                config_module,
                invalid_path_handler,
                path_resolver_error_handler,
                original_path: context.original_path,
            });
        }
    }

    invalid_path_handler(field_name, remaining_path, context.original_path)
}

// Helper function to recursively process the path and return the corresponding
// type
fn process_path(context: ProcessPathContext) -> Valid<Type, String> {
    let path = context.path;
    let field = context.field;
    let type_info = context.type_info;
    let is_required = context.is_required;
    let config_module = context.config_module;
    let invalid_path_handler = context.invalid_path_handler;
    let path_resolver_error_handler = context.path_resolver_error_handler;
    if let Some((field_name, remaining_path)) = path.split_first() {
        if field_name.parse::<usize>().is_ok() {
            let mut modified_field = field.clone();
            modified_field.list = false;
            return process_path(ProcessPathContext {
                config_module,
                type_info,
                invalid_path_handler,
                path_resolver_error_handler,
                path: remaining_path,
                field: &modified_field,
                is_required: false,
                original_path: context.original_path,
            });
        }
        let target_type_info = type_info
            .fields
            .get(field_name)
            .map(|_| type_info)
            .or_else(|| {
                config_module
                    .find_type(&field.type_of)
                    .and_then(|typ| typ.kind.as_object())
            });

        if let Some(type_info) = target_type_info {
            return process_field_within_type(ProcessFieldWithinTypeContext {
                field,
                field_name,
                remaining_path,
                type_info,
                is_required,
                config_module,
                invalid_path_handler,
                path_resolver_error_handler,
                original_path: context.original_path,
            });
        }
        return invalid_path_handler(field_name, path, context.original_path);
    }

    Valid::succeed(to_type(field, Some(is_required)))
}
fn update_args<'a>() -> TryFold<
    'a,
    (&'a ConfigModule, &'a Field, &'a config::ObjectType, &'a str),
    FieldDefinition,
    String,
> {
    TryFold::<(&ConfigModule, &Field, &config::ObjectType, &str), FieldDefinition, String>::new(
        move |(_, field, _typ, name), _| {
            // TODO! assert type name
            Valid::from_iter(field.args.iter(), |(name, arg)| {
                Valid::succeed(InputFieldDefinition {
                    name: name.clone(),
                    description: arg.doc.clone(),
                    of_type: to_type(arg, None),
                    default_value: arg.default_value.clone(),
                })
            })
            .map(|args| FieldDefinition {
                name: name.to_string(),
                description: field.doc.clone(),
                args,
                of_type: to_type(*field, None),
                directives: Vec::new(),
                resolver: None,
            })
        },
    )
}

fn item_is_numberic(list: &[String]) -> bool {
    list.iter().any(|s| {
        let re = Regex::new(r"^\d+$").unwrap();
        re.is_match(s)
    })
}

fn update_resolver_from_path(
    context: &ProcessPathContext,
    base_field: blueprint::FieldDefinition,
) -> Valid<blueprint::FieldDefinition, String> {
    let has_index = item_is_numberic(context.path);

    process_path(context.clone()).and_then(|of_type| {
        let mut updated_base_field = base_field;
        let resolver = Expression::Context(Context::Path(context.path.to_owned()));
        if has_index {
            updated_base_field.of_type =
                Type::NamedType { name: of_type.name().to_string(), non_null: false }
        } else {
            updated_base_field.of_type = of_type;
        }
        let resolver = match updated_base_field.resolver.clone() {
            None => resolver,
            // TODO: resolver already using context.path why wrap it again in Expression::Path?
            Some(resolver) => Expression::Path(Box::new(resolver), context.path.to_owned()),
        };
        Valid::succeed(updated_base_field.resolver(Some(resolver)))
    })
}

/// This function iterates over all types and their fields identifying paths to
/// fields with dangling resolvers and fixes them. Dangling resolvers are those
/// resolvers that cannot be resolved from the root of the schema. This function
/// finds such dangling resolvers and creates a resolvable path from the root
/// schema.
pub fn fix_dangling_resolvers<'a>() -> TryFold<
    'a,
    (&'a ConfigModule, &'a Field, &'a config::ObjectType, &'a str),
    FieldDefinition,
    String,
> {
    TryFold::<(&ConfigModule, &Field, &config::ObjectType, &str), FieldDefinition, String>::new(
        move |(config, field, ty, name), mut b_field| {
            if !field.has_resolver()
                && validate_field_has_resolver(name, field, config, ty).is_succeed()
            {
                b_field = b_field.resolver(Some(Expression::Dynamic(DynamicValue::Value(
                    ConstValue::Object(Default::default()),
                ))));
            }

            Valid::succeed(b_field)
        },
    )
}

/// Wraps the IO Expression with Expression::Cached
/// if `Field::cache` is present for that field
pub fn update_cache_resolvers<'a>() -> TryFold<
    'a,
    (&'a ConfigModule, &'a Field, &'a config::ObjectType, &'a str),
    FieldDefinition,
    String,
> {
    TryFold::<(&ConfigModule, &Field, &config::ObjectType, &str), FieldDefinition, String>::new(
        move |(_config, field, typ, _name), mut b_field| {
            if let Some(config::Cache { max_age }) = field.cache.as_ref().or(typ.cache.as_ref()) {
                b_field.map_expr(|expression| Cache::wrap(*max_age, expression))
            }

            Valid::succeed(b_field)
        },
    )
}

fn validate_field_type_exist(config: &Config, field: &Field) -> Valid<(), String> {
    let field_type = &field.type_of;
    if !scalar::is_predefined_scalar(field_type) && !config.contains(field_type) {
        Valid::fail(format!("Undeclared type '{field_type}' was found"))
    } else {
        Valid::succeed(())
    }
}

fn to_fields(
    object_name: &str,
    type_of: &config::ObjectType,
    config_module: &ConfigModule,
) -> Valid<Vec<FieldDefinition>, String> {
    let operation_type = if config_module
        .schema
        .mutation
        .as_deref()
        .eq(&Some(object_name))
    {
        GraphQLOperationType::Mutation
    } else {
        GraphQLOperationType::Query
    };

    // Process fields that are not marked as `omit`
    let fields = Valid::from_iter(
        type_of
            .fields
            .iter()
            .filter(|(_, field)| !field.is_omitted()),
        |(name, field)| {
            validate_field_type_exist(config_module, field)
                .and(to_field_definition(
                    field,
                    &operation_type,
                    object_name,
                    config_module,
                    type_of,
                    name,
                ))
                .trace(name)
        },
    );

    let to_added_field = |add_field: &config::AddField,
                          type_of: &config::ObjectType|
     -> Valid<blueprint::FieldDefinition, String> {
        let source_field = type_of
            .fields
            .iter()
            .find(|&(field_name, _)| *field_name == add_field.path[0]);
        match source_field {
            Some((_, source_field)) => to_field_definition(
                source_field,
                &operation_type,
                object_name,
                config_module,
                type_of,
                &add_field.name,
            )
            .and_then(|field_definition| {
                // TODO: why only `.http` is checked and not any resolver?
                let added_field_path = match source_field.http {
                    Some(_) => &add_field.path[1..],
                    None => &add_field.path,
                };
                let invalid_path_handler = |field_name: &str,
                                            _added_field_path: &[String],
                                            original_path: &[String]|
                 -> Valid<Type, String> {
                    Valid::fail_with(
                        "Cannot add field".to_string(),
                        format!("Path [{}] does not exist", original_path.join(", ")),
                    )
                    .trace(field_name)
                };
                let path_resolver_error_handler = |resolver_name: &str,
                                                   field_type: &str,
                                                   field_name: &str,
                                                   original_path: &[String]|
                 -> Valid<Type, String> {
                    Valid::<Type, String>::fail_with(
                        "Cannot add field".to_string(),
                        format!(
                            "Path: [{}] contains resolver {} at [{}.{}]",
                            original_path.join(", "),
                            resolver_name,
                            field_type,
                            field_name
                        ),
                    )
                };
                update_resolver_from_path(
                    &ProcessPathContext {
                        path: &added_field_path,
                        field: source_field,
                        type_info: type_of,
                        is_required: false,
                        config_module,
                        invalid_path_handler: &invalid_path_handler,
                        path_resolver_error_handler: &path_resolver_error_handler,
                        original_path: &add_field.path,
                    },
                    field_definition,
                )
            })
            .trace(config::AddField::trace_name().as_str()),
            None => Valid::fail(format!(
                "Could not find field {} in path {}",
                add_field.path[0],
                add_field.path.join(",")
            )),
        }
    };

    let added_fields = Valid::from_iter(type_of.added_fields.iter(), |added_field| {
        to_added_field(added_field, type_of)
    });
    fields.zip(added_fields).map(|(mut fields, added_fields)| {
        fields.extend(added_fields);
        fields
    })
}

#[allow(clippy::too_many_arguments)]
pub fn to_field_definition(
    field: &Field,
    operation_type: &GraphQLOperationType,
    object_name: &str,
    config_module: &ConfigModule,
    type_of: &config::ObjectType,
    name: &String,
) -> Valid<FieldDefinition, String> {
    let directives = field.resolvable_directives();

    if directives.len() > 1 {
        return Valid::fail(format!(
            "Multiple resolvers detected [{}]",
            directives.join(", ")
        ));
    }

    update_args()
        .and(update_http().trace(config::Http::trace_name().as_str()))
        .and(update_grpc(operation_type).trace(config::Grpc::trace_name().as_str()))
        .and(update_const_field().trace(config::Expr::trace_name().as_str()))
        .and(update_graphql(operation_type).trace(config::GraphQL::trace_name().as_str()))
        .and(update_modify().trace(config::Modify::trace_name().as_str()))
        .and(update_call(operation_type, object_name).trace(config::Call::trace_name().as_str()))
        .and(fix_dangling_resolvers())
        .and(update_cache_resolvers())
        .and(update_protected(object_name).trace(Protected::trace_name().as_str()))
        .try_fold(
            &(config_module, field, type_of, name),
            FieldDefinition::default(),
        )
}

pub fn to_definitions<'a>() -> TryFold<'a, ConfigModule, Vec<Definition>, String> {
    TryFold::<ConfigModule, Vec<Definition>, String>::new(|config_module, _| {
        let output_types = &config_module.output_types;
        let input_types = &config_module.input_types;

        Valid::from_iter(config_module.types.iter(), |(name, type_)| {
<<<<<<< HEAD
            match &type_.kind {
                config::TypeKind::Scalar => to_scalar_type_definition(name).trace(name),
                config::TypeKind::Enum(enum_) => to_enum_type_definition(name, enum_).trace(name),
                config::TypeKind::Object(type_of) => {
                    to_object_type_definition(name, type_of, config_module)
                        .trace(name)
                        .and_then(|definition| match definition.clone() {
                            Definition::Object(object_type_definition) => {
                                if config_module.input_types.contains(name) {
                                    to_input_object_type_definition(object_type_definition)
                                        .trace(name)
                                // } else if type_.interface {
                                //     to_interface_type_definition(object_type_definition).trace(name)
                                } else {
                                    Valid::succeed(definition)
                                }
=======
            let dbl_usage = input_types.contains(name) && output_types.contains(name);
            if let Some(variants) = &type_.variants {
                if !variants.is_empty() {
                    to_enum_type_definition(name, type_, variants).trace(name)
                } else {
                    Valid::fail("No variants found for enum".to_string())
                }
            } else if type_.scalar() {
                to_scalar_type_definition(name).trace(name)
            } else if dbl_usage {
                Valid::fail("type is used in input and output".to_string()).trace(name)
            } else {
                to_object_type_definition(name, type_, config_module)
                    .trace(name)
                    .and_then(|definition| match definition.clone() {
                        Definition::Object(object_type_definition) => {
                            if config_module.input_types.contains(name) {
                                to_input_object_type_definition(object_type_definition).trace(name)
                            } else if type_.interface {
                                to_interface_type_definition(object_type_definition).trace(name)
                            } else {
                                Valid::succeed(definition)
>>>>>>> dd2114de
                            }
                            _ => Valid::succeed(definition),
                        })
                }
                config::TypeKind::Union(union_) => to_union_type_definition(name, union_),
            }

            // let dbl_usage = input_types.contains(name) && output_types.contains(name);
            // if let Some(variants) = &type_.variants {
            //     if !variants.is_empty() {
            //         to_enum_type_definition(name, type_, variants).trace(name)
            //     } else {
            //         Valid::fail("No variants found for enum".to_string())
            //     }
            // } else if type_.scalar {
            //     to_scalar_type_definition(name).trace(name)
            // } else if dbl_usage {
            //     Valid::fail("type is used in input and output".to_string()).trace(name)
            // } else {
            //     to_object_type_definition(name, type_, config_module)
            //         .trace(name)
            //         .and_then(|definition| match definition.clone() {
            //             Definition::Object(object_type_definition) => {
            //                 if config_module.input_types.contains(name) {
            //                     to_input_object_type_definition(object_type_definition).trace(name)
            //                 } else if type_.interface {
            //                     to_interface_type_definition(object_type_definition).trace(name)
            //                 } else {
            //                     Valid::succeed(definition)
            //                 }
            //             }
            //             _ => Valid::succeed(definition),
            //         })
            // }
        })
        // .map(|mut types| {
        //     types.extend(config_module.unions.iter().map(to_union_type_definition));
        //     types
        // })
    })
}<|MERGE_RESOLUTION|>--- conflicted
+++ resolved
@@ -162,12 +162,8 @@
         }
 
         let next_is_required = is_required && next_field.required;
-<<<<<<< HEAD
-        if scalar::is_scalar(&next_field.type_of) {
+        if scalar::is_predefined_scalar(&next_field.type_of) {
             // TODO: if it's a scalar what kind of processing we expect further?
-=======
-        if scalar::is_predefined_scalar(&next_field.type_of) {
->>>>>>> dd2114de
             return process_path(ProcessPathContext {
                 type_info,
                 config_module,
@@ -545,7 +541,6 @@
         let input_types = &config_module.input_types;
 
         Valid::from_iter(config_module.types.iter(), |(name, type_)| {
-<<<<<<< HEAD
             match &type_.kind {
                 config::TypeKind::Scalar => to_scalar_type_definition(name).trace(name),
                 config::TypeKind::Enum(enum_) => to_enum_type_definition(name, enum_).trace(name),
@@ -562,30 +557,6 @@
                                 } else {
                                     Valid::succeed(definition)
                                 }
-=======
-            let dbl_usage = input_types.contains(name) && output_types.contains(name);
-            if let Some(variants) = &type_.variants {
-                if !variants.is_empty() {
-                    to_enum_type_definition(name, type_, variants).trace(name)
-                } else {
-                    Valid::fail("No variants found for enum".to_string())
-                }
-            } else if type_.scalar() {
-                to_scalar_type_definition(name).trace(name)
-            } else if dbl_usage {
-                Valid::fail("type is used in input and output".to_string()).trace(name)
-            } else {
-                to_object_type_definition(name, type_, config_module)
-                    .trace(name)
-                    .and_then(|definition| match definition.clone() {
-                        Definition::Object(object_type_definition) => {
-                            if config_module.input_types.contains(name) {
-                                to_input_object_type_definition(object_type_definition).trace(name)
-                            } else if type_.interface {
-                                to_interface_type_definition(object_type_definition).trace(name)
-                            } else {
-                                Valid::succeed(definition)
->>>>>>> dd2114de
                             }
                             _ => Valid::succeed(definition),
                         })
