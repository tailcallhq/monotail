--- conflicted
+++ resolved
@@ -263,14 +263,8 @@
 }
 
 fn update_args<'a>(
-<<<<<<< HEAD
-) -> TryFold<'a, (&'a Config, &'a Field, &'a config::Type, &'a str), FieldDefinition, String> {
-    TryFold::<(&Config, &Field, &config::Type, &str), FieldDefinition, String>::new(
-=======
-    hasher: DefaultHasher,
 ) -> TryFold<'a, (&'a ConfigSet, &'a Field, &'a config::Type, &'a str), FieldDefinition, String> {
     TryFold::<(&ConfigSet, &Field, &config::Type, &str), FieldDefinition, String>::new(
->>>>>>> 9d323a64
         move |(_, field, typ, name), _| {
             let cache = field
                 .cache
