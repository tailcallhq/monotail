--- conflicted
+++ resolved
@@ -368,45 +368,6 @@
         .iter()
         .find(|&(field_name, _)| *field_name == add_field.path[0]);
       match source_field {
-<<<<<<< HEAD
-        Some((_, source_field)) => {
-          let new_field = config::Field {
-            type_of: source_field.type_of.clone(),
-            list: source_field.list,
-            required: source_field.required,
-            list_type_required: source_field.list_type_required,
-            args: source_field.args.clone(),
-            doc: None,
-            modify: source_field.modify.clone(),
-            http: source_field.http.clone(),
-            grpc: source_field.grpc.clone(),
-            unsafe_operation: source_field.unsafe_operation.clone(),
-            const_field: source_field.const_field.clone(),
-            graphql: source_field.graphql.clone(),
-            cache: source_field.cache.clone(),
-            protected: source_field.protected,
-          };
-          to_field(&add_field.name, &new_field)
-            .and_then(|field_definition| {
-              let added_field_path = match source_field.http {
-                Some(_) => add_field.path[1..].iter().map(|s| s.to_owned()).collect::<Vec<_>>(),
-                None => add_field.path.clone(),
-              };
-              let invalid_path_handler =
-                |field_name: &str, _added_field_path: &[String], original_path: &[String]| -> Valid<Type, String> {
-                  Valid::fail_with(
-                    "Cannot add field".to_string(),
-                    format!("Path [{}] does not exist", original_path.join(", ")),
-                  )
-                  .trace(field_name)
-                };
-              let path_resolver_error_handler = |resolver_name: &str,
-                                                 field_type: &str,
-                                                 field_name: &str,
-                                                 original_path: &[String]|
-               -> Valid<Type, String> {
-                Valid::<Type, String>::fail_with(
-=======
         Some((_, source_field)) => to_field(&add_field.name, source_field)
           .and_then(|field_definition| {
             let added_field_path = match source_field.http {
@@ -416,7 +377,6 @@
             let invalid_path_handler =
               |field_name: &str, _added_field_path: &[String], original_path: &[String]| -> Valid<Type, String> {
                 Valid::fail_with(
->>>>>>> 6ac409ff
                   "Cannot add field".to_string(),
                   format!("Path [{}] does not exist", original_path.join(", ")),
                 )
