use std::collections::hash_map::DefaultHasher;
use std::collections::BTreeSet;
use std::hash::Hash;

use regex::Regex;

use crate::blueprint::Type::ListType;
use crate::blueprint::*;
use crate::config;
use crate::config::{Config, Field, GraphQLOperationType, Union};
use crate::directive::DirectiveCodec;
use crate::javascript::{JsPluginWrapper, JsPluginWrapperInterface};
use crate::lambda::{Expression, Lambda};
use crate::try_fold::TryFold;
use crate::valid::{Valid, ValidationError};

pub fn to_scalar_type_definition(name: &str) -> Valid<Definition, String> {
  Valid::succeed(Definition::ScalarTypeDefinition(ScalarTypeDefinition {
    name: name.to_string(),
    directive: Vec::new(),
    description: None,
  }))
}

pub fn to_union_type_definition((name, u): (&String, &Union)) -> Definition {
  Definition::UnionTypeDefinition(UnionTypeDefinition {
    name: name.to_owned(),
    description: u.doc.clone(),
    directives: Vec::new(),
    types: u.types.clone(),
  })
}

pub fn to_input_object_type_definition(definition: ObjectTypeDefinition) -> Valid<Definition, String> {
  Valid::succeed(Definition::InputObjectTypeDefinition(InputObjectTypeDefinition {
    name: definition.name,
    fields: definition
      .fields
      .iter()
      .map(|field| InputFieldDefinition {
        name: field.name.clone(),
        description: field.description.clone(),
        default_value: None,
        of_type: field.of_type.clone(),
      })
      .collect(),
    description: definition.description,
  }))
}

pub fn to_interface_type_definition(definition: ObjectTypeDefinition) -> Valid<Definition, String> {
  Valid::succeed(Definition::InterfaceTypeDefinition(InterfaceTypeDefinition {
    name: definition.name,
    fields: definition.fields,
    description: definition.description,
  }))
}

type InvalidPathHandler = dyn Fn(&str, &[String], &[String]) -> Valid<Type, String>;
type PathResolverErrorHandler = dyn Fn(&str, &str, &str, &[String]) -> Valid<Type, String>;
struct ProcessFieldWithinTypeContext<'a> {
  field: &'a config::Field,
  field_name: &'a str,
  remaining_path: &'a [String],
  type_info: &'a config::Type,
  is_required: bool,
  config: &'a Config,
  invalid_path_handler: &'a InvalidPathHandler,
  path_resolver_error_handler: &'a PathResolverErrorHandler,
  original_path: &'a [String],
}

#[derive(Clone)]
struct ProcessPathContext<'a> {
  path: &'a [String],
  field: &'a config::Field,
  type_info: &'a config::Type,
  is_required: bool,
  config: &'a Config,
  invalid_path_handler: &'a InvalidPathHandler,
  path_resolver_error_handler: &'a PathResolverErrorHandler,
  original_path: &'a [String],
}

fn process_field_within_type(context: ProcessFieldWithinTypeContext) -> Valid<Type, String> {
  let field = context.field;
  let field_name = context.field_name;
  let remaining_path = context.remaining_path;
  let type_info = context.type_info;
  let is_required = context.is_required;
  let config = context.config;
  let invalid_path_handler = context.invalid_path_handler;
  let path_resolver_error_handler = context.path_resolver_error_handler;

  if let Some(next_field) = type_info.fields.get(field_name) {
    if next_field.has_resolver() {
      let next_dir_http = next_field.http.as_ref().map(|_| config::Http::directive_name());
      let next_dir_const = next_field.const_field.as_ref().map(|_| config::Const::directive_name());
      return path_resolver_error_handler(
        next_dir_http
          .or(next_dir_const)
          .unwrap_or(config::JS::directive_name())
          .as_str(),
        &field.type_of,
        field_name,
        context.original_path,
      )
      .and(process_path(ProcessPathContext {
        type_info,
        is_required,
        config,
        invalid_path_handler,
        path_resolver_error_handler,
        path: remaining_path,
        field: next_field,
        original_path: context.original_path,
      }));
    }

    let next_is_required = is_required && next_field.required;
    if is_scalar(&next_field.type_of) {
      return process_path(ProcessPathContext {
        type_info,
        config,
        invalid_path_handler,
        path_resolver_error_handler,
        path: remaining_path,
        field: next_field,
        is_required: next_is_required,
        original_path: context.original_path,
      });
    }

    if let Some(next_type_info) = config.find_type(&next_field.type_of) {
      return process_path(ProcessPathContext {
        config,
        invalid_path_handler,
        path_resolver_error_handler,
        path: remaining_path,
        field: next_field,
        type_info: next_type_info,
        is_required: next_is_required,
        original_path: context.original_path,
      })
      .and_then(|of_type| {
        if next_field.list {
          Valid::succeed(ListType { of_type: Box::new(of_type), non_null: is_required })
        } else {
          Valid::succeed(of_type)
        }
      });
    }
  } else if let Some((head, tail)) = remaining_path.split_first() {
    if let Some(field) = type_info.fields.get(head) {
      return process_path(ProcessPathContext {
        path: tail,
        field,
        type_info,
        is_required,
        config,
        invalid_path_handler,
        path_resolver_error_handler,
        original_path: context.original_path,
      });
    }
  }

  invalid_path_handler(field_name, remaining_path, context.original_path)
}

// Helper function to recursively process the path and return the corresponding type
fn process_path(context: ProcessPathContext) -> Valid<Type, String> {
  let path = context.path;
  let field = context.field;
  let type_info = context.type_info;
  let is_required = context.is_required;
  let config = context.config;
  let invalid_path_handler = context.invalid_path_handler;
  let path_resolver_error_handler = context.path_resolver_error_handler;
  if let Some((field_name, remaining_path)) = path.split_first() {
    if field_name.parse::<usize>().is_ok() {
      let mut modified_field = field.clone();
      modified_field.list = false;
      return process_path(ProcessPathContext {
        config,
        type_info,
        invalid_path_handler,
        path_resolver_error_handler,
        path: remaining_path,
        field: &modified_field,
        is_required: false,
        original_path: context.original_path,
      });
    }
    let target_type_info = type_info
      .fields
      .get(field_name)
      .map(|_| type_info)
      .or_else(|| config.find_type(&field.type_of));

    if let Some(type_info) = target_type_info {
      return process_field_within_type(ProcessFieldWithinTypeContext {
        field,
        field_name,
        remaining_path,
        type_info,
        is_required,
        config,
        invalid_path_handler,
        path_resolver_error_handler,
        original_path: context.original_path,
      });
    }
    return invalid_path_handler(field_name, path, context.original_path);
  }

  Valid::succeed(to_type(field, Some(is_required)))
}

fn to_enum_type_definition(name: &str, type_: &config::Type, variants: &BTreeSet<String>) -> Valid<Definition, String> {
  let enum_type_definition = Definition::EnumTypeDefinition(EnumTypeDefinition {
    name: name.to_string(),
    directives: Vec::new(),
    description: type_.doc.clone(),
    enum_values: variants
      .iter()
      .map(|variant| EnumValueDefinition { description: None, name: variant.clone(), directives: Vec::new() })
      .collect(),
  });
  Valid::succeed(enum_type_definition)
}

fn to_object_type_definition(name: &str, type_of: &config::Type, config: &Config) -> Valid<Definition, String> {
  to_fields(name, type_of, config).map(|fields| {
    Definition::ObjectTypeDefinition(ObjectTypeDefinition {
      name: name.to_string(),
      description: type_of.doc.clone(),
      fields,
      implements: type_of.implements.clone(),
    })
  })
}

fn update_args<'a>(
  hasher: DefaultHasher,
) -> TryFold<'a, (&'a Config, &'a Field, &'a config::Type, &'a str), FieldDefinition, String> {
  TryFold::<(&Config, &Field, &config::Type, &str), FieldDefinition, String>::new(move |(_, field, _, name), _| {
    let mut hasher = hasher.clone();
    name.hash(&mut hasher);
    let cache = field
      .cache
      .as_ref()
      .map(|config::Cache { max_age }| Cache { max_age: *max_age, hasher });

    // TODO! assert type name
    Valid::from_iter(field.args.iter(), |(name, arg)| {
      Valid::succeed(InputFieldDefinition {
        name: name.clone(),
        description: arg.doc.clone(),
        of_type: to_type(arg, None),
        default_value: arg.default_value.clone(),
      })
    })
    .map(|args| FieldDefinition {
      name: name.to_string(),
      description: field.doc.clone(),
      args,
      of_type: to_type(*field, None),
      directives: Vec::new(),
      resolver: None,
      cache,
    })
  })
}

fn item_is_numberic(list: &[String]) -> bool {
  list.iter().any(|s| {
    let re = Regex::new(r"^\d+$").unwrap();
    re.is_match(s)
  })
}

fn update_resolver_from_path(
  context: &ProcessPathContext,
  base_field: blueprint::FieldDefinition,
) -> Valid<blueprint::FieldDefinition, String> {
  let has_index = item_is_numberic(context.path);

  process_path(context.clone()).and_then(|of_type| {
    let mut updated_base_field = base_field;
    let resolver = Lambda::context_path(context.path.to_owned());
    if has_index {
      updated_base_field.of_type = Type::NamedType { name: of_type.name().to_string(), non_null: false }
    } else {
      updated_base_field.of_type = of_type;
    }

    updated_base_field = updated_base_field.resolver_or_default(resolver, |r| r.to_input_path(context.path.to_owned()));
    Valid::succeed(updated_base_field)
  })
}

/// Sets empty resolver to fields that has
/// nested resolvers for its fields.
/// To solve the problem that by default such fields will be resolved to null value
/// and nested resolvers won't be called
pub fn update_nested_resolvers<'a>(
) -> TryFold<'a, (&'a Config, &'a Field, &'a config::Type, &'a str), FieldDefinition, String> {
  TryFold::<(&Config, &Field, &config::Type, &str), FieldDefinition, String>::new(
    move |(config, field, _, name), mut b_field| {
      if !field.has_resolver() && validate_field_has_resolver(name, field, &config.types).is_succeed() {
        b_field = b_field.resolver(Some(Expression::Literal(serde_json::Value::Object(Default::default()))));
      }

      Valid::succeed(b_field)
    },
  )
}

fn validate_field_type_exist(config: &Config, field: &Field) -> Valid<(), String> {
  let field_type = &field.type_of;
  if !is_scalar(field_type) && !config.contains(field_type) {
    Valid::fail(format!("Undeclared type '{field_type}' was found"))
  } else {
    Valid::succeed(())
  }
}

fn to_fields(object_name: &str, type_of: &config::Type, config: &Config) -> Valid<Vec<FieldDefinition>, String> {
  let operation_type = if config.schema.mutation.as_deref().eq(&Some(object_name)) {
    GraphQLOperationType::Mutation
  } else {
    GraphQLOperationType::Query
  };

  let to_field = move |name: &String, field: &Field| {
    let directives = field.resolvable_directives();

    if directives.len() > 1 {
      return Valid::fail(format!("Multiple resolvers detected [{}]", directives.join(", ")));
    }

    let mut hasher = DefaultHasher::new();
    object_name.hash(&mut hasher);

<<<<<<< HEAD
    Valid::from(JsPluginWrapper::try_new().map_err(|e| ValidationError::new(e.to_string()))).and_then(|js_wrapper| {
      let result = update_args(hasher)
        .and(update_http().trace(config::Http::trace_name().as_str()))
        .and(update_grpc(&operation_type).trace(config::Grpc::trace_name().as_str()))
        .and(update_js(&js_wrapper).trace(config::JS::trace_name().as_str()))
        .and(update_const_field().trace(config::Const::trace_name().as_str()))
        .and(update_graphql(&operation_type).trace(config::GraphQL::trace_name().as_str()))
        .and(update_expr(&operation_type).trace(config::Expr::trace_name().as_str()))
        .and(update_modify().trace(config::Modify::trace_name().as_str()))
        .and(update_nested_resolvers())
        .and(update_protected())
        .try_fold(&(config, field, type_of, name), FieldDefinition::default());

      Valid::from(js_wrapper.start().map_err(|e| ValidationError::new(e.to_string()))).and(result)
    })
=======
    update_args(hasher)
      .and(update_http().trace(config::Http::trace_name().as_str()))
      .and(update_grpc(&operation_type).trace(config::Grpc::trace_name().as_str()))
      .and(update_js().trace(config::JS::trace_name().as_str()))
      .and(update_const_field().trace(config::Const::trace_name().as_str()))
      .and(update_graphql(&operation_type).trace(config::GraphQL::trace_name().as_str()))
      .and(update_expr(&operation_type).trace(config::Expr::trace_name().as_str()))
      .and(update_modify().trace(config::Modify::trace_name().as_str()))
      .and(update_nested_resolvers())
      .try_fold(&(config, field, type_of, name), FieldDefinition::default())
>>>>>>> 89ca3466
  };

  // Process fields that are not marked as `omit`
  let fields = Valid::from_iter(
    type_of.fields.iter().filter(|(_, field)| !field.is_omitted()),
    |(name, field)| {
      validate_field_type_exist(config, field)
        .and(to_field(name, field))
        .trace(name)
    },
  );

  let to_added_field =
    |add_field: &config::AddField, type_of: &config::Type| -> Valid<blueprint::FieldDefinition, String> {
      let source_field = type_of
        .fields
        .iter()
        .find(|&(field_name, _)| *field_name == add_field.path[0]);
      match source_field {
        Some((_, source_field)) => to_field(&add_field.name, source_field)
          .and_then(|field_definition| {
            let added_field_path = match source_field.http {
              Some(_) => add_field.path[1..].iter().map(|s| s.to_owned()).collect::<Vec<_>>(),
              None => add_field.path.clone(),
            };
            let invalid_path_handler =
              |field_name: &str, _added_field_path: &[String], original_path: &[String]| -> Valid<Type, String> {
                Valid::fail_with(
                  "Cannot add field".to_string(),
                  format!("Path [{}] does not exist", original_path.join(", ")),
                )
                .trace(field_name)
              };
            let path_resolver_error_handler = |resolver_name: &str,
                                               field_type: &str,
                                               field_name: &str,
                                               original_path: &[String]|
             -> Valid<Type, String> {
              Valid::<Type, String>::fail_with(
                "Cannot add field".to_string(),
                format!(
                  "Path: [{}] contains resolver {} at [{}.{}]",
                  original_path.join(", "),
                  resolver_name,
                  field_type,
                  field_name
                ),
              )
            };
            update_resolver_from_path(
              &ProcessPathContext {
                path: &added_field_path,
                field: source_field,
                type_info: type_of,
                is_required: false,
                config,
                invalid_path_handler: &invalid_path_handler,
                path_resolver_error_handler: &path_resolver_error_handler,
                original_path: &add_field.path,
              },
              field_definition,
            )
          })
          .trace(config::AddField::trace_name().as_str()),
        None => Valid::fail(format!(
          "Could not find field {} in path {}",
          add_field.path[0],
          add_field.path.join(",")
        )),
      }
    };

  let added_fields = Valid::from_iter(type_of.added_fields.iter(), |added_field| {
    to_added_field(added_field, type_of)
  });
  fields.zip(added_fields).map(|(mut fields, added_fields)| {
    fields.extend(added_fields);
    fields
  })
}

pub fn to_definitions<'a>() -> TryFold<'a, Config, Vec<Definition>, String> {
  TryFold::<Config, Vec<Definition>, String>::new(|config, _| {
    let output_types = config.output_types();
    let input_types = config.input_types();
    Valid::from_iter(config.types.iter(), |(name, type_)| {
      let dbl_usage = input_types.contains(name) && output_types.contains(name);
      if let Some(variants) = &type_.variants {
        if !variants.is_empty() {
          to_enum_type_definition(name, type_, variants).trace(name)
        } else {
          Valid::fail("No variants found for enum".to_string())
        }
      } else if type_.scalar {
        to_scalar_type_definition(name).trace(name)
      } else if dbl_usage {
        Valid::fail("type is used in input and output".to_string()).trace(name)
      } else {
        to_object_type_definition(name, type_, config)
          .trace(name)
          .and_then(|definition| match definition.clone() {
            Definition::ObjectTypeDefinition(object_type_definition) => {
              if config.input_types().contains(name) {
                to_input_object_type_definition(object_type_definition).trace(name)
              } else if type_.interface {
                to_interface_type_definition(object_type_definition).trace(name)
              } else {
                Valid::succeed(definition)
              }
            }
            _ => Valid::succeed(definition),
          })
      }
    })
    .map(|mut types| {
      types.extend(config.unions.iter().map(to_union_type_definition));
      types
    })
  })
}<|MERGE_RESOLUTION|>--- conflicted
+++ resolved
@@ -343,7 +343,6 @@
     let mut hasher = DefaultHasher::new();
     object_name.hash(&mut hasher);
 
-<<<<<<< HEAD
     Valid::from(JsPluginWrapper::try_new().map_err(|e| ValidationError::new(e.to_string()))).and_then(|js_wrapper| {
       let result = update_args(hasher)
         .and(update_http().trace(config::Http::trace_name().as_str()))
@@ -354,23 +353,10 @@
         .and(update_expr(&operation_type).trace(config::Expr::trace_name().as_str()))
         .and(update_modify().trace(config::Modify::trace_name().as_str()))
         .and(update_nested_resolvers())
-        .and(update_protected())
         .try_fold(&(config, field, type_of, name), FieldDefinition::default());
 
       Valid::from(js_wrapper.start().map_err(|e| ValidationError::new(e.to_string()))).and(result)
     })
-=======
-    update_args(hasher)
-      .and(update_http().trace(config::Http::trace_name().as_str()))
-      .and(update_grpc(&operation_type).trace(config::Grpc::trace_name().as_str()))
-      .and(update_js().trace(config::JS::trace_name().as_str()))
-      .and(update_const_field().trace(config::Const::trace_name().as_str()))
-      .and(update_graphql(&operation_type).trace(config::GraphQL::trace_name().as_str()))
-      .and(update_expr(&operation_type).trace(config::Expr::trace_name().as_str()))
-      .and(update_modify().trace(config::Modify::trace_name().as_str()))
-      .and(update_nested_resolvers())
-      .try_fold(&(config, field, type_of, name), FieldDefinition::default())
->>>>>>> 89ca3466
   };
 
   // Process fields that are not marked as `omit`
