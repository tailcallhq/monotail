--- conflicted
+++ resolved
@@ -293,41 +293,27 @@
   }
 }
 
-<<<<<<< HEAD
-pub fn to_fields(type_of: &config::Type, config: &Config) -> Valid<Vec<FieldDefinition>, String> {
-  let to_field = |name: &String, field: &Field, is_add_field: bool| {
-=======
-fn to_fields(object_name: &str, type_of: &config::Type, config: &Config) -> Valid<Vec<FieldDefinition>, String> {
+pub fn to_fields(object_name: &str, type_of: &config::Type, config: &Config) -> Valid<Vec<FieldDefinition>, String> {
   let operation_type = if config.schema.mutation.as_deref().eq(&Some(object_name)) {
     GraphQLOperationType::Mutation
   } else {
     GraphQLOperationType::Query
   };
 
-  let to_field = move |name: &String, field: &Field| {
->>>>>>> 8ca23552
+  let to_field = move |name: &String, field: &Field, is_add_field: bool| {
     let directives = field.resolvable_directives();
     if directives.len() > 1 {
       return Valid::fail(format!("Multiple resolvers detected [{}]", directives.join(", ")));
     }
 
-<<<<<<< HEAD
-    let f = update_args()
-      .and(update_http().trace("@http"))
-      .and(update_unsafe().trace("@unsafe"))
-      .and(update_const_field().trace("@const"))
-      .and(update_modify().trace("@modify"));
-    let f = if !is_add_field { f.and(update_ref_field()) } else { f };
-    f.try_fold(&(config, field, type_of, name), FieldDefinition::default())
-=======
     update_args()
       .and(update_http().trace(config::Http::trace_name().as_str()))
       .and(update_unsafe().trace(config::Unsafe::trace_name().as_str()))
       .and(update_const_field().trace(config::Const::trace_name().as_str()))
       .and(update_graphql(&operation_type).trace(config::Graphql::trace_name().as_str()))
       .and(update_modify().trace(config::Modify::trace_name().as_str()))
+      .and(update_ref_field(is_add_field))
       .try_fold(&(config, field, type_of, name), FieldDefinition::default())
->>>>>>> 8ca23552
   };
 
   let fields = Valid::from_iter(
