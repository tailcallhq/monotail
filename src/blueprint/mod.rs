mod blueprint;
mod compress;
mod definitions;
mod from_config;
mod into_schema;
<<<<<<< HEAD
pub mod opentelemetry;
=======
mod links;
mod mustache;
mod operation;
mod operators;
mod schema;
mod server;
>>>>>>> 260e7cde
mod timeout;
mod upstream;
pub use blueprint::*;
pub use definitions::*;
pub use from_config::*;
pub use links::*;
pub use operation::*;
pub use operators::*;
pub use schema::*;
pub use server::*;
pub use timeout::GlobalTimeout;
pub use upstream::*;

use crate::config::{Arg, ConfigModule, Field};
use crate::try_fold::TryFold;

pub type TryFoldConfig<'a, A> = TryFold<'a, ConfigModule, A, String>;

pub(crate) trait TypeLike {
    fn name(&self) -> &str;
    fn list(&self) -> bool;
    fn non_null(&self) -> bool;
    fn list_type_required(&self) -> bool;
}

impl TypeLike for Field {
    fn name(&self) -> &str {
        &self.type_of
    }

    fn list(&self) -> bool {
        self.list
    }

    fn non_null(&self) -> bool {
        self.required
    }

    fn list_type_required(&self) -> bool {
        self.list_type_required
    }
}

impl TypeLike for Arg {
    fn name(&self) -> &str {
        &self.type_of
    }

    fn list(&self) -> bool {
        self.list
    }

    fn non_null(&self) -> bool {
        self.required
    }

    fn list_type_required(&self) -> bool {
        false
    }
}

pub(crate) fn to_type<T>(field: &T, override_non_null: Option<bool>) -> Type
where
    T: TypeLike,
{
    let name = field.name();
    let list = field.list();
    let list_type_required = field.list_type_required();
    let non_null = if let Some(non_null) = override_non_null {
        non_null
    } else {
        field.non_null()
    };

    if list {
        Type::ListType {
            of_type: Box::new(Type::NamedType {
                name: name.to_string(),
                non_null: list_type_required,
            }),
            non_null,
        }
    } else {
        Type::NamedType { name: name.to_string(), non_null }
    }
}

pub fn is_scalar(type_name: &str) -> bool {
    ["String", "Int", "Float", "Boolean", "ID", "JSON"].contains(&type_name)
}<|MERGE_RESOLUTION|>--- conflicted
+++ resolved
@@ -3,16 +3,14 @@
 mod definitions;
 mod from_config;
 mod into_schema;
-<<<<<<< HEAD
-pub mod opentelemetry;
-=======
+mod init_context;
 mod links;
 mod mustache;
 mod operation;
 mod operators;
 mod schema;
 mod server;
->>>>>>> 260e7cde
+pub mod opentelemetry;
 mod timeout;
 mod upstream;
 pub use blueprint::*;
