--- conflicted
+++ resolved
@@ -59,37 +59,22 @@
 impl TryFrom<crate::config::Server> for Server {
   type Error = ValidationError<String>;
 
-<<<<<<< HEAD
-  fn try_from(server: config::Server) -> Result<Self, Self::Error> {
-    let http_server = match server.clone().get_version() {
+  fn try_from(config_server: config::Server) -> Result<Self, Self::Error> {
+    let http_server = match config_server.clone().get_version() {
       HttpVersion::HTTP2 => {
-        let cert = Valid::from_option(server.cert.clone(), "Certificate is required for HTTP2".to_string());
-        let key = Valid::from_option(server.key.clone(), "Key is required for HTTP2".to_string());
+        let cert = Valid::from_option(config_server.cert.clone(), "Certificate is required for HTTP2".to_string());
+        let key = Valid::from_option(config_server.key.clone(), "Key is required for HTTP2".to_string());
 
         cert.zip(key).map(|(cert, key)| Http::HTTP2 { cert, key })
       }
       _ => Valid::succeed(Http::HTTP1),
     };
 
-    validate_hostname(server.clone().get_hostname().to_lowercase())
+
+    validate_hostname((config_server).get_hostname().to_lowercase())
       .zip(http_server)
-      .zip(handle_response_headers((server).get_response_headers().0))
+      .zip(handle_response_headers((config_server).get_response_headers().0))
       .map(|((hostname, http), response_headers)| Server {
-        enable_apollo_tracing: (server).enable_apollo_tracing(),
-        enable_cache_control_header: (server).enable_cache_control(),
-        enable_graphiql: (server).enable_graphiql(),
-        enable_introspection: (server).enable_introspection(),
-        enable_query_validation: (server).enable_query_validation(),
-        enable_response_validation: (server).enable_http_validation(),
-        global_response_timeout: (server).get_global_response_timeout(),
-        http,
-        worker: (server).get_workers(),
-        port: (server).get_port(),
-=======
-  fn try_from(config_server: config::Server) -> Result<Self, Self::Error> {
-    validate_hostname((config_server).get_hostname().to_lowercase())
-      .zip(handle_response_headers((config_server).get_response_headers().0))
-      .map(|(hostname, response_headers)| Server {
         enable_apollo_tracing: (config_server).enable_apollo_tracing(),
         enable_cache_control_header: (config_server).enable_cache_control(),
         enable_graphiql: (config_server).enable_graphiql(),
@@ -98,11 +83,11 @@
         enable_response_validation: (config_server).enable_http_validation(),
         enable_batch_requests: (config_server).enable_batch_requests(),
         global_response_timeout: (config_server).get_global_response_timeout(),
+        http,
         worker: (config_server).get_workers(),
         port: (config_server).get_port(),
->>>>>>> 664058a3
         hostname,
-        vars: (server).get_vars(),
+        vars: (config_server).get_vars(),
         response_headers,
       })
       .to_result()
