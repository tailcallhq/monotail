--- conflicted
+++ resolved
@@ -50,12 +50,7 @@
             if !field.has_resolver() {
                 let type_name = &field.type_of;
                 if let Some(ty) = types.get(type_name) {
-<<<<<<< HEAD
-                    if ty.scalar {
-=======
-                    // It's an enum
-                    if ty.variants.is_some() || ty.scalar() {
->>>>>>> 51373fea
+                    if ty.scalar() {
                         return true;
                     }
                     let res = validate_type_has_resolvers(type_name, ty, types);
