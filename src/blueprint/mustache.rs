--- conflicted
+++ resolved
@@ -101,77 +101,6 @@
 }
 
 impl FieldDefinition {
-<<<<<<< HEAD
-  pub fn validate_field(self, type_of: &config::Type, config: &Config) -> Valid<Self, String> {
-    // XXX we could use `Mustache`'s `render` method with a mock
-    // struct implementing the `PathString` trait encapsulating `validation_map`
-    // but `render` simply falls back to the default value for a given
-    // type if it doesn't exist, so we wouldn't be able to get enough
-    // context from that method alone
-    // So we must duplicate some of that logic here :(
-    let parts_validator = MustachePartsValidator::new(type_of, config, &self);
-
-    match &self.resolver {
-      Some(Expression::IO(IO::Http { req_template, .. })) => {
-        Valid::from_iter(req_template.root_url.expression_segments(), |parts| {
-          parts_validator.validate(parts, false).trace("path")
-        })
-        .and(Valid::from_iter(req_template.query.clone(), |query| {
-          let (_, mustache) = query;
-
-          Valid::from_iter(mustache.expression_segments(), |parts| {
-            parts_validator.validate(parts, true).trace("query")
-          })
-        }))
-        .unit()
-      }
-      Some(Expression::IO(IO::GraphQLEndpoint { req_template, .. })) => {
-        Valid::from_iter(req_template.headers.clone(), |(_, mustache)| {
-          Valid::from_iter(mustache.expression_segments(), |parts| {
-            parts_validator.validate(parts, true).trace("headers")
-          })
-        })
-        .and_then(|_| {
-          if let Some(args) = &req_template.operation_arguments {
-            Valid::from_iter(args, |(_, mustache)| {
-              Valid::from_iter(mustache.expression_segments(), |parts| {
-                parts_validator.validate(parts, true).trace("args")
-              })
-            })
-          } else {
-            Valid::succeed(Default::default())
-          }
-        })
-        .unit()
-      }
-      Some(Expression::IO(IO::Grpc { req_template, .. })) => {
-        Valid::from_iter(req_template.url.expression_segments(), |parts| {
-          parts_validator.validate(parts, false).trace("path")
-        })
-        .and(
-          Valid::from_iter(req_template.headers.clone(), |(_, mustache)| {
-            Valid::from_iter(mustache.expression_segments(), |parts| {
-              parts_validator.validate(parts, true).trace("headers")
-            })
-          })
-          .unit(),
-        )
-        .and_then(|_| {
-          if let Some(body) = &req_template.body {
-            Valid::from_iter(body.expression_segments(), |parts| {
-              parts_validator.validate(parts, true).trace("body")
-            })
-          } else {
-            Valid::succeed(Default::default())
-          }
-        })
-        .unit()
-      }
-      _ => Valid::succeed(()),
-    }
-    .map_to(self.clone())
-  }
-=======
     pub fn validate_field(&self, type_of: &config::Type, config: &Config) -> Valid<(), String> {
         // XXX we could use `Mustache`'s `render` method with a mock
         // struct implementing the `PathString` trait encapsulating `validation_map`
@@ -240,5 +169,4 @@
             _ => Valid::succeed(()),
         }
     }
->>>>>>> eac81203
 }