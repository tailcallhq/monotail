--- conflicted
+++ resolved
@@ -51,17 +51,21 @@
                         }
                         Some(expr) => {
                             let expr = expr.to_owned();
-                            FieldFuture::new(async move {
-                                let ctx = EvaluationContext::new(req_ctx, &ctx);
+                            FieldFuture::new(
+                                async move {
+                                    let ctx = EvaluationContext::new(req_ctx, &ctx);
 
-                                let const_value = expr.eval(&ctx, &Concurrent::Sequential).await?;
+                                    let const_value =
+                                        expr.eval(&ctx, &Concurrent::Sequential).await?;
 
-                                let p = match const_value {
-                                    ConstValue::List(a) => FieldValue::list(a),
-                                    a => FieldValue::from(a),
-                                };
-                                Ok(Some(p))
-                            })
+                                    let p = match const_value {
+                                        ConstValue::List(a) => FieldValue::list(a),
+                                        a => FieldValue::from(a),
+                                    };
+                                    Ok(Some(p))
+                                }
+                                .instrument(tracing::warn_span!("field::resolver")),
+                            )
                         }
                     }
                 });
@@ -79,42 +83,6 @@
             for interface in def.implements.iter() {
                 object = object.implement(interface.clone());
             }
-<<<<<<< HEAD
-            Some(expr) => {
-              let expr = expr.to_owned();
-              let cache = cache.clone();
-              FieldFuture::new(
-                async move {
-                  let ctx = EvaluationContext::new(req_ctx, &ctx);
-
-                  let ttl_and_key =
-                    cache.and_then(|Cache { max_age: ttl, hasher }| Some((ttl, get_cache_key(&ctx, hasher)?)));
-                  let const_value = match ttl_and_key {
-                    Some((ttl, key)) => {
-                      if let Some(const_value) = ctx.req_ctx.cache_get(&key) {
-                        // Return value from cache
-                        tracing::debug!("Reading from cache. key = {key}");
-                        const_value
-                      } else {
-                        let const_value = expr.eval(&ctx).await?;
-                        tracing::debug!("Writing to cache. key = {key}");
-                        // Write value to cache
-                        ctx.req_ctx.cache_insert(key, const_value.clone(), ttl);
-                        const_value
-                      }
-                    }
-                    _ => expr.eval(&ctx).await?,
-                  };
-
-                  let p = match const_value {
-                    ConstValue::List(a) => FieldValue::list(a),
-                    a => FieldValue::from(a),
-                  };
-                  Ok(Some(p))
-                }
-                .instrument(tracing::warn_span!("field::resolver")),
-              )
-=======
 
             dynamic::Type::Object(object)
         }
@@ -136,7 +104,6 @@
                     field.name.clone(),
                     to_type_ref(&field.of_type),
                 ));
->>>>>>> 260e7cde
             }
 
             dynamic::Type::InputObject(input_object)
