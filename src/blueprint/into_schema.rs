use std::borrow::Cow;
use std::sync::Arc;

<<<<<<< HEAD
use async_graphql::dynamic::{
  FieldFuture, FieldValue, SchemaBuilder, {self},
};
use async_graphql_value::ConstValue;

use crate::blueprint::{Blueprint, Definition, Type};
use crate::http::RequestContext;
use crate::lambda::EvaluationContext;
=======
use async_graphql::dynamic::{self, FieldFuture, FieldValue, ResolverContext, SchemaBuilder};
use async_graphql_value::ConstValue;

use crate::blueprint::{Blueprint, Cache, Definition, Type};
use crate::helpers;
use crate::http::RequestContext;
use crate::json::JsonLike;
use crate::lambda::{Concurrent, Eval, EvaluationContext};
>>>>>>> 39581300

fn to_type_ref(type_of: &Type) -> dynamic::TypeRef {
  match type_of {
    Type::NamedType { name, non_null } => {
      if *non_null {
        dynamic::TypeRef::NonNull(Box::from(dynamic::TypeRef::Named(Cow::Owned(name.clone()))))
      } else {
        dynamic::TypeRef::Named(Cow::Owned(name.clone()))
      }
    }
    Type::ListType { of_type, non_null } => {
      let inner = Box::new(to_type_ref(of_type));
      if *non_null {
        dynamic::TypeRef::NonNull(Box::from(dynamic::TypeRef::List(inner)))
      } else {
        dynamic::TypeRef::List(inner)
      }
    }
  }
}

<<<<<<< HEAD
=======
fn get_cache_key<'a, H: Hasher + Clone>(
  ctx: &'a EvaluationContext<'a, ResolverContext<'a>>,
  mut hasher: H,
) -> Option<u64> {
  // Hash on parent value
  if let Some(const_value) = ctx
    .graphql_ctx
    .parent_value
    .as_value()
    // TODO: handle _id, id, or any field that has @key on it.
    .filter(|value| value != &&ConstValue::Null)
    .map(|data| data.get_key("id"))
  {
    // Hash on parent's id only?
    helpers::value::hash(const_value?, &mut hasher);
  }

  let key = ctx
    .graphql_ctx
    .args
    .iter()
    .map(|(key, value)| {
      let mut hasher = hasher.clone();
      key.hash(&mut hasher);
      helpers::value::hash(value.as_value(), &mut hasher);
      hasher.finish()
    })
    .fold(hasher.finish(), |acc, val| acc ^ val);

  Some(key)
}

>>>>>>> 39581300
fn to_type(def: &Definition) -> dynamic::Type {
  match def {
    Definition::ObjectTypeDefinition(def) => {
      let mut object = dynamic::Object::new(def.name.clone());
      for field in def.fields.iter() {
        let field = field.clone();
        let type_ref = to_type_ref(&field.of_type);
        let field_name = &field.name.clone();
        let mut dyn_schema_field = dynamic::Field::new(field_name, type_ref, move |ctx| {
          let req_ctx = ctx.ctx.data::<Arc<RequestContext>>().unwrap();
          let field_name = &field.name;
          match &field.resolver {
            None => {
              let ctx = EvaluationContext::new(req_ctx, &ctx);
              FieldFuture::from_value(ctx.path_value(&[field_name]).map(|a| a.to_owned()))
            }
            Some(expr) => {
              let expr = expr.to_owned();
              FieldFuture::new(async move {
                let ctx = EvaluationContext::new(req_ctx, &ctx);
<<<<<<< HEAD
                let const_value = expr.eval(&ctx).await?;
=======

                let ttl_and_key =
                  cache.and_then(|Cache { max_age: ttl, hasher }| Some((ttl, get_cache_key(&ctx, hasher)?)));
                let const_value = match ttl_and_key {
                  Some((ttl, key)) => {
                    if let Some(const_value) = ctx.req_ctx.cache_get(&key).await {
                      // Return value from cache
                      log::info!("Reading from cache. key = {key}");
                      const_value
                    } else {
                      let const_value = expr.eval(&ctx, &Concurrent::Sequential).await?;
                      log::info!("Writing to cache. key = {key}");
                      // Write value to cache
                      ctx.req_ctx.cache_insert(key, const_value.clone(), ttl).await;
                      const_value
                    }
                  }
                  _ => expr.eval(&ctx, &Concurrent::Sequential).await?,
                };

>>>>>>> 39581300
                let p = match const_value {
                  ConstValue::List(a) => FieldValue::list(a),
                  a => FieldValue::from(a),
                };
                Ok(Some(p))
              })
            }
          }
        });
        if let Some(description) = &field.description {
          dyn_schema_field = dyn_schema_field.description(description);
        }
        for arg in field.args.iter() {
          dyn_schema_field =
            dyn_schema_field.argument(dynamic::InputValue::new(arg.name.clone(), to_type_ref(&arg.of_type)));
        }
        object = object.field(dyn_schema_field);
      }
      for interface in def.implements.iter() {
        object = object.implement(interface.clone());
      }

      dynamic::Type::Object(object)
    }
    Definition::InterfaceTypeDefinition(def) => {
      let mut interface = dynamic::Interface::new(def.name.clone());
      for field in def.fields.iter() {
        interface = interface.field(dynamic::InterfaceField::new(
          field.name.clone(),
          to_type_ref(&field.of_type),
        ));
      }

      dynamic::Type::Interface(interface)
    }
    Definition::InputObjectTypeDefinition(def) => {
      let mut input_object = dynamic::InputObject::new(def.name.clone());
      for field in def.fields.iter() {
        input_object = input_object.field(dynamic::InputValue::new(
          field.name.clone(),
          to_type_ref(&field.of_type),
        ));
      }

      dynamic::Type::InputObject(input_object)
    }
    Definition::ScalarTypeDefinition(def) => {
      let mut scalar = dynamic::Scalar::new(def.name.clone());
      if let Some(description) = &def.description {
        scalar = scalar.description(description);
      }
      dynamic::Type::Scalar(scalar)
    }
    Definition::EnumTypeDefinition(def) => {
      let mut enum_type = dynamic::Enum::new(def.name.clone());
      for value in def.enum_values.iter() {
        enum_type = enum_type.item(dynamic::EnumItem::new(value.name.clone()));
      }
      dynamic::Type::Enum(enum_type)
    }
    Definition::UnionTypeDefinition(def) => {
      let mut union = dynamic::Union::new(def.name.clone());
      for type_ in def.types.iter() {
        union = union.possible_type(type_.clone());
      }
      dynamic::Type::Union(union)
    }
  }
}

impl From<&Blueprint> for SchemaBuilder {
  fn from(blueprint: &Blueprint) -> Self {
    let query = blueprint.query();
    let mutation = blueprint.mutation();
    let mut schema = dynamic::Schema::build(query.as_str(), mutation.as_deref(), None);

    for def in blueprint.definitions.iter() {
      schema = schema.register(to_type(def));
    }

    schema
  }
}<|MERGE_RESOLUTION|>--- conflicted
+++ resolved
@@ -1,25 +1,12 @@
 use std::borrow::Cow;
 use std::sync::Arc;
 
-<<<<<<< HEAD
-use async_graphql::dynamic::{
-  FieldFuture, FieldValue, SchemaBuilder, {self},
-};
+use async_graphql::dynamic::{self, FieldFuture, FieldValue, ResolverContext, SchemaBuilder};
 use async_graphql_value::ConstValue;
 
 use crate::blueprint::{Blueprint, Definition, Type};
 use crate::http::RequestContext;
-use crate::lambda::EvaluationContext;
-=======
-use async_graphql::dynamic::{self, FieldFuture, FieldValue, ResolverContext, SchemaBuilder};
-use async_graphql_value::ConstValue;
-
-use crate::blueprint::{Blueprint, Cache, Definition, Type};
-use crate::helpers;
-use crate::http::RequestContext;
-use crate::json::JsonLike;
 use crate::lambda::{Concurrent, Eval, EvaluationContext};
->>>>>>> 39581300
 
 fn to_type_ref(type_of: &Type) -> dynamic::TypeRef {
   match type_of {
@@ -41,41 +28,6 @@
   }
 }
 
-<<<<<<< HEAD
-=======
-fn get_cache_key<'a, H: Hasher + Clone>(
-  ctx: &'a EvaluationContext<'a, ResolverContext<'a>>,
-  mut hasher: H,
-) -> Option<u64> {
-  // Hash on parent value
-  if let Some(const_value) = ctx
-    .graphql_ctx
-    .parent_value
-    .as_value()
-    // TODO: handle _id, id, or any field that has @key on it.
-    .filter(|value| value != &&ConstValue::Null)
-    .map(|data| data.get_key("id"))
-  {
-    // Hash on parent's id only?
-    helpers::value::hash(const_value?, &mut hasher);
-  }
-
-  let key = ctx
-    .graphql_ctx
-    .args
-    .iter()
-    .map(|(key, value)| {
-      let mut hasher = hasher.clone();
-      key.hash(&mut hasher);
-      helpers::value::hash(value.as_value(), &mut hasher);
-      hasher.finish()
-    })
-    .fold(hasher.finish(), |acc, val| acc ^ val);
-
-  Some(key)
-}
-
->>>>>>> 39581300
 fn to_type(def: &Definition) -> dynamic::Type {
   match def {
     Definition::ObjectTypeDefinition(def) => {
@@ -96,30 +48,7 @@
               let expr = expr.to_owned();
               FieldFuture::new(async move {
                 let ctx = EvaluationContext::new(req_ctx, &ctx);
-<<<<<<< HEAD
-                let const_value = expr.eval(&ctx).await?;
-=======
-
-                let ttl_and_key =
-                  cache.and_then(|Cache { max_age: ttl, hasher }| Some((ttl, get_cache_key(&ctx, hasher)?)));
-                let const_value = match ttl_and_key {
-                  Some((ttl, key)) => {
-                    if let Some(const_value) = ctx.req_ctx.cache_get(&key).await {
-                      // Return value from cache
-                      log::info!("Reading from cache. key = {key}");
-                      const_value
-                    } else {
-                      let const_value = expr.eval(&ctx, &Concurrent::Sequential).await?;
-                      log::info!("Writing to cache. key = {key}");
-                      // Write value to cache
-                      ctx.req_ctx.cache_insert(key, const_value.clone(), ttl).await;
-                      const_value
-                    }
-                  }
-                  _ => expr.eval(&ctx, &Concurrent::Sequential).await?,
-                };
-
->>>>>>> 39581300
+                let const_value = expr.eval(&ctx, &Concurrent::Sequential).await?;
                 let p = match const_value {
                   ConstValue::List(a) => FieldValue::list(a),
                   a => FieldValue::from(a),
