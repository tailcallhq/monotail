--- conflicted
+++ resolved
@@ -33,25 +33,13 @@
         .subscription
         .as_ref()
         .map_or(String::new(), |s| format!("  subscription: {}\n", s.node));
-<<<<<<< HEAD
     if mutation.is_empty() && query.is_empty() {
         return String::new();
     }
-    if directives.is_empty() {
-        format!("schema {{\n{}{}{}}}\n", query, mutation, subscription)
-    } else {
-        format!(
-            "schema {} {{\n{}{}{}}}\n",
-            directives, query, mutation, subscription
-        )
-    }
-=======
-
     format!(
         "schema {}{{\n{}{}{}}}\n",
         directives, query, mutation, subscription
     )
->>>>>>> 76fb0842
 }
 fn const_directive_to_sdl(directive: &ConstDirective) -> DirectiveDefinition {
     DirectiveDefinition {
