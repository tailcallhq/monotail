--- conflicted
+++ resolved
@@ -100,12 +100,7 @@
     use std::path::PathBuf;
 
     use derive_setters::Setters;
-<<<<<<< HEAD
     use once_cell::sync::Lazy;
-=======
-    use hyper::header::{HeaderName, HeaderValue};
-    use hyper::{HeaderMap, Method};
->>>>>>> 4edd0507
     use pretty_assertions::assert_eq;
     use reqwest::header::{HeaderMap, HeaderName, HeaderValue};
     use reqwest::Method;
