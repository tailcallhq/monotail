#![allow(clippy::module_inception)]
#![allow(clippy::mutable_key_type)]

mod app_context;
pub mod async_graphql_hyper;
pub mod blueprint;
pub mod cache;
#[cfg(feature = "cli")]
pub mod cli;
pub mod config;
pub mod data_loader;
pub mod directive;
pub mod document;
pub mod endpoint;
pub mod graphql;
pub mod grpc;
pub mod has_headers;
pub mod helpers;
pub mod http;
pub mod json;
pub mod lambda;
pub mod mustache;
pub mod path;
pub mod print_schema;
pub mod runtime;
<<<<<<< HEAD
pub mod tracing;
=======
mod serde_value_ext;
>>>>>>> 9997e824
pub mod try_fold;
pub mod valid;

use std::hash::Hash;
use std::num::NonZeroU64;

use async_graphql_value::ConstValue;
use http::Response;

pub trait EnvIO: Send + Sync + 'static {
    fn get(&self, key: &str) -> Option<String>;
}

#[async_trait::async_trait]
pub trait HttpIO: Sync + Send + 'static {
    async fn execute(
        &self,
        request: reqwest::Request,
    ) -> anyhow::Result<Response<hyper::body::Bytes>>;
}

#[async_trait::async_trait]
pub trait FileIO: Send + Sync {
    async fn write<'a>(&'a self, path: &'a str, content: &'a [u8]) -> anyhow::Result<()>;
    async fn read<'a>(&'a self, path: &'a str) -> anyhow::Result<String>;
}

#[async_trait::async_trait]
pub trait Cache: Send + Sync {
    type Key: Hash + Eq;
    type Value;
    async fn set<'a>(
        &'a self,
        key: Self::Key,
        value: Self::Value,
        ttl: NonZeroU64,
    ) -> anyhow::Result<()>;
    async fn get<'a>(&'a self, key: &'a Self::Key) -> anyhow::Result<Option<Self::Value>>;

    fn hit_rate(&self) -> Option<f64> {
        unimplemented!()
    }
}

pub type EntityCache = dyn Cache<Key = u64, Value = ConstValue>;

pub trait WorkerIO<Event, Command>: Send + Sync {
    fn dispatch(&self, event: Event) -> anyhow::Result<Command>;
}

pub fn is_default<T: Default + Eq>(val: &T) -> bool {
    *val == T::default()
}<|MERGE_RESOLUTION|>--- conflicted
+++ resolved
@@ -23,11 +23,8 @@
 pub mod path;
 pub mod print_schema;
 pub mod runtime;
-<<<<<<< HEAD
+mod serde_value_ext;
 pub mod tracing;
-=======
-mod serde_value_ext;
->>>>>>> 9997e824
 pub mod try_fold;
 pub mod valid;
 
