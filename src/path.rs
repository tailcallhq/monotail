use std::borrow::Cow;

use serde_json::json;

use crate::json::JsonLike;
use crate::lambda::{EvaluationContext, ResolverContextLike};

///
/// The path module provides a trait for accessing values from a JSON-like structure.
///

///
/// The PathString trait provides a method for accessing values from a JSON-like structure.
/// The returned value is encoded as a plain string.
/// This is typically used in evaluating mustache templates.
///
pub trait PathString {
    fn path_string<T: AsRef<str>>(&self, path: &[T]) -> Option<Cow<'_, str>>;
}

///
/// The PathGraphql trait provides a method for accessing values from a JSON-like structure.
/// The returned value is encoded as a GraphQL Value.
///
pub trait PathGraphql {
    fn path_graphql<T: AsRef<str>>(&self, path: &[T]) -> Option<String>;
}

impl PathString for serde_json::Value {
    fn path_string<T: AsRef<str>>(&self, path: &[T]) -> Option<Cow<'_, str>> {
        self.get_path(path).map(|a| match a {
            serde_json::Value::String(s) => Cow::Borrowed(s.as_str()),
            _ => Cow::Owned(a.to_string()),
        })
    }
}

fn convert_value(value: &async_graphql::Value) -> Option<Cow<'_, str>> {
    match value {
        async_graphql::Value::String(s) => Some(Cow::Borrowed(s.as_str())),
        async_graphql::Value::Number(n) => Some(Cow::Owned(n.to_string())),
        async_graphql::Value::Boolean(b) => Some(Cow::Owned(b.to_string())),
        async_graphql::Value::Object(map) => Some(json!(map).to_string().into()),
        async_graphql::Value::List(list) => Some(json!(list).to_string().into()),
        _ => None,
    }
}

impl<'a, Ctx: ResolverContextLike<'a>> PathString for EvaluationContext<'a, Ctx> {
    fn path_string<T: AsRef<str>>(&self, path: &[T]) -> Option<Cow<'_, str>> {
        let ctx = self;

        if path.is_empty() {
            return None;
        }

        if path.len() == 1 {
            return match path[0].as_ref() {
                "value" => convert_value(ctx.path_value(&[] as &[T])?),
                "args" => Some(json!(ctx.graphql_ctx.args()?).to_string().into()),
                "vars" => Some(json!(ctx.vars()).to_string().into()),
                _ => None,
            };
        }

        path.split_first()
            .and_then(|(head, tail)| match head.as_ref() {
                "value" => convert_value(ctx.path_value(tail)?),
                "args" => convert_value(ctx.arg(tail)?),
                "headers" => ctx.header(tail[0].as_ref()).map(|v| v.into()),
                "vars" => ctx.var(tail[0].as_ref()).map(|v| v.into()),
                "env" => ctx.env_var(tail[0].as_ref()).map(|v| v.into()),
                _ => None,
            })
    }
<<<<<<< HEAD

    if path.len() == 1 {
      return match path[0].as_ref() {
        "value" => convert_value(ctx.path_value(&[] as &[T])?),
        "args" => Some(json!(ctx.graphql_ctx.args()?).to_string().into()),
        "vars" => Some(json!(ctx.vars()).to_string().into()),
        _ => None,
      };
    }

    path.split_first().and_then(|(head, tail)| match head.as_ref() {
      "value" => convert_value(ctx.path_value(tail)?),
      "args" => convert_value(ctx.arg(tail)?),
      "headers" => ctx.header(tail[0].as_ref()).map(|v| v.into()),
      "vars" => ctx.var(tail[0].as_ref()).map(|v| v.into()),
      "env" => ctx.env_var(tail[0].as_ref()),
      _ => None,
    })
  }
=======
>>>>>>> d2267da1
}

impl<'a, Ctx: ResolverContextLike<'a>> PathGraphql for EvaluationContext<'a, Ctx> {
    fn path_graphql<T: AsRef<str>>(&self, path: &[T]) -> Option<String> {
        let ctx = self;

        if path.len() < 2 {
            return None;
        }

        path.split_first()
            .and_then(|(head, tail)| match head.as_ref() {
                "value" => Some(ctx.path_value(tail)?.to_string()),
                "args" => Some(ctx.arg(tail)?.to_string()),
                "headers" => ctx.header(tail[0].as_ref()).map(|v| format!(r#""{v}""#)),
                "vars" => ctx.var(tail[0].as_ref()).map(|v| format!(r#""{v}""#)),
                "env" => ctx.env_var(tail[0].as_ref()).map(|v| format!(r#""{v}""#)),
                _ => None,
            })
    }
}

#[cfg(test)]
mod tests {

<<<<<<< HEAD
  mod evaluation_context {
    use std::borrow::Cow;
    use std::collections::{BTreeMap, HashMap};
    use std::sync::Arc;

    use async_graphql::SelectionField;
    use async_graphql_value::{ConstValue as Value, Name, Number};
    use hyper::header::HeaderValue;
    use hyper::HeaderMap;
    use indexmap::IndexMap;
    use once_cell::sync::Lazy;

    use crate::http::RequestContext;
    use crate::lambda::{EvaluationContext, ResolverContextLike};
    use crate::path::{PathGraphql, PathString};
    use crate::EnvIO;

    struct Env {
      env: HashMap<String, String>,
    }

    impl EnvIO for Env {
      fn get(&self, key: &str) -> Option<Cow<'_, str>> {
        self.env.get(key).map(|s| s.into())
      }
    }

    impl Env {
      pub fn init(map: HashMap<String, String>) -> Self {
        Self { env: map }
      }
    }

    static TEST_VALUES: Lazy<Value> = Lazy::new(|| {
      let mut root = IndexMap::new();
      let mut nested = IndexMap::new();

      nested.insert(Name::new("existing"), Value::String("nested-test".to_owned()));

      root.insert(Name::new("str"), Value::String("str-test".to_owned()));
      root.insert(Name::new("number"), Value::Number(Number::from(2)));
      root.insert(Name::new("bool"), Value::Boolean(true));
      root.insert(Name::new("nested"), Value::Object(nested));
=======
    mod evaluation_context {
        use std::borrow::Cow;
        use std::collections::BTreeMap;
        use std::sync::Arc;
>>>>>>> d2267da1

        use async_graphql::SelectionField;
        use async_graphql_value::{ConstValue as Value, Name, Number};
        use hyper::header::HeaderValue;
        use hyper::HeaderMap;
        use indexmap::IndexMap;
        use once_cell::sync::Lazy;

        use crate::http::RequestContext;
        use crate::lambda::{EvaluationContext, ResolverContextLike};
        use crate::path::{PathGraphql, PathString};
        use crate::EnvIO;

        struct Env {
            env: BTreeMap<String, String>,
        }

<<<<<<< HEAD
      root.insert(Name::new("root"), Value::String("root-test".to_owned()));
      root.insert(Name::new("nested"), Value::Object(nested));

      root
    });

    static TEST_HEADERS: Lazy<HeaderMap> = Lazy::new(|| {
      let mut map = HeaderMap::new();

      map.insert("x-existing", HeaderValue::from_static("header"));

      map
    });

    static TEST_VARS: Lazy<BTreeMap<String, String>> = Lazy::new(|| {
      let mut map = BTreeMap::new();

      map.insert("existing".to_owned(), "var".to_owned());

      map
    });

    static TEST_ENV_VARS: Lazy<HashMap<String, String>> = Lazy::new(|| {
      let mut map = HashMap::new();

      map.insert("existing".to_owned(), "env".to_owned());

      map
    });

    struct MockGraphqlContext;

    impl<'a> ResolverContextLike<'a> for MockGraphqlContext {
      fn value(&'a self) -> Option<&'a Value> {
        Some(&TEST_VALUES)
      }

      fn args(&'a self) -> Option<&'a IndexMap<Name, Value>> {
        Some(&TEST_ARGS)
      }

      fn field(&'a self) -> Option<SelectionField> {
        None
      }

      fn add_error(&'a self, _: async_graphql::ServerError) {}
    }

    static REQ_CTX: Lazy<RequestContext> = Lazy::new(|| {
      let mut req_ctx = RequestContext::default().allowed_headers(TEST_HEADERS.clone());

      req_ctx.server.vars = TEST_VARS.clone();
      req_ctx.env_vars = Arc::new(Env::init(TEST_ENV_VARS.clone()));

      req_ctx
    });

    static EVAL_CTX: Lazy<EvaluationContext<'static, MockGraphqlContext>> =
      Lazy::new(|| EvaluationContext::new(&REQ_CTX, &MockGraphqlContext));

    #[test]
    fn path_to_string() {
      // value
      assert_eq!(EVAL_CTX.path_string(&["value", "bool"]), Some(Cow::Borrowed("true")));
      assert_eq!(EVAL_CTX.path_string(&["value", "number"]), Some(Cow::Borrowed("2")));
      assert_eq!(EVAL_CTX.path_string(&["value", "str"]), Some(Cow::Borrowed("str-test")));
      assert_eq!(
        EVAL_CTX.path_string(&["value", "nested"]),
        Some(Cow::Borrowed("{\"existing\":\"nested-test\"}"))
      );
      assert_eq!(EVAL_CTX.path_string(&["value", "missing"]), None);
      assert_eq!(EVAL_CTX.path_string(&["value", "nested", "missing"]), None);
      assert_eq!(
        EVAL_CTX.path_string(&["value"]),
        Some(Cow::Borrowed(
          r#"{"bool":true,"nested":{"existing":"nested-test"},"number":2,"str":"str-test"}"#
        ))
      );

      // args
      assert_eq!(
        EVAL_CTX.path_string(&["args", "root"]),
        Some(Cow::Borrowed("root-test"))
      );
      assert_eq!(
        EVAL_CTX.path_string(&["args", "nested"]),
        Some(Cow::Borrowed("{\"existing\":\"nested-test\"}"))
      );
      assert_eq!(EVAL_CTX.path_string(&["args", "missing"]), None);
      assert_eq!(EVAL_CTX.path_string(&["args", "nested", "missing"]), None);
      assert_eq!(
        EVAL_CTX.path_string(&["args"]),
        Some(Cow::Borrowed(
          r#"{"nested":{"existing":"nested-test"},"root":"root-test"}"#
        ))
      );

      // headers
      assert_eq!(
        EVAL_CTX.path_string(&["headers", "x-existing"]),
        Some(Cow::Borrowed("header"))
      );
      assert_eq!(EVAL_CTX.path_string(&["headers", "x-missing"]), None);

      // vars
      assert_eq!(EVAL_CTX.path_string(&["vars", "existing"]), Some(Cow::Borrowed("var")));
      assert_eq!(EVAL_CTX.path_string(&["vars", "missing"]), None);
      assert_eq!(
        EVAL_CTX.path_string(&["vars"]),
        Some(Cow::Borrowed(r#"{"existing":"var"}"#))
      );

      // envs
      assert_eq!(EVAL_CTX.path_string(&["env", "existing"]), Some(Cow::Borrowed("env")));
      assert_eq!(EVAL_CTX.path_string(&["env", "x-missing"]), None);

      // other value types
      assert_eq!(EVAL_CTX.path_string(&["foo", "key"]), None);
      assert_eq!(EVAL_CTX.path_string(&["bar", "key"]), None);
      assert_eq!(EVAL_CTX.path_string(&["baz", "key"]), None);
    }
=======
        impl EnvIO for Env {
            fn get(&self, key: &str) -> Option<String> {
                self.env.get(key).cloned()
            }
        }
>>>>>>> d2267da1

        impl Env {
            pub fn init(map: BTreeMap<String, String>) -> Self {
                Self { env: map }
            }
        }

        static TEST_VALUES: Lazy<Value> = Lazy::new(|| {
            let mut root = IndexMap::new();
            let mut nested = IndexMap::new();

            nested.insert(
                Name::new("existing"),
                Value::String("nested-test".to_owned()),
            );
            root.insert(Name::new("bool"), Value::Boolean(true));
            root.insert(Name::new("nested"), Value::Object(nested));
            root.insert(Name::new("number"), Value::Number(Number::from(2)));
            root.insert(Name::new("str"), Value::String("str-test".to_owned()));

            Value::Object(root)
        });

        static TEST_ARGS: Lazy<IndexMap<Name, Value>> = Lazy::new(|| {
            let mut root = IndexMap::new();
            let mut nested = IndexMap::new();

            nested.insert(
                Name::new("existing"),
                Value::String("nested-test".to_owned()),
            );

            root.insert(Name::new("nested"), Value::Object(nested));
            root.insert(Name::new("root"), Value::String("root-test".to_owned()));

            root
        });

        static TEST_HEADERS: Lazy<HeaderMap> = Lazy::new(|| {
            let mut map = HeaderMap::new();

            map.insert("x-existing", HeaderValue::from_static("header"));

            map
        });

        static TEST_VARS: Lazy<BTreeMap<String, String>> = Lazy::new(|| {
            let mut map = BTreeMap::new();

            map.insert("existing".to_owned(), "var".to_owned());

            map
        });

        static TEST_ENV_VARS: Lazy<BTreeMap<String, String>> = Lazy::new(|| {
            let mut map = BTreeMap::new();

            map.insert("existing".to_owned(), "env".to_owned());

            map
        });

        struct MockGraphqlContext;

        impl<'a> ResolverContextLike<'a> for MockGraphqlContext {
            fn value(&'a self) -> Option<&'a Value> {
                Some(&TEST_VALUES)
            }

            fn args(&'a self) -> Option<&'a IndexMap<Name, Value>> {
                Some(&TEST_ARGS)
            }

            fn field(&'a self) -> Option<SelectionField> {
                None
            }

            fn add_error(&'a self, _: async_graphql::ServerError) {}
        }

        static REQ_CTX: Lazy<RequestContext> = Lazy::new(|| {
            let mut req_ctx = RequestContext::default().req_headers(TEST_HEADERS.clone());

            req_ctx.server.vars = TEST_VARS.clone();
            req_ctx.runtime.env = Arc::new(Env::init(TEST_ENV_VARS.clone()));

            req_ctx
        });

        static EVAL_CTX: Lazy<EvaluationContext<'static, MockGraphqlContext>> =
            Lazy::new(|| EvaluationContext::new(&REQ_CTX, &MockGraphqlContext));

        #[test]
        fn path_to_string() {
            // value
            assert_eq!(
                EVAL_CTX.path_string(&["value", "bool"]),
                Some(Cow::Borrowed("true"))
            );
            assert_eq!(
                EVAL_CTX.path_string(&["value", "number"]),
                Some(Cow::Borrowed("2"))
            );
            assert_eq!(
                EVAL_CTX.path_string(&["value", "str"]),
                Some(Cow::Borrowed("str-test"))
            );
            assert_eq!(
                EVAL_CTX.path_string(&["value", "nested"]),
                Some(Cow::Borrowed("{\"existing\":\"nested-test\"}"))
            );
            assert_eq!(EVAL_CTX.path_string(&["value", "missing"]), None);
            assert_eq!(EVAL_CTX.path_string(&["value", "nested", "missing"]), None);
            assert_eq!(
                EVAL_CTX.path_string(&["value"]),
                Some(Cow::Borrowed(
                    r#"{"bool":true,"nested":{"existing":"nested-test"},"number":2,"str":"str-test"}"#
                ))
            );

            // args
            assert_eq!(
                EVAL_CTX.path_string(&["args", "root"]),
                Some(Cow::Borrowed("root-test"))
            );
            assert_eq!(
                EVAL_CTX.path_string(&["args", "nested"]),
                Some(Cow::Borrowed("{\"existing\":\"nested-test\"}"))
            );
            assert_eq!(EVAL_CTX.path_string(&["args", "missing"]), None);
            assert_eq!(EVAL_CTX.path_string(&["args", "nested", "missing"]), None);
            assert_eq!(
                EVAL_CTX.path_string(&["args"]),
                Some(Cow::Borrowed(
                    r#"{"nested":{"existing":"nested-test"},"root":"root-test"}"#
                ))
            );

            // headers
            assert_eq!(
                EVAL_CTX.path_string(&["headers", "x-existing"]),
                Some(Cow::Borrowed("header"))
            );
            assert_eq!(EVAL_CTX.path_string(&["headers", "x-missing"]), None);

            // vars
            assert_eq!(
                EVAL_CTX.path_string(&["vars", "existing"]),
                Some(Cow::Borrowed("var"))
            );
            assert_eq!(EVAL_CTX.path_string(&["vars", "missing"]), None);
            assert_eq!(
                EVAL_CTX.path_string(&["vars"]),
                Some(Cow::Borrowed(r#"{"existing":"var"}"#))
            );

            // envs
            assert_eq!(
                EVAL_CTX.path_string(&["env", "existing"]),
                Some(Cow::Borrowed("env"))
            );
            assert_eq!(EVAL_CTX.path_string(&["env", "x-missing"]), None);

            // other value types
            assert_eq!(EVAL_CTX.path_string(&["foo", "key"]), None);
            assert_eq!(EVAL_CTX.path_string(&["bar", "key"]), None);
            assert_eq!(EVAL_CTX.path_string(&["baz", "key"]), None);
        }

        #[test]
        fn path_to_graphql_string() {
            // value
            assert_eq!(
                EVAL_CTX.path_graphql(&["value", "bool"]),
                Some("true".to_owned())
            );
            assert_eq!(
                EVAL_CTX.path_graphql(&["value", "number"]),
                Some("2".to_owned())
            );
            assert_eq!(
                EVAL_CTX.path_graphql(&["value", "str"]),
                Some("\"str-test\"".to_owned())
            );
            assert_eq!(
                EVAL_CTX.path_graphql(&["value", "nested"]),
                Some("{existing: \"nested-test\"}".to_owned())
            );
            assert_eq!(EVAL_CTX.path_graphql(&["value", "missing"]), None);
            assert_eq!(EVAL_CTX.path_graphql(&["value", "nested", "missing"]), None);

            // args
            assert_eq!(
                EVAL_CTX.path_graphql(&["args", "root"]),
                Some("\"root-test\"".to_owned())
            );
            assert_eq!(
                EVAL_CTX.path_graphql(&["args", "nested"]),
                Some("{existing: \"nested-test\"}".to_owned())
            );
            assert_eq!(EVAL_CTX.path_graphql(&["args", "missing"]), None);
            assert_eq!(EVAL_CTX.path_graphql(&["args", "nested", "missing"]), None);

            // headers
            assert_eq!(
                EVAL_CTX.path_graphql(&["headers", "x-existing"]),
                Some("\"header\"".to_owned())
            );
            assert_eq!(EVAL_CTX.path_graphql(&["headers", "x-missing"]), None);

            // vars
            assert_eq!(
                EVAL_CTX.path_graphql(&["vars", "existing"]),
                Some("\"var\"".to_owned())
            );
            assert_eq!(EVAL_CTX.path_graphql(&["vars", "missing"]), None);

            // envs
            assert_eq!(
                EVAL_CTX.path_graphql(&["env", "existing"]),
                Some("\"env\"".to_owned())
            );
            assert_eq!(EVAL_CTX.path_graphql(&["env", "x-missing"]), None);

            // other value types
            assert_eq!(EVAL_CTX.path_graphql(&["foo", "key"]), None);
            assert_eq!(EVAL_CTX.path_graphql(&["bar", "key"]), None);
            assert_eq!(EVAL_CTX.path_graphql(&["baz", "key"]), None);
        }
    }
}<|MERGE_RESOLUTION|>--- conflicted
+++ resolved
@@ -69,32 +69,10 @@
                 "args" => convert_value(ctx.arg(tail)?),
                 "headers" => ctx.header(tail[0].as_ref()).map(|v| v.into()),
                 "vars" => ctx.var(tail[0].as_ref()).map(|v| v.into()),
-                "env" => ctx.env_var(tail[0].as_ref()).map(|v| v.into()),
+                "env" => ctx.env_var(tail[0].as_ref()),
                 _ => None,
             })
     }
-<<<<<<< HEAD
-
-    if path.len() == 1 {
-      return match path[0].as_ref() {
-        "value" => convert_value(ctx.path_value(&[] as &[T])?),
-        "args" => Some(json!(ctx.graphql_ctx.args()?).to_string().into()),
-        "vars" => Some(json!(ctx.vars()).to_string().into()),
-        _ => None,
-      };
-    }
-
-    path.split_first().and_then(|(head, tail)| match head.as_ref() {
-      "value" => convert_value(ctx.path_value(tail)?),
-      "args" => convert_value(ctx.arg(tail)?),
-      "headers" => ctx.header(tail[0].as_ref()).map(|v| v.into()),
-      "vars" => ctx.var(tail[0].as_ref()).map(|v| v.into()),
-      "env" => ctx.env_var(tail[0].as_ref()),
-      _ => None,
-    })
-  }
-=======
->>>>>>> d2267da1
 }
 
 impl<'a, Ctx: ResolverContextLike<'a>> PathGraphql for EvaluationContext<'a, Ctx> {
@@ -120,56 +98,10 @@
 #[cfg(test)]
 mod tests {
 
-<<<<<<< HEAD
-  mod evaluation_context {
-    use std::borrow::Cow;
-    use std::collections::{BTreeMap, HashMap};
-    use std::sync::Arc;
-
-    use async_graphql::SelectionField;
-    use async_graphql_value::{ConstValue as Value, Name, Number};
-    use hyper::header::HeaderValue;
-    use hyper::HeaderMap;
-    use indexmap::IndexMap;
-    use once_cell::sync::Lazy;
-
-    use crate::http::RequestContext;
-    use crate::lambda::{EvaluationContext, ResolverContextLike};
-    use crate::path::{PathGraphql, PathString};
-    use crate::EnvIO;
-
-    struct Env {
-      env: HashMap<String, String>,
-    }
-
-    impl EnvIO for Env {
-      fn get(&self, key: &str) -> Option<Cow<'_, str>> {
-        self.env.get(key).map(|s| s.into())
-      }
-    }
-
-    impl Env {
-      pub fn init(map: HashMap<String, String>) -> Self {
-        Self { env: map }
-      }
-    }
-
-    static TEST_VALUES: Lazy<Value> = Lazy::new(|| {
-      let mut root = IndexMap::new();
-      let mut nested = IndexMap::new();
-
-      nested.insert(Name::new("existing"), Value::String("nested-test".to_owned()));
-
-      root.insert(Name::new("str"), Value::String("str-test".to_owned()));
-      root.insert(Name::new("number"), Value::Number(Number::from(2)));
-      root.insert(Name::new("bool"), Value::Boolean(true));
-      root.insert(Name::new("nested"), Value::Object(nested));
-=======
     mod evaluation_context {
         use std::borrow::Cow;
         use std::collections::BTreeMap;
         use std::sync::Arc;
->>>>>>> d2267da1
 
         use async_graphql::SelectionField;
         use async_graphql_value::{ConstValue as Value, Name, Number};
@@ -187,135 +119,11 @@
             env: BTreeMap<String, String>,
         }
 
-<<<<<<< HEAD
-      root.insert(Name::new("root"), Value::String("root-test".to_owned()));
-      root.insert(Name::new("nested"), Value::Object(nested));
-
-      root
-    });
-
-    static TEST_HEADERS: Lazy<HeaderMap> = Lazy::new(|| {
-      let mut map = HeaderMap::new();
-
-      map.insert("x-existing", HeaderValue::from_static("header"));
-
-      map
-    });
-
-    static TEST_VARS: Lazy<BTreeMap<String, String>> = Lazy::new(|| {
-      let mut map = BTreeMap::new();
-
-      map.insert("existing".to_owned(), "var".to_owned());
-
-      map
-    });
-
-    static TEST_ENV_VARS: Lazy<HashMap<String, String>> = Lazy::new(|| {
-      let mut map = HashMap::new();
-
-      map.insert("existing".to_owned(), "env".to_owned());
-
-      map
-    });
-
-    struct MockGraphqlContext;
-
-    impl<'a> ResolverContextLike<'a> for MockGraphqlContext {
-      fn value(&'a self) -> Option<&'a Value> {
-        Some(&TEST_VALUES)
-      }
-
-      fn args(&'a self) -> Option<&'a IndexMap<Name, Value>> {
-        Some(&TEST_ARGS)
-      }
-
-      fn field(&'a self) -> Option<SelectionField> {
-        None
-      }
-
-      fn add_error(&'a self, _: async_graphql::ServerError) {}
-    }
-
-    static REQ_CTX: Lazy<RequestContext> = Lazy::new(|| {
-      let mut req_ctx = RequestContext::default().allowed_headers(TEST_HEADERS.clone());
-
-      req_ctx.server.vars = TEST_VARS.clone();
-      req_ctx.env_vars = Arc::new(Env::init(TEST_ENV_VARS.clone()));
-
-      req_ctx
-    });
-
-    static EVAL_CTX: Lazy<EvaluationContext<'static, MockGraphqlContext>> =
-      Lazy::new(|| EvaluationContext::new(&REQ_CTX, &MockGraphqlContext));
-
-    #[test]
-    fn path_to_string() {
-      // value
-      assert_eq!(EVAL_CTX.path_string(&["value", "bool"]), Some(Cow::Borrowed("true")));
-      assert_eq!(EVAL_CTX.path_string(&["value", "number"]), Some(Cow::Borrowed("2")));
-      assert_eq!(EVAL_CTX.path_string(&["value", "str"]), Some(Cow::Borrowed("str-test")));
-      assert_eq!(
-        EVAL_CTX.path_string(&["value", "nested"]),
-        Some(Cow::Borrowed("{\"existing\":\"nested-test\"}"))
-      );
-      assert_eq!(EVAL_CTX.path_string(&["value", "missing"]), None);
-      assert_eq!(EVAL_CTX.path_string(&["value", "nested", "missing"]), None);
-      assert_eq!(
-        EVAL_CTX.path_string(&["value"]),
-        Some(Cow::Borrowed(
-          r#"{"bool":true,"nested":{"existing":"nested-test"},"number":2,"str":"str-test"}"#
-        ))
-      );
-
-      // args
-      assert_eq!(
-        EVAL_CTX.path_string(&["args", "root"]),
-        Some(Cow::Borrowed("root-test"))
-      );
-      assert_eq!(
-        EVAL_CTX.path_string(&["args", "nested"]),
-        Some(Cow::Borrowed("{\"existing\":\"nested-test\"}"))
-      );
-      assert_eq!(EVAL_CTX.path_string(&["args", "missing"]), None);
-      assert_eq!(EVAL_CTX.path_string(&["args", "nested", "missing"]), None);
-      assert_eq!(
-        EVAL_CTX.path_string(&["args"]),
-        Some(Cow::Borrowed(
-          r#"{"nested":{"existing":"nested-test"},"root":"root-test"}"#
-        ))
-      );
-
-      // headers
-      assert_eq!(
-        EVAL_CTX.path_string(&["headers", "x-existing"]),
-        Some(Cow::Borrowed("header"))
-      );
-      assert_eq!(EVAL_CTX.path_string(&["headers", "x-missing"]), None);
-
-      // vars
-      assert_eq!(EVAL_CTX.path_string(&["vars", "existing"]), Some(Cow::Borrowed("var")));
-      assert_eq!(EVAL_CTX.path_string(&["vars", "missing"]), None);
-      assert_eq!(
-        EVAL_CTX.path_string(&["vars"]),
-        Some(Cow::Borrowed(r#"{"existing":"var"}"#))
-      );
-
-      // envs
-      assert_eq!(EVAL_CTX.path_string(&["env", "existing"]), Some(Cow::Borrowed("env")));
-      assert_eq!(EVAL_CTX.path_string(&["env", "x-missing"]), None);
-
-      // other value types
-      assert_eq!(EVAL_CTX.path_string(&["foo", "key"]), None);
-      assert_eq!(EVAL_CTX.path_string(&["bar", "key"]), None);
-      assert_eq!(EVAL_CTX.path_string(&["baz", "key"]), None);
-    }
-=======
         impl EnvIO for Env {
-            fn get(&self, key: &str) -> Option<String> {
-                self.env.get(key).cloned()
-            }
-        }
->>>>>>> d2267da1
+            fn get(&self, key: &str) -> Option<Cow<'_, str>> {
+                self.env.get(key).map(|s| s.into())
+            }
+        }
 
         impl Env {
             pub fn init(map: BTreeMap<String, String>) -> Self {
@@ -397,7 +205,7 @@
         }
 
         static REQ_CTX: Lazy<RequestContext> = Lazy::new(|| {
-            let mut req_ctx = RequestContext::default().req_headers(TEST_HEADERS.clone());
+            let mut req_ctx = RequestContext::default().allowed_headers(TEST_HEADERS.clone());
 
             req_ctx.server.vars = TEST_VARS.clone();
             req_ctx.runtime.env = Arc::new(Env::init(TEST_ENV_VARS.clone()));
