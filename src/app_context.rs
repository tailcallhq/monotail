use std::sync::Arc;

use async_graphql::dynamic::{self, DynamicRequest};
use async_graphql::Response;

use crate::blueprint::Type::ListType;
<<<<<<< HEAD
use crate::blueprint::{self, Blueprint, Definition};
use crate::chrono_cache::ChronoCache;
=======
use crate::blueprint::{Blueprint, Definition};
>>>>>>> 39581300
use crate::data_loader::DataLoader;
use crate::graphql::GraphqlDataLoader;
use crate::grpc::data_loader::GrpcDataLoader;
use crate::http::{DataLoaderRequest, HttpDataLoader};
<<<<<<< HEAD
use crate::lambda::{Cache, DataLoaderId, Expression, Unsafe};
use crate::{grpc, EnvIO, HttpIO};
=======
use crate::lambda::{DataLoaderId, Expression, IO};
use crate::{grpc, EntityCache, EnvIO, HttpIO};
>>>>>>> 39581300

pub struct AppContext<Http, Env> {
  pub schema: dynamic::Schema,
  pub universal_http_client: Arc<Http>,
  pub http2_only_client: Arc<Http>,
  pub blueprint: Blueprint,
  pub http_data_loaders: Arc<Vec<DataLoader<DataLoaderRequest, HttpDataLoader>>>,
  pub gql_data_loaders: Arc<Vec<DataLoader<DataLoaderRequest, GraphqlDataLoader>>>,
  pub grpc_data_loaders: Arc<Vec<DataLoader<grpc::DataLoaderRequest, GrpcDataLoader>>>,
  pub cache: Arc<EntityCache>,
  pub env_vars: Arc<Env>,
}

impl<Http: HttpIO, Env: EnvIO> AppContext<Http, Env> {
  #[allow(clippy::too_many_arguments)]
<<<<<<< HEAD
  pub fn new(blueprint: Blueprint, h_client: Arc<Http>, h2_client: Arc<Http>, env: Arc<Env>) -> Self {
    let mut bp = blueprint.clone();
=======
  pub fn new(
    mut blueprint: Blueprint,
    h_client: Arc<Http>,
    h2_client: Arc<Http>,
    env: Arc<Env>,
    cache: Arc<EntityCache>,
  ) -> Self {
    let mut http_data_loaders = vec![];
    let mut gql_data_loaders = vec![];
    let mut grpc_data_loaders = vec![];
>>>>>>> 39581300

    let mut ctx = AppContext {
      schema: blueprint.to_schema(),
      universal_http_client: h_client,
      http2_only_client: h2_client,
      blueprint,
      http_data_loaders: Arc::new(vec![]),
      gql_data_loaders: Arc::new(vec![]),
      cache: ChronoCache::new(),
      grpc_data_loaders: Arc::new(vec![]),
      env_vars: env,
    };

    for def in bp.definitions.iter_mut() {
      if let Definition::ObjectTypeDefinition(def) = def {
        for field in &mut def.fields {
<<<<<<< HEAD
          if let Some(expr) = field.resolver.clone() {
            ctx.check_resolver_of_field(field, &expr);
=======
          if let Some(Expression::IO(expr)) = &mut field.resolver {
            match expr {
              IO::Http { req_template, group_by, .. } => {
                let data_loader = HttpDataLoader::new(
                  h_client.clone(),
                  group_by.clone(),
                  matches!(&field.of_type, ListType { .. }),
                )
                .to_data_loader(blueprint.upstream.batch.clone().unwrap_or_default());

                field.resolver = Some(Expression::IO(IO::Http {
                  req_template: req_template.clone(),
                  group_by: group_by.clone(),
                  dl_id: Some(DataLoaderId(http_data_loaders.len())),
                }));

                http_data_loaders.push(data_loader);
              }

              IO::GraphQLEndpoint { req_template, field_name, batch, .. } => {
                let graphql_data_loader = GraphqlDataLoader::new(h_client.clone(), *batch)
                  .to_data_loader(blueprint.upstream.batch.clone().unwrap_or_default());

                field.resolver = Some(Expression::IO(IO::GraphQLEndpoint {
                  req_template: req_template.clone(),
                  field_name: field_name.clone(),
                  batch: *batch,
                  dl_id: Some(DataLoaderId(gql_data_loaders.len())),
                }));

                gql_data_loaders.push(graphql_data_loader);
              }

              IO::Grpc { req_template, group_by, .. } => {
                let data_loader = GrpcDataLoader {
                  client: h2_client.clone(),
                  operation: req_template.operation.clone(),
                  group_by: group_by.clone(),
                };
                let data_loader = data_loader.to_data_loader(blueprint.upstream.batch.clone().unwrap_or_default());

                field.resolver = Some(Expression::IO(IO::Grpc {
                  req_template: req_template.clone(),
                  group_by: group_by.clone(),
                  dl_id: Some(DataLoaderId(grpc_data_loaders.len())),
                }));

                grpc_data_loaders.push(data_loader);
              }
              _ => {}
            }
>>>>>>> 39581300
          }
        }
      }
    }

    ctx.schema = bp.to_schema();
    ctx.blueprint = bp;
    ctx
  }

<<<<<<< HEAD
  // return true means field is modified
  fn check_resolver_of_field(&mut self, field: &mut blueprint::FieldDefinition, expr: &Expression) -> bool {
    match expr {
      Expression::Unsafe(expr_unsafe) => self.check_unsafe_expr(expr_unsafe, field),
      Expression::Cache(cache) => {
        let modified = self.check_resolver_of_field(field, cache.source());
        if modified {
          field.resolver = field.resolver.as_ref().map(|ne| {
            Expression::Cache(Cache::new(
              cache.hasher().clone(),
              cache.max_age(),
              Box::new(ne.clone()),
            ))
          });
        }
        modified
      }
      _ => false,
    }
  }

  // return true means field is modified
  fn check_unsafe_expr(&mut self, expr_unsafe: &Unsafe, field: &mut blueprint::FieldDefinition) -> bool {
    let bt = self.blueprint.upstream.batch.clone().unwrap_or_default();
    let universal_http_client = self.universal_http_client.clone();
    let http2_only_client = self.http2_only_client.clone();
    let mut modified = false;
    match expr_unsafe {
      Unsafe::Http { req_template, group_by, .. } => {
        let data_loader = HttpDataLoader::new(
          universal_http_client.clone(),
          group_by.clone(),
          matches!(&field.of_type, ListType { .. }),
        )
        .to_data_loader(bt);

        field.resolver = Some(Expression::Unsafe(Unsafe::Http {
          req_template: req_template.clone(),
          group_by: group_by.clone(),
          dl_id: Some(DataLoaderId(self.http_data_loaders.len())),
        }));
        modified = true;

        let http_data_loaders = Arc::get_mut(&mut self.http_data_loaders).unwrap();
        http_data_loaders.push(data_loader);
      }

      Unsafe::GraphQLEndpoint { req_template, field_name, batch, .. } => {
        let graphql_data_loader = GraphqlDataLoader::new(universal_http_client.clone(), *batch).to_data_loader(bt);

        field.resolver = Some(Expression::Unsafe(Unsafe::GraphQLEndpoint {
          req_template: req_template.clone(),
          field_name: field_name.clone(),
          batch: *batch,
          dl_id: Some(DataLoaderId(self.gql_data_loaders.len())),
        }));
        modified = true;

        let gql_data_loaders = Arc::get_mut(&mut self.gql_data_loaders).unwrap();
        gql_data_loaders.push(graphql_data_loader);
      }

      Unsafe::Grpc { req_template, group_by, .. } => {
        let data_loader = GrpcDataLoader {
          client: http2_only_client.clone(),
          operation: req_template.operation.clone(),
          group_by: group_by.clone(),
        };
        let data_loader = data_loader.to_data_loader(bt);

        field.resolver = Some(Expression::Unsafe(Unsafe::Grpc {
          req_template: req_template.clone(),
          group_by: group_by.clone(),
          dl_id: Some(DataLoaderId(self.grpc_data_loaders.len())),
        }));
        modified = true;

        let grpc_data_loaders = Arc::get_mut(&mut self.grpc_data_loaders).unwrap();
        grpc_data_loaders.push(data_loader);
      }
      _ => (),
=======
    AppContext {
      schema,
      universal_http_client: h_client,
      http2_only_client: h2_client,
      blueprint,
      http_data_loaders: Arc::new(http_data_loaders),
      gql_data_loaders: Arc::new(gql_data_loaders),
      cache,
      grpc_data_loaders: Arc::new(grpc_data_loaders),
      env_vars: env,
>>>>>>> 39581300
    }
    modified
  }

  pub async fn execute(&self, request: impl Into<DynamicRequest>) -> Response {
    self.schema.execute(request).await
  }
}<|MERGE_RESOLUTION|>--- conflicted
+++ resolved
@@ -3,24 +3,15 @@
 use async_graphql::dynamic::{self, DynamicRequest};
 use async_graphql::Response;
 
+use crate::blueprint;
 use crate::blueprint::Type::ListType;
-<<<<<<< HEAD
-use crate::blueprint::{self, Blueprint, Definition};
-use crate::chrono_cache::ChronoCache;
-=======
 use crate::blueprint::{Blueprint, Definition};
->>>>>>> 39581300
 use crate::data_loader::DataLoader;
 use crate::graphql::GraphqlDataLoader;
 use crate::grpc::data_loader::GrpcDataLoader;
 use crate::http::{DataLoaderRequest, HttpDataLoader};
-<<<<<<< HEAD
-use crate::lambda::{Cache, DataLoaderId, Expression, Unsafe};
-use crate::{grpc, EnvIO, HttpIO};
-=======
-use crate::lambda::{DataLoaderId, Expression, IO};
+use crate::lambda::{Cache, DataLoaderId, Expression, IO};
 use crate::{grpc, EntityCache, EnvIO, HttpIO};
->>>>>>> 39581300
 
 pub struct AppContext<Http, Env> {
   pub schema: dynamic::Schema,
@@ -36,10 +27,6 @@
 
 impl<Http: HttpIO, Env: EnvIO> AppContext<Http, Env> {
   #[allow(clippy::too_many_arguments)]
-<<<<<<< HEAD
-  pub fn new(blueprint: Blueprint, h_client: Arc<Http>, h2_client: Arc<Http>, env: Arc<Env>) -> Self {
-    let mut bp = blueprint.clone();
-=======
   pub fn new(
     mut blueprint: Blueprint,
     h_client: Arc<Http>,
@@ -47,10 +34,7 @@
     env: Arc<Env>,
     cache: Arc<EntityCache>,
   ) -> Self {
-    let mut http_data_loaders = vec![];
-    let mut gql_data_loaders = vec![];
-    let mut grpc_data_loaders = vec![];
->>>>>>> 39581300
+    let mut bp = blueprint.clone();
 
     let mut ctx = AppContext {
       schema: blueprint.to_schema(),
@@ -59,7 +43,7 @@
       blueprint,
       http_data_loaders: Arc::new(vec![]),
       gql_data_loaders: Arc::new(vec![]),
-      cache: ChronoCache::new(),
+      cache: cache,
       grpc_data_loaders: Arc::new(vec![]),
       env_vars: env,
     };
@@ -67,62 +51,8 @@
     for def in bp.definitions.iter_mut() {
       if let Definition::ObjectTypeDefinition(def) = def {
         for field in &mut def.fields {
-<<<<<<< HEAD
           if let Some(expr) = field.resolver.clone() {
             ctx.check_resolver_of_field(field, &expr);
-=======
-          if let Some(Expression::IO(expr)) = &mut field.resolver {
-            match expr {
-              IO::Http { req_template, group_by, .. } => {
-                let data_loader = HttpDataLoader::new(
-                  h_client.clone(),
-                  group_by.clone(),
-                  matches!(&field.of_type, ListType { .. }),
-                )
-                .to_data_loader(blueprint.upstream.batch.clone().unwrap_or_default());
-
-                field.resolver = Some(Expression::IO(IO::Http {
-                  req_template: req_template.clone(),
-                  group_by: group_by.clone(),
-                  dl_id: Some(DataLoaderId(http_data_loaders.len())),
-                }));
-
-                http_data_loaders.push(data_loader);
-              }
-
-              IO::GraphQLEndpoint { req_template, field_name, batch, .. } => {
-                let graphql_data_loader = GraphqlDataLoader::new(h_client.clone(), *batch)
-                  .to_data_loader(blueprint.upstream.batch.clone().unwrap_or_default());
-
-                field.resolver = Some(Expression::IO(IO::GraphQLEndpoint {
-                  req_template: req_template.clone(),
-                  field_name: field_name.clone(),
-                  batch: *batch,
-                  dl_id: Some(DataLoaderId(gql_data_loaders.len())),
-                }));
-
-                gql_data_loaders.push(graphql_data_loader);
-              }
-
-              IO::Grpc { req_template, group_by, .. } => {
-                let data_loader = GrpcDataLoader {
-                  client: h2_client.clone(),
-                  operation: req_template.operation.clone(),
-                  group_by: group_by.clone(),
-                };
-                let data_loader = data_loader.to_data_loader(blueprint.upstream.batch.clone().unwrap_or_default());
-
-                field.resolver = Some(Expression::IO(IO::Grpc {
-                  req_template: req_template.clone(),
-                  group_by: group_by.clone(),
-                  dl_id: Some(DataLoaderId(grpc_data_loaders.len())),
-                }));
-
-                grpc_data_loaders.push(data_loader);
-              }
-              _ => {}
-            }
->>>>>>> 39581300
           }
         }
       }
@@ -133,11 +63,10 @@
     ctx
   }
 
-<<<<<<< HEAD
   // return true means field is modified
   fn check_resolver_of_field(&mut self, field: &mut blueprint::FieldDefinition, expr: &Expression) -> bool {
     match expr {
-      Expression::Unsafe(expr_unsafe) => self.check_unsafe_expr(expr_unsafe, field),
+      Expression::IO(expr_unsafe) => self.check_unsafe_expr(expr_unsafe, field),
       Expression::Cache(cache) => {
         let modified = self.check_resolver_of_field(field, cache.source());
         if modified {
@@ -156,21 +85,21 @@
   }
 
   // return true means field is modified
-  fn check_unsafe_expr(&mut self, expr_unsafe: &Unsafe, field: &mut blueprint::FieldDefinition) -> bool {
+  fn check_unsafe_expr(&mut self, expr_unsafe: &IO, field: &mut blueprint::FieldDefinition) -> bool {
     let bt = self.blueprint.upstream.batch.clone().unwrap_or_default();
-    let universal_http_client = self.universal_http_client.clone();
-    let http2_only_client = self.http2_only_client.clone();
+    let h_client = self.universal_http_client.clone();
+    let h2_client = self.http2_only_client.clone();
     let mut modified = false;
     match expr_unsafe {
-      Unsafe::Http { req_template, group_by, .. } => {
+      IO::Http { req_template, group_by, .. } => {
         let data_loader = HttpDataLoader::new(
-          universal_http_client.clone(),
+          h_client.clone(),
           group_by.clone(),
           matches!(&field.of_type, ListType { .. }),
         )
         .to_data_loader(bt);
 
-        field.resolver = Some(Expression::Unsafe(Unsafe::Http {
+        field.resolver = Some(Expression::IO(IO::Http {
           req_template: req_template.clone(),
           group_by: group_by.clone(),
           dl_id: Some(DataLoaderId(self.http_data_loaders.len())),
@@ -181,10 +110,11 @@
         http_data_loaders.push(data_loader);
       }
 
-      Unsafe::GraphQLEndpoint { req_template, field_name, batch, .. } => {
-        let graphql_data_loader = GraphqlDataLoader::new(universal_http_client.clone(), *batch).to_data_loader(bt);
+      IO::GraphQLEndpoint { req_template, field_name, batch, .. } => {
+        let graphql_data_loader = GraphqlDataLoader::new(h_client.clone(), *batch)
+          .to_data_loader(bt);
 
-        field.resolver = Some(Expression::Unsafe(Unsafe::GraphQLEndpoint {
+        field.resolver = Some(Expression::IO(IO::GraphQLEndpoint {
           req_template: req_template.clone(),
           field_name: field_name.clone(),
           batch: *batch,
@@ -196,15 +126,15 @@
         gql_data_loaders.push(graphql_data_loader);
       }
 
-      Unsafe::Grpc { req_template, group_by, .. } => {
+      IO::Grpc { req_template, group_by, .. } => {
         let data_loader = GrpcDataLoader {
-          client: http2_only_client.clone(),
+          client: h2_client.clone(),
           operation: req_template.operation.clone(),
           group_by: group_by.clone(),
         };
         let data_loader = data_loader.to_data_loader(bt);
 
-        field.resolver = Some(Expression::Unsafe(Unsafe::Grpc {
+        field.resolver = Some(Expression::IO(IO::Grpc {
           req_template: req_template.clone(),
           group_by: group_by.clone(),
           dl_id: Some(DataLoaderId(self.grpc_data_loaders.len())),
@@ -214,19 +144,7 @@
         let grpc_data_loaders = Arc::get_mut(&mut self.grpc_data_loaders).unwrap();
         grpc_data_loaders.push(data_loader);
       }
-      _ => (),
-=======
-    AppContext {
-      schema,
-      universal_http_client: h_client,
-      http2_only_client: h2_client,
-      blueprint,
-      http_data_loaders: Arc::new(http_data_loaders),
-      gql_data_loaders: Arc::new(gql_data_loaders),
-      cache,
-      grpc_data_loaders: Arc::new(grpc_data_loaders),
-      env_vars: env,
->>>>>>> 39581300
+      _ => {}
     }
     modified
   }
