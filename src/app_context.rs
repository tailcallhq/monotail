use std::sync::Arc;

use async_graphql::dynamic::{self, DynamicRequest};
use async_graphql::Response;

use crate::blueprint::Type::ListType;
use crate::blueprint::{Blueprint, Definition};
use crate::channel::{Command, Event};
use crate::data_loader::DataLoader;
use crate::graphql::GraphqlDataLoader;
use crate::grpc::data_loader::GrpcDataLoader;
use crate::http::{DataLoaderRequest, HttpDataLoader};
use crate::lambda::{DataLoaderId, Expression, IO};
use crate::{grpc, EntityCache, EnvIO, HttpIO, ScriptIO};

pub struct AppContext {
    pub schema: dynamic::Schema,
    pub universal_http_client: Arc<dyn HttpIO>,
    pub http2_only_client: Arc<dyn HttpIO>,
    pub blueprint: Blueprint,
    pub http_data_loaders: Arc<Vec<DataLoader<DataLoaderRequest, HttpDataLoader>>>,
    pub gql_data_loaders: Arc<Vec<DataLoader<DataLoaderRequest, GraphqlDataLoader>>>,
    pub grpc_data_loaders: Arc<Vec<DataLoader<grpc::DataLoaderRequest, GrpcDataLoader>>>,
    pub cache: Arc<EntityCache>,
    pub env_vars: Arc<dyn EnvIO>,
    pub script_engine: Option<Arc<dyn ScriptIO<Event, Command>>>,
}

impl AppContext {
    #[allow(clippy::too_many_arguments)]
    pub fn new(
        mut blueprint: Blueprint,
        h_client: Arc<dyn HttpIO>,
        h2_client: Arc<dyn HttpIO>,
        env: Arc<dyn EnvIO>,
        cache: Arc<EntityCache>,
        script: Option<Arc<dyn ScriptIO<Event, Command>>>,
    ) -> Self {
        let mut http_data_loaders = vec![];
        let mut gql_data_loaders = vec![];
        let mut grpc_data_loaders = vec![];

        for def in blueprint.definitions.iter_mut() {
            if let Definition::ObjectTypeDefinition(def) = def {
                for field in &mut def.fields {
                    if let Some(Expression::IO(expr)) = &mut field.resolver {
                        match expr {
                            IO::Http { req_template, group_by, .. } => {
                                let data_loader = HttpDataLoader::new(
                                    h_client.clone(),
                                    group_by.clone(),
                                    matches!(&field.of_type, ListType { .. }),
                                )
                                .to_data_loader(
                                    blueprint.upstream.batch.clone().unwrap_or_default(),
                                );

                                field.resolver = Some(Expression::IO(IO::Http {
                                    req_template: req_template.clone(),
                                    group_by: group_by.clone(),
                                    dl_id: Some(DataLoaderId(http_data_loaders.len())),
                                }));

                                http_data_loaders.push(data_loader);
                            }

                            IO::GraphQLEndpoint { req_template, field_name, batch, .. } => {
                                let graphql_data_loader =
                                    GraphqlDataLoader::new(h_client.clone(), *batch)
                                        .to_data_loader(
                                            blueprint.upstream.batch.clone().unwrap_or_default(),
                                        );

                                field.resolver = Some(Expression::IO(IO::GraphQLEndpoint {
                                    req_template: req_template.clone(),
                                    field_name: field_name.clone(),
                                    batch: *batch,
                                    dl_id: Some(DataLoaderId(gql_data_loaders.len())),
                                }));

                                gql_data_loaders.push(graphql_data_loader);
                            }

                            IO::Grpc { req_template, group_by, .. } => {
                                let data_loader = GrpcDataLoader {
                                    client: h2_client.clone(),
                                    operation: req_template.operation.clone(),
                                    group_by: group_by.clone(),
                                };
                                let data_loader = data_loader.to_data_loader(
                                    blueprint.upstream.batch.clone().unwrap_or_default(),
                                );

                                field.resolver = Some(Expression::IO(IO::Grpc {
                                    req_template: req_template.clone(),
                                    group_by: group_by.clone(),
                                    dl_id: Some(DataLoaderId(grpc_data_loaders.len())),
                                }));

                                grpc_data_loaders.push(data_loader);
                            }
<<<<<<< HEAD
                            _ => {}
=======
>>>>>>> 99f11676
                        }
                    }
                }
            }
        }

        let schema = blueprint.to_schema();

        AppContext {
            schema,
            universal_http_client: h_client,
            http2_only_client: h2_client,
            blueprint,
            http_data_loaders: Arc::new(http_data_loaders),
            gql_data_loaders: Arc::new(gql_data_loaders),
            cache,
            grpc_data_loaders: Arc::new(grpc_data_loaders),
            env_vars: env,
            script_engine: script,
        }
    }

    pub async fn execute(&self, request: impl Into<DynamicRequest>) -> Response {
        self.schema.execute(request).await
    }
}<|MERGE_RESOLUTION|>--- conflicted
+++ resolved
@@ -99,10 +99,6 @@
 
                                 grpc_data_loaders.push(data_loader);
                             }
-<<<<<<< HEAD
-                            _ => {}
-=======
->>>>>>> 99f11676
                         }
                     }
                 }
