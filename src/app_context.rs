use std::collections::HashMap;
use std::sync::Arc;

use async_graphql::dynamic::{self, DynamicRequest};
use async_graphql::Response;
use async_graphql_value::ConstValue;

use crate::blueprint::Type::ListType;
use crate::blueprint::{Blueprint, Definition};
use crate::chrono_cache::ChronoCache;
use crate::data_loader::DataLoader;
use crate::graphql::GraphqlDataLoader;
use crate::grpc::data_loader::GrpcDataLoader;
use crate::http::{DataLoaderRequest, HttpDataLoader};
use crate::lambda::{DataLoaderId, Expression, Unsafe};
<<<<<<< HEAD
use crate::rate_limiter::LocalRateLimiter;
=======
use crate::{grpc, EnvIO, HttpIO};
>>>>>>> 63281204

pub struct AppContext<Http, Env> {
  pub schema: dynamic::Schema,
  pub universal_http_client: Arc<Http>,
  pub http2_only_client: Arc<Http>,
  pub blueprint: Blueprint,
  pub http_data_loaders: Arc<Vec<DataLoader<DataLoaderRequest, HttpDataLoader>>>,
  pub gql_data_loaders: Arc<Vec<DataLoader<DataLoaderRequest, GraphqlDataLoader>>>,
  pub cache: ChronoCache<u64, ConstValue>,
  pub grpc_data_loaders: Arc<Vec<DataLoader<grpc::DataLoaderRequest, GrpcDataLoader>>>,
<<<<<<< HEAD
  pub local_rate_limiter: LocalRateLimiter,
  pub env_vars: Arc<dyn EnvIO>,
=======
  pub env_vars: Arc<Env>,
>>>>>>> 63281204
}

impl<Http: HttpIO, Env: EnvIO> AppContext<Http, Env> {
  #[allow(clippy::too_many_arguments)]
  pub fn new(mut blueprint: Blueprint, h_client: Arc<Http>, h2_client: Arc<Http>, env: Arc<Env>) -> Self {
    let mut http_data_loaders = vec![];
    let mut gql_data_loaders = vec![];
    let mut grpc_data_loaders = vec![];
    let mut field_rate_limits = HashMap::new();
    let mut type_rate_limits = HashMap::new();

    for def in blueprint.definitions.iter_mut() {
      if let Definition::ObjectTypeDefinition(def) = def {
        let fld = def.name.to_lowercase();
        if let Some(ref rate_limit) = def.rate_limit {
          type_rate_limits.insert(fld.clone(), rate_limit.clone());
        }

        for field in &mut def.fields {
          if let Some(ref rate_limit) = field.rate_limit {
            let sb_fld = field.name.to_lowercase();

            field_rate_limits
              .entry(fld.clone())
              .or_insert_with(HashMap::new)
              .entry(sb_fld)
              .or_insert(rate_limit.clone());
          }

          if let Some(Expression::Unsafe(expr_unsafe)) = &mut field.resolver {
            match expr_unsafe {
              Unsafe::Http { req_template, group_by, rate_limit, .. } => {
                let data_loader = HttpDataLoader::new(
                  h_client.clone(),
                  group_by.clone(),
                  matches!(&field.of_type, ListType { .. }),
                )
                .to_data_loader(blueprint.upstream.batch.clone().unwrap_or_default());

                field.resolver = Some(Expression::Unsafe(Unsafe::Http {
                  req_template: req_template.clone(),
                  group_by: group_by.clone(),
                  dl_id: Some(DataLoaderId(http_data_loaders.len())),
                  rate_limit: rate_limit.clone(),
                }));

                http_data_loaders.push(data_loader);
              }

              Unsafe::GraphQLEndpoint { req_template, field_name, batch, rate_limit, .. } => {
                let graphql_data_loader = GraphqlDataLoader::new(h_client.clone(), *batch)
                  .to_data_loader(blueprint.upstream.batch.clone().unwrap_or_default());

                field.resolver = Some(Expression::Unsafe(Unsafe::GraphQLEndpoint {
                  req_template: req_template.clone(),
                  field_name: field_name.clone(),
                  batch: *batch,
                  dl_id: Some(DataLoaderId(gql_data_loaders.len())),
                  rate_limit: rate_limit.clone(),
                }));

                gql_data_loaders.push(graphql_data_loader);
              }

              Unsafe::Grpc { req_template, group_by, rate_limit, .. } => {
                let data_loader = GrpcDataLoader {
                  client: h2_client.clone(),
                  operation: req_template.operation.clone(),
                  group_by: group_by.clone(),
                };
                let data_loader = data_loader.to_data_loader(blueprint.upstream.batch.clone().unwrap_or_default());

                field.resolver = Some(Expression::Unsafe(Unsafe::Grpc {
                  req_template: req_template.clone(),
                  group_by: group_by.clone(),
                  dl_id: Some(DataLoaderId(grpc_data_loaders.len())),
                  rate_limit: rate_limit.clone(),
                }));

                grpc_data_loaders.push(data_loader);
              }
              _ => {}
            }
          }
        }
      }
    }

    let schema = blueprint.to_schema();
    let local_rate_limiter = LocalRateLimiter::new(type_rate_limits, field_rate_limits);

    AppContext {
      schema,
      universal_http_client: h_client,
      http2_only_client: h2_client,
      blueprint,
      http_data_loaders: Arc::new(http_data_loaders),
      gql_data_loaders: Arc::new(gql_data_loaders),
      cache: ChronoCache::new(),
      grpc_data_loaders: Arc::new(grpc_data_loaders),
      local_rate_limiter,
      env_vars: env,
    }
  }

  pub async fn execute(&self, request: impl Into<DynamicRequest>) -> Response {
    self.schema.execute(request).await
  }
}<|MERGE_RESOLUTION|>--- conflicted
+++ resolved
@@ -13,11 +13,8 @@
 use crate::grpc::data_loader::GrpcDataLoader;
 use crate::http::{DataLoaderRequest, HttpDataLoader};
 use crate::lambda::{DataLoaderId, Expression, Unsafe};
-<<<<<<< HEAD
 use crate::rate_limiter::LocalRateLimiter;
-=======
 use crate::{grpc, EnvIO, HttpIO};
->>>>>>> 63281204
 
 pub struct AppContext<Http, Env> {
   pub schema: dynamic::Schema,
@@ -28,12 +25,8 @@
   pub gql_data_loaders: Arc<Vec<DataLoader<DataLoaderRequest, GraphqlDataLoader>>>,
   pub cache: ChronoCache<u64, ConstValue>,
   pub grpc_data_loaders: Arc<Vec<DataLoader<grpc::DataLoaderRequest, GrpcDataLoader>>>,
-<<<<<<< HEAD
   pub local_rate_limiter: LocalRateLimiter,
-  pub env_vars: Arc<dyn EnvIO>,
-=======
   pub env_vars: Arc<Env>,
->>>>>>> 63281204
 }
 
 impl<Http: HttpIO, Env: EnvIO> AppContext<Http, Env> {
