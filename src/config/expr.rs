use serde::{Deserialize, Serialize};
use serde_json::Value;

use super::{GraphQL, Grpc, Http};

#[derive(Serialize, Deserialize, Clone, Debug, PartialEq, Eq, schemars::JsonSchema)]
/// Allows composing operators as simple expressions
pub struct Expr {
    /// Root of the expression AST
    pub body: ExprBody,
}

#[derive(Serialize, Deserialize, Clone, Debug, PartialEq, Eq, schemars::JsonSchema)]
#[serde(rename = "ExprIf")]
pub struct If {
  /// Condition to evaluate
  pub cond: Box<ExprBody>,

  /// Expression to evaluate if the condition is true
  #[serde(rename = "then")]
  pub on_true: Box<ExprBody>,

  /// Expression to evaluate if the condition is false
  #[serde(rename = "else")]
  pub on_false: Box<ExprBody>,
}

#[derive(Serialize, Deserialize, Clone, Debug, PartialEq, Eq, schemars::JsonSchema)]
pub enum ExprBody {
    /// Fetch a resources using the http operator
    #[serde(rename = "http")]
    Http(Http),

    /// Fetch a resources using the grpc operator
    #[serde(rename = "grpc")]
    Grpc(Grpc),

    /// Fetch a resources using the graphQL operator
    #[serde(rename = "graphQL")]
    GraphQL(GraphQL),

<<<<<<< HEAD
  /// Evaluate to constant data
  #[serde(rename = "const")]
  Const(Value),
  // Logic
  /// Branch based on a condition
  #[serde(rename = "if")]
  If(If),
  #[serde(rename = "and")]
  And(Vec<ExprBody>),
  #[serde(rename = "or")]
  Or(Vec<ExprBody>),
  #[serde(rename = "cond")]
  Cond(Box<ExprBody>, Vec<(Box<ExprBody>, Box<ExprBody>)>),
  #[serde(rename = "defaultTo")]
  DefaultTo(Box<ExprBody>, Box<ExprBody>),
  #[serde(rename = "isEmpty")]
  IsEmpty(Box<ExprBody>),
  #[serde(rename = "not")]
  Not(Box<ExprBody>),
=======
    /// Evaluate to constant data
    #[serde(rename = "const")]
    Const(Value),
    // Logic
    /// Branch based on a condition
    #[serde(rename = "if")]
    If {
        /// Condition to evaluate
        cond: Box<ExprBody>,

        /// Expression to evaluate if the condition is true
        #[serde(rename = "then")]
        on_true: Box<ExprBody>,

        /// Expression to evaluate if the condition is false
        #[serde(rename = "else")]
        on_false: Box<ExprBody>,
    },
    #[serde(rename = "and")]
    And(Vec<ExprBody>),
    #[serde(rename = "or")]
    Or(Vec<ExprBody>),
    #[serde(rename = "cond")]
    Cond(Box<ExprBody>, Vec<(Box<ExprBody>, Box<ExprBody>)>),
    #[serde(rename = "defaultTo")]
    DefaultTo(Box<ExprBody>, Box<ExprBody>),
    #[serde(rename = "isEmpty")]
    IsEmpty(Box<ExprBody>),
    #[serde(rename = "not")]
    Not(Box<ExprBody>),
>>>>>>> 06441bd7

    // List
    #[serde(rename = "concat")]
    Concat(Vec<ExprBody>),

    // Relation
    #[serde(rename = "intersection")]
    Intersection(Vec<ExprBody>),
    #[serde(rename = "difference")]
    Difference(Vec<ExprBody>, Vec<ExprBody>),
    #[serde(rename = "eq")]
    Equals(Box<ExprBody>, Box<ExprBody>),
    #[serde(rename = "gt")]
    Gt(Box<ExprBody>, Box<ExprBody>),
    #[serde(rename = "gte")]
    Gte(Box<ExprBody>, Box<ExprBody>),
    #[serde(rename = "lt")]
    Lt(Box<ExprBody>, Box<ExprBody>),
    #[serde(rename = "lte")]
    Lte(Box<ExprBody>, Box<ExprBody>),
    #[serde(rename = "max")]
    Max(Vec<ExprBody>),
    #[serde(rename = "min")]
    Min(Vec<ExprBody>),
    #[serde(rename = "pathEq")]
    PathEq(Box<ExprBody>, Vec<String>, Box<ExprBody>),
    #[serde(rename = "propEq")]
    PropEq(Box<ExprBody>, String, Box<ExprBody>),
    #[serde(rename = "sortPath")]
    SortPath(Box<ExprBody>, Vec<String>),
    #[serde(rename = "symmetricDifference")]
    SymmetricDifference(Vec<ExprBody>, Vec<ExprBody>),
    #[serde(rename = "union")]
    Union(Vec<ExprBody>, Vec<ExprBody>),

    // Math
    #[serde(rename = "mod")]
    Mod(Box<ExprBody>, Box<ExprBody>),
    #[serde(rename = "add")]
    Add(Box<ExprBody>, Box<ExprBody>),
    #[serde(rename = "dec")]
    Dec(Box<ExprBody>),
    #[serde(rename = "divide")]
    Divide(Box<ExprBody>, Box<ExprBody>),
    #[serde(rename = "inc")]
    Inc(Box<ExprBody>),
    #[serde(rename = "multiply")]
    Multiply(Box<ExprBody>, Box<ExprBody>),
    #[serde(rename = "negate")]
    Negate(Box<ExprBody>),
    #[serde(rename = "product")]
    Product(Vec<ExprBody>),
    #[serde(rename = "subtract")]
    Subtract(Box<ExprBody>, Box<ExprBody>),
    #[serde(rename = "sum")]
    Sum(Vec<ExprBody>),
}

impl ExprBody {
<<<<<<< HEAD
  ///
  /// Performs a deep check on if the expression has any IO.
  ///
  pub fn has_io(&self) -> bool {
    match self {
      ExprBody::Http(_) => true,
      ExprBody::Grpc(_) => true,
      ExprBody::GraphQL(_) => true,
      ExprBody::Const(_) => false,
      ExprBody::If(If { cond, on_true, on_false }) => {
        println!("#############HERE################");
        println!("#############HERE################");
        println!("#############HERE################");
        println!("#############HERE################");
        println!("#############HERE################");
        println!("#############HERE################");
        println!("#############HERE################");
        println!("#############HERE################");
        cond.has_io() || on_true.has_io() || on_false.has_io()
      }
      ExprBody::And(l) => l.iter().any(|e| e.has_io()),
      ExprBody::Or(l) => l.iter().any(|e| e.has_io()),
      ExprBody::Cond(default, branches) => {
        default.has_io() || branches.iter().any(|(cond, expr)| cond.has_io() || expr.has_io())
      }
      ExprBody::DefaultTo(expr1, expr2) => expr1.has_io() || expr2.has_io(),
      ExprBody::IsEmpty(expr) => expr.has_io(),
      ExprBody::Not(expr) => expr.has_io(),
      ExprBody::Concat(l) => l.iter().any(|e| e.has_io()),
      ExprBody::Intersection(l) => l.iter().any(|e| e.has_io()),
      ExprBody::Mod(expr1, expr2) => expr1.has_io() || expr2.has_io(),
      ExprBody::Add(expr1, expr2) => expr1.has_io() || expr2.has_io(),
      ExprBody::Dec(expr) => expr.has_io(),
      ExprBody::Divide(expr1, expr2) => expr1.has_io() || expr2.has_io(),
      ExprBody::Inc(expr) => expr.has_io(),
      ExprBody::Multiply(expr1, expr2) => expr1.has_io() || expr2.has_io(),
      ExprBody::Negate(expr) => expr.has_io(),
      ExprBody::Product(l) => l.iter().any(|e| e.has_io()),
      ExprBody::Subtract(expr1, expr2) => expr1.has_io() || expr2.has_io(),
      ExprBody::Sum(l) => l.iter().any(|e| e.has_io()),
      ExprBody::Difference(l1, l2) => l1.iter().any(|e| e.has_io()) || l2.iter().any(|e| e.has_io()),
      ExprBody::Equals(expr1, expr2) => expr1.has_io() || expr2.has_io(),
      ExprBody::Gt(expr1, expr2) => expr1.has_io() || expr2.has_io(),
      ExprBody::Gte(expr1, expr2) => expr1.has_io() || expr2.has_io(),
      ExprBody::Lt(expr1, expr2) => expr1.has_io() || expr2.has_io(),
      ExprBody::Lte(expr1, expr2) => expr1.has_io() || expr2.has_io(),
      ExprBody::Max(l) => l.iter().any(|e| e.has_io()),
      ExprBody::Min(l) => l.iter().any(|e| e.has_io()),
      ExprBody::PathEq(expr1, _, expr2) => expr1.has_io() || expr2.has_io(),
      ExprBody::PropEq(expr1, _, expr2) => expr1.has_io() || expr2.has_io(),
      ExprBody::SortPath(l, _) => l.has_io(),
      ExprBody::SymmetricDifference(l1, l2) => l1.iter().any(|e| e.has_io()) || l2.iter().any(|e| e.has_io()),
      ExprBody::Union(l1, l2) => l1.iter().any(|e| e.has_io()) || l2.iter().any(|e| e.has_io()),
=======
    ///
    /// Performs a deep check on if the expression has any IO.
    ///
    pub fn has_io(&self) -> bool {
        match self {
            ExprBody::Http(_) => true,
            ExprBody::Grpc(_) => true,
            ExprBody::GraphQL(_) => true,
            ExprBody::Const(_) => false,
            ExprBody::If { cond, on_true, on_false } => {
                cond.has_io() || on_true.has_io() || on_false.has_io()
            }
            ExprBody::And(l) => l.iter().any(|e| e.has_io()),
            ExprBody::Or(l) => l.iter().any(|e| e.has_io()),
            ExprBody::Cond(default, branches) => {
                default.has_io()
                    || branches
                        .iter()
                        .any(|(cond, expr)| cond.has_io() || expr.has_io())
            }
            ExprBody::DefaultTo(expr1, expr2) => expr1.has_io() || expr2.has_io(),
            ExprBody::IsEmpty(expr) => expr.has_io(),
            ExprBody::Not(expr) => expr.has_io(),
            ExprBody::Concat(l) => l.iter().any(|e| e.has_io()),
            ExprBody::Intersection(l) => l.iter().any(|e| e.has_io()),
            ExprBody::Mod(expr1, expr2) => expr1.has_io() || expr2.has_io(),
            ExprBody::Add(expr1, expr2) => expr1.has_io() || expr2.has_io(),
            ExprBody::Dec(expr) => expr.has_io(),
            ExprBody::Divide(expr1, expr2) => expr1.has_io() || expr2.has_io(),
            ExprBody::Inc(expr) => expr.has_io(),
            ExprBody::Multiply(expr1, expr2) => expr1.has_io() || expr2.has_io(),
            ExprBody::Negate(expr) => expr.has_io(),
            ExprBody::Product(l) => l.iter().any(|e| e.has_io()),
            ExprBody::Subtract(expr1, expr2) => expr1.has_io() || expr2.has_io(),
            ExprBody::Sum(l) => l.iter().any(|e| e.has_io()),
            ExprBody::Difference(l1, l2) => {
                l1.iter().any(|e| e.has_io()) || l2.iter().any(|e| e.has_io())
            }
            ExprBody::Equals(expr1, expr2) => expr1.has_io() || expr2.has_io(),
            ExprBody::Gt(expr1, expr2) => expr1.has_io() || expr2.has_io(),
            ExprBody::Gte(expr1, expr2) => expr1.has_io() || expr2.has_io(),
            ExprBody::Lt(expr1, expr2) => expr1.has_io() || expr2.has_io(),
            ExprBody::Lte(expr1, expr2) => expr1.has_io() || expr2.has_io(),
            ExprBody::Max(l) => l.iter().any(|e| e.has_io()),
            ExprBody::Min(l) => l.iter().any(|e| e.has_io()),
            ExprBody::PathEq(expr1, _, expr2) => expr1.has_io() || expr2.has_io(),
            ExprBody::PropEq(expr1, _, expr2) => expr1.has_io() || expr2.has_io(),
            ExprBody::SortPath(l, _) => l.has_io(),
            ExprBody::SymmetricDifference(l1, l2) => {
                l1.iter().any(|e| e.has_io()) || l2.iter().any(|e| e.has_io())
            }
            ExprBody::Union(l1, l2) => {
                l1.iter().any(|e| e.has_io()) || l2.iter().any(|e| e.has_io())
            }
        }
>>>>>>> 06441bd7
    }
}<|MERGE_RESOLUTION|>--- conflicted
+++ resolved
@@ -13,16 +13,16 @@
 #[derive(Serialize, Deserialize, Clone, Debug, PartialEq, Eq, schemars::JsonSchema)]
 #[serde(rename = "ExprIf")]
 pub struct If {
-  /// Condition to evaluate
-  pub cond: Box<ExprBody>,
+    /// Condition to evaluate
+    pub cond: Box<ExprBody>,
 
-  /// Expression to evaluate if the condition is true
-  #[serde(rename = "then")]
-  pub on_true: Box<ExprBody>,
+    /// Expression to evaluate if the condition is true
+    #[serde(rename = "then")]
+    pub on_true: Box<ExprBody>,
 
-  /// Expression to evaluate if the condition is false
-  #[serde(rename = "else")]
-  pub on_false: Box<ExprBody>,
+    /// Expression to evaluate if the condition is false
+    #[serde(rename = "else")]
+    pub on_false: Box<ExprBody>,
 }
 
 #[derive(Serialize, Deserialize, Clone, Debug, PartialEq, Eq, schemars::JsonSchema)]
@@ -39,45 +39,13 @@
     #[serde(rename = "graphQL")]
     GraphQL(GraphQL),
 
-<<<<<<< HEAD
-  /// Evaluate to constant data
-  #[serde(rename = "const")]
-  Const(Value),
-  // Logic
-  /// Branch based on a condition
-  #[serde(rename = "if")]
-  If(If),
-  #[serde(rename = "and")]
-  And(Vec<ExprBody>),
-  #[serde(rename = "or")]
-  Or(Vec<ExprBody>),
-  #[serde(rename = "cond")]
-  Cond(Box<ExprBody>, Vec<(Box<ExprBody>, Box<ExprBody>)>),
-  #[serde(rename = "defaultTo")]
-  DefaultTo(Box<ExprBody>, Box<ExprBody>),
-  #[serde(rename = "isEmpty")]
-  IsEmpty(Box<ExprBody>),
-  #[serde(rename = "not")]
-  Not(Box<ExprBody>),
-=======
     /// Evaluate to constant data
     #[serde(rename = "const")]
     Const(Value),
     // Logic
     /// Branch based on a condition
     #[serde(rename = "if")]
-    If {
-        /// Condition to evaluate
-        cond: Box<ExprBody>,
-
-        /// Expression to evaluate if the condition is true
-        #[serde(rename = "then")]
-        on_true: Box<ExprBody>,
-
-        /// Expression to evaluate if the condition is false
-        #[serde(rename = "else")]
-        on_false: Box<ExprBody>,
-    },
+    If(If),
     #[serde(rename = "and")]
     And(Vec<ExprBody>),
     #[serde(rename = "or")]
@@ -90,7 +58,6 @@
     IsEmpty(Box<ExprBody>),
     #[serde(rename = "not")]
     Not(Box<ExprBody>),
->>>>>>> 06441bd7
 
     // List
     #[serde(rename = "concat")]
@@ -150,61 +117,6 @@
 }
 
 impl ExprBody {
-<<<<<<< HEAD
-  ///
-  /// Performs a deep check on if the expression has any IO.
-  ///
-  pub fn has_io(&self) -> bool {
-    match self {
-      ExprBody::Http(_) => true,
-      ExprBody::Grpc(_) => true,
-      ExprBody::GraphQL(_) => true,
-      ExprBody::Const(_) => false,
-      ExprBody::If(If { cond, on_true, on_false }) => {
-        println!("#############HERE################");
-        println!("#############HERE################");
-        println!("#############HERE################");
-        println!("#############HERE################");
-        println!("#############HERE################");
-        println!("#############HERE################");
-        println!("#############HERE################");
-        println!("#############HERE################");
-        cond.has_io() || on_true.has_io() || on_false.has_io()
-      }
-      ExprBody::And(l) => l.iter().any(|e| e.has_io()),
-      ExprBody::Or(l) => l.iter().any(|e| e.has_io()),
-      ExprBody::Cond(default, branches) => {
-        default.has_io() || branches.iter().any(|(cond, expr)| cond.has_io() || expr.has_io())
-      }
-      ExprBody::DefaultTo(expr1, expr2) => expr1.has_io() || expr2.has_io(),
-      ExprBody::IsEmpty(expr) => expr.has_io(),
-      ExprBody::Not(expr) => expr.has_io(),
-      ExprBody::Concat(l) => l.iter().any(|e| e.has_io()),
-      ExprBody::Intersection(l) => l.iter().any(|e| e.has_io()),
-      ExprBody::Mod(expr1, expr2) => expr1.has_io() || expr2.has_io(),
-      ExprBody::Add(expr1, expr2) => expr1.has_io() || expr2.has_io(),
-      ExprBody::Dec(expr) => expr.has_io(),
-      ExprBody::Divide(expr1, expr2) => expr1.has_io() || expr2.has_io(),
-      ExprBody::Inc(expr) => expr.has_io(),
-      ExprBody::Multiply(expr1, expr2) => expr1.has_io() || expr2.has_io(),
-      ExprBody::Negate(expr) => expr.has_io(),
-      ExprBody::Product(l) => l.iter().any(|e| e.has_io()),
-      ExprBody::Subtract(expr1, expr2) => expr1.has_io() || expr2.has_io(),
-      ExprBody::Sum(l) => l.iter().any(|e| e.has_io()),
-      ExprBody::Difference(l1, l2) => l1.iter().any(|e| e.has_io()) || l2.iter().any(|e| e.has_io()),
-      ExprBody::Equals(expr1, expr2) => expr1.has_io() || expr2.has_io(),
-      ExprBody::Gt(expr1, expr2) => expr1.has_io() || expr2.has_io(),
-      ExprBody::Gte(expr1, expr2) => expr1.has_io() || expr2.has_io(),
-      ExprBody::Lt(expr1, expr2) => expr1.has_io() || expr2.has_io(),
-      ExprBody::Lte(expr1, expr2) => expr1.has_io() || expr2.has_io(),
-      ExprBody::Max(l) => l.iter().any(|e| e.has_io()),
-      ExprBody::Min(l) => l.iter().any(|e| e.has_io()),
-      ExprBody::PathEq(expr1, _, expr2) => expr1.has_io() || expr2.has_io(),
-      ExprBody::PropEq(expr1, _, expr2) => expr1.has_io() || expr2.has_io(),
-      ExprBody::SortPath(l, _) => l.has_io(),
-      ExprBody::SymmetricDifference(l1, l2) => l1.iter().any(|e| e.has_io()) || l2.iter().any(|e| e.has_io()),
-      ExprBody::Union(l1, l2) => l1.iter().any(|e| e.has_io()) || l2.iter().any(|e| e.has_io()),
-=======
     ///
     /// Performs a deep check on if the expression has any IO.
     ///
@@ -214,7 +126,7 @@
             ExprBody::Grpc(_) => true,
             ExprBody::GraphQL(_) => true,
             ExprBody::Const(_) => false,
-            ExprBody::If { cond, on_true, on_false } => {
+            ExprBody::If(If { cond, on_true, on_false }) => {
                 cond.has_io() || on_true.has_io() || on_false.has_io()
             }
             ExprBody::And(l) => l.iter().any(|e| e.has_io()),
@@ -260,6 +172,5 @@
                 l1.iter().any(|e| e.has_io()) || l2.iter().any(|e| e.has_io())
             }
         }
->>>>>>> 06441bd7
     }
 }