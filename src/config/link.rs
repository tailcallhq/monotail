--- conflicted
+++ resolved
@@ -9,12 +9,9 @@
     #[default]
     Config,
     Protobuf,
-<<<<<<< HEAD
     Key,
     Cert,
-=======
     Script,
->>>>>>> f0ec5e00
 }
 
 impl Display for LinkType {
@@ -22,12 +19,9 @@
         f.write_str(match self {
             LinkType::Config => "Config",
             LinkType::Protobuf => "Protobuf",
-<<<<<<< HEAD
             LinkType::Key => "TlsKey",
             LinkType::Cert => "TlsCert",
-=======
             LinkType::Script => "Script",
->>>>>>> f0ec5e00
         })
     }
 }
@@ -48,7 +42,7 @@
     #[serde(default, skip_serializing_if = "is_default")]
     pub src: String,
     ///
-    /// The type of the link. It can be `Config`, `Protobuf`, `Key` or `Cert`.
+    /// The type of the link. It can be `Config`, `Protobuf`, `Script`, `Key` or `Cert`.
     ///
     #[serde(default, skip_serializing_if = "is_default", rename = "type")]
     pub type_of: LinkType,
