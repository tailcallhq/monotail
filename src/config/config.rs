--- conflicted
+++ resolved
@@ -285,10 +285,7 @@
   #[serde(default, skip_serializing_if = "is_default")]
   pub graphql: Option<GraphQL>,
   #[serde(default, skip_serializing_if = "is_default")]
-<<<<<<< HEAD
-=======
   pub expr: Option<Expr>,
->>>>>>> 63281204
   pub cache: Option<Cache>,
   #[serde(default, skip_serializing_if = "is_default")]
   pub rate_limit: Option<RateLimit>,
