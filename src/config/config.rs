--- conflicted
+++ resolved
@@ -390,11 +390,8 @@
   pub group_by: Vec<String>,
 }
 
-<<<<<<< HEAD
-#[derive(Serialize, Deserialize, Clone, Debug, Default, PartialEq, Eq)]
-pub enum ExprNode {
-    #[default]
-    None,
+#[derive(Serialize, Deserialize, Clone, Debug, PartialEq, Eq)]
+pub enum ExprBody {
     #[serde(rename = "http")]
     Http(Http),
     #[serde(rename = "grpc")]
@@ -405,41 +402,25 @@
     Const(Const),
     #[serde(rename = "if")]
     If {
-        condition: Box<ExprNode>,
-        then: Box<ExprNode>,
+        condition: Box<ExprBody>,
+        then: Box<ExprBody>,
         #[serde(rename = "else")]
-        els: Box<ExprNode>
+        els: Box<ExprBody>
     },
     #[serde(rename = "gt")]
     GreaterThan {
-        left: Box<ExprNode>,
-        right: Box<ExprNode>,
+        left: Box<ExprBody>,
+        right: Box<ExprBody>,
     },
     #[serde(rename = "literal")]
     Literal(Value),
     #[serde(rename = "var")]
     Variable(String)
-=======
-#[derive(Serialize, Deserialize, Clone, Debug, PartialEq, Eq)]
-pub enum ExprBody {
-  #[serde(rename = "http")]
-  Http(Http),
-  #[serde(rename = "grpc")]
-  Grpc(Grpc),
-  #[serde(rename = "graphQL")]
-  GraphQL(GraphQL),
-  #[serde(rename = "const")]
-  Const(Const),
->>>>>>> d4b6b8ba
 }
 
 #[derive(Serialize, Deserialize, Clone, Debug, PartialEq, Eq)]
 pub struct Expr {
-<<<<<<< HEAD
-    pub body: ExprNode
-=======
   pub body: ExprBody,
->>>>>>> d4b6b8ba
 }
 
 #[derive(Serialize, Deserialize, Clone, Debug, Default, PartialEq, Eq)]
