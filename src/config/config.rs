use std::collections::{BTreeMap, BTreeSet, HashSet};
use std::fmt::{self, Display};
use std::num::NonZeroU64;

use anyhow::Result;
use async_graphql::parser::types::ServiceDocument;
use derive_setters::Setters;
use serde::{Deserialize, Serialize};
use serde_json::Value;

<<<<<<< HEAD
use super::{Server, Upstream, JsPlugin};
=======
use super::{Expr, Server, Upstream};
use crate::config::from_document::from_document;
>>>>>>> a0e99370
use crate::config::source::Source;
use crate::config::{is_default, KeyValues};
use crate::directive::DirectiveCodec;
use crate::http::Method;
use crate::json::JsonSchema;
use crate::valid::Valid;

#[derive(Serialize, Deserialize, Clone, Debug, Default, Setters, PartialEq, Eq, schemars::JsonSchema)]
#[serde(rename_all = "camelCase")]
pub struct Config {
  ///
  /// Dictates how the server behaves and helps tune tailcall for all ingress requests.
  /// Features such as request batching, SSL, HTTP2 etc. can be configured here.
  ///
  #[serde(default)]
  pub server: Server,

  ///
  /// Dictates how tailcall should handle upstream requests/responses.
  /// Tuning upstream can improve performance and reliability for connections.
  ///
  #[serde(default)]
  pub upstream: Upstream,
<<<<<<< HEAD
  pub js_plugin: Option<JsPlugin>,
  pub graphql: GraphQL,
}
=======
>>>>>>> a0e99370

  ///
  /// Specifies the entry points for query and mutation in the generated GraphQL schema.
  ///
  pub schema: RootSchema,

  ///
  /// A map of all the types in the schema.
  ///
  #[serde(default)]
  #[setters(skip)]
  pub types: BTreeMap<String, Type>,

  ///
  /// A map of all the union types in the schema.
  ///
  #[serde(default, skip_serializing_if = "is_default")]
  pub unions: BTreeMap<String, Union>,
}
impl Config {
  pub fn port(&self) -> u16 {
    self.server.port.unwrap_or(8000)
  }

  pub fn output_types(&self) -> HashSet<&String> {
    let mut types = HashSet::new();
    let input_types = self.input_types();

    if let Some(ref query) = &self.schema.query {
      types.insert(query);
    }

    if let Some(ref mutation) = &self.schema.mutation {
      types.insert(mutation);
    }
    for (type_name, type_of) in self.types.iter() {
      if (type_of.interface || !type_of.fields.is_empty()) && !input_types.contains(&type_name) {
        for (_, field) in type_of.fields.iter() {
          types.insert(&field.type_of);
        }
      }
    }
    types
  }

  pub fn recurse_type<'a>(&'a self, type_of: &str, types: &mut HashSet<&'a String>) {
    if let Some(type_) = self.find_type(type_of) {
      for (_, field) in type_.fields.iter() {
        if !types.contains(&field.type_of) {
          types.insert(&field.type_of);
          self.recurse_type(&field.type_of, types);
        }
      }
    }
  }

  pub fn input_types(&self) -> HashSet<&String> {
    let mut types = HashSet::new();
    for (_, type_of) in self.types.iter() {
      if !type_of.interface {
        for (_, field) in type_of.fields.iter() {
          for (_, arg) in field.args.iter() {
            if let Some(t) = self.find_type(&arg.type_of) {
              t.fields.iter().for_each(|(_, f)| {
                types.insert(&f.type_of);
                self.recurse_type(&f.type_of, &mut types)
              })
            }
            types.insert(&arg.type_of);
          }
        }
      }
    }
    types
  }
  pub fn find_type(&self, name: &str) -> Option<&Type> {
    self.types.get(name)
  }

  pub fn find_union(&self, name: &str) -> Option<&Union> {
    self.unions.get(name)
  }

  pub fn to_yaml(&self) -> Result<String> {
    Ok(serde_yaml::to_string(self)?)
  }

  pub fn to_json(&self, pretty: bool) -> Result<String> {
    if pretty {
      Ok(serde_json::to_string_pretty(self)?)
    } else {
      Ok(serde_json::to_string(self)?)
    }
  }

  pub fn to_document(&self) -> ServiceDocument {
    self.clone().into()
  }

  pub fn to_sdl(&self) -> String {
    let doc = self.to_document();
    crate::document::print(doc)
  }

  pub fn query(mut self, query: &str) -> Self {
    self.schema.query = Some(query.to_string());
    self
  }

  pub fn types(mut self, types: Vec<(&str, Type)>) -> Self {
    let mut graphql_types = BTreeMap::new();
    for (name, type_) in types {
      graphql_types.insert(name.to_string(), type_);
    }
    self.types = graphql_types;
    self
  }

  pub fn contains(&self, name: &str) -> bool {
    self.types.contains_key(name) || self.unions.contains_key(name)
  }

  pub fn merge_right(self, other: &Self) -> Self {
    let server = self.server.merge_right(other.server.clone());
    let types = merge_types(self.types, other.types.clone());
    let unions = merge_unions(self.unions, other.unions.clone());
    let schema = self.schema.merge_right(other.schema.clone());
    let upstream = self.upstream.merge_right(other.upstream.clone());
<<<<<<< HEAD
    let js_plugin = self.js_plugin.or(other.js_plugin.clone());
    Self { server, upstream, js_plugin, graphql }
=======

    Self { server, upstream, types, schema, unions }
>>>>>>> a0e99370
  }
}

///
/// Represents a GraphQL type.
/// A type can be an object, interface, enum or scalar.
///
#[derive(Serialize, Deserialize, Clone, Debug, Default, PartialEq, Eq, schemars::JsonSchema)]
pub struct Type {
  ///
  /// A map of field name and its definition.
  ///
  pub fields: BTreeMap<String, Field>,
  #[serde(default, skip_serializing_if = "is_default")]
  ///
  /// Additional fields to be added to the type
  ///
  pub added_fields: Vec<AddField>,
  #[serde(default, skip_serializing_if = "is_default")]
  ///
  /// Documentation for the type that is publicly visible.
  ///
  pub doc: Option<String>,
  #[serde(default, skip_serializing_if = "is_default")]
  ///
  /// Flag to indicate if the type is an interface.
  ///
  pub interface: bool,
  #[serde(default, skip_serializing_if = "is_default")]
  ///
  /// Interfaces that the type implements.
  ///
  pub implements: BTreeSet<String>,
  #[serde(rename = "enum", default, skip_serializing_if = "is_default")]
  ///
  /// Variants for the type if it's an enum
  ///
  pub variants: Option<BTreeSet<String>>,
  #[serde(default, skip_serializing_if = "is_default")]
  ///
  /// Flag to indicate if the type is a scalar.
  ///
  pub scalar: bool,
  #[serde(default)]
  ///
  /// Setting to indicate if the type is cacheable.
  ///
  pub cache: Option<Cache>,
  #[serde(default)]
  pub protected: bool,
}

impl Type {
  pub fn fields(mut self, fields: Vec<(&str, Field)>) -> Self {
    let mut graphql_fields = BTreeMap::new();
    for (name, field) in fields {
      graphql_fields.insert(name.to_string(), field);
    }
    self.fields = graphql_fields;
    self
  }
  pub fn merge_right(mut self, other: &Self) -> Self {
    let mut fields = self.fields.clone();
    fields.extend(other.fields.clone());
    self.implements.extend(other.implements.clone());
    if let Some(ref variants) = self.variants {
      if let Some(ref other) = other.variants {
        self.variants = Some(variants.union(other).cloned().collect());
      }
    } else {
      self.variants = other.variants.clone();
    }
    Self { fields, ..self.clone() }
  }
}

#[derive(Clone, Debug, PartialEq, Deserialize, Serialize, Eq, schemars::JsonSchema)]
/// The @cache operator enables caching for the query, field or type it is applied to.
#[serde(rename_all = "camelCase")]
pub struct Cache {
  /// Specifies the duration, in milliseconds, of how long the value has to be stored in the cache.
  pub max_age: NonZeroU64,
}

#[derive(Clone, Debug, Deserialize, Serialize, PartialEq, Eq)]
pub struct Protected {}

fn merge_types(mut self_types: BTreeMap<String, Type>, other_types: BTreeMap<String, Type>) -> BTreeMap<String, Type> {
  for (name, mut other_type) in other_types {
    if let Some(self_type) = self_types.remove(&name) {
      other_type = self_type.merge_right(&other_type);
    }

    self_types.insert(name, other_type);
  }
  self_types
}

fn merge_unions(
  mut self_unions: BTreeMap<String, Union>,
  other_unions: BTreeMap<String, Union>,
) -> BTreeMap<String, Union> {
  for (name, mut other_union) in other_unions {
    if let Some(self_union) = self_unions.remove(&name) {
      other_union = self_union.merge_right(other_union);
    }
    self_unions.insert(name, other_union);
  }
  self_unions
}

#[derive(Serialize, Deserialize, Clone, Debug, Default, Setters, PartialEq, Eq, schemars::JsonSchema)]
#[setters(strip_option)]
pub struct RootSchema {
  pub query: Option<String>,
  #[serde(default, skip_serializing_if = "is_default")]
  pub mutation: Option<String>,
  #[serde(default, skip_serializing_if = "is_default")]
  pub subscription: Option<String>,
}

impl RootSchema {
  // TODO: add unit-tests
  fn merge_right(self, other: Self) -> Self {
    Self {
      query: other.query.or(self.query),
      mutation: other.mutation.or(self.mutation),
      subscription: other.subscription.or(self.subscription),
    }
  }
}

#[derive(Serialize, Deserialize, Clone, Debug, PartialEq, Eq, schemars::JsonSchema)]
pub struct Omit {}

///
/// A field definition containing all the metadata information about resolving a field.
///
#[derive(Serialize, Deserialize, Clone, Debug, Default, Setters, PartialEq, Eq, schemars::JsonSchema)]
#[setters(strip_option)]
pub struct Field {
  ///
  /// Refers to the type of the value the field can be resolved to.
  ///
  #[serde(rename = "type", default, skip_serializing_if = "is_default")]
  pub type_of: String,

  ///
  /// Flag to indicate the type is a list.
  ///
  #[serde(default, skip_serializing_if = "is_default")]
  pub list: bool,

  ///
  /// Flag to indicate the type is required.
  ///
  #[serde(default, skip_serializing_if = "is_default")]
  pub required: bool,

  ///
  /// Flag to indicate if the type inside the list is required.
  ///
  #[serde(default, skip_serializing_if = "is_default")]
  pub list_type_required: bool,

  ///
  /// Map of argument name and its definition.
  ///
  #[serde(default, skip_serializing_if = "is_default")]
  pub args: BTreeMap<String, Arg>,

  ///
  /// Publicly visible documentation for the field.
  ///
  #[serde(default, skip_serializing_if = "is_default")]
  pub doc: Option<String>,

  ///
  /// Allows modifying existing fields.
  ///
  #[serde(default, skip_serializing_if = "is_default")]
  pub modify: Option<Modify>,

  ///
  /// Omits a field from public consumption.
  ///
  #[serde(default, skip_serializing_if = "is_default")]
  pub omit: Option<Omit>,

  ///
  /// Inserts an HTTP resolver for the field.
  ///
  #[serde(default, skip_serializing_if = "is_default")]
  pub http: Option<Http>,
<<<<<<< HEAD
  pub js: Option<JSExecution>,
=======

  ///
  /// Inserts a GRPC resolver for the field.
  ///
  #[serde(default, skip_serializing_if = "is_default")]
  pub grpc: Option<Grpc>,

  ///
  /// Inserts a Javascript resolver for the field.
  ///
  #[serde(default, skip_serializing_if = "is_default")]
  pub script: Option<JS>,

  ///
  /// Inserts a constant resolver for the field.
  ///
  #[serde(rename = "const", default, skip_serializing_if = "is_default")]
>>>>>>> a0e99370
  pub const_field: Option<Const>,

  ///
  /// Inserts a GraphQL resolver for the field.
  ///
  #[serde(default, skip_serializing_if = "is_default")]
  pub graphql: Option<GraphQL>,

  ///
  /// Inserts an Expression resolver for the field.
  ///
  #[serde(default, skip_serializing_if = "is_default")]
  pub expr: Option<Expr>,
  ///
  /// Sets the cache configuration for a field
  ///
  pub cache: Option<Cache>,
  #[serde(default)]
  pub protected: bool,
}

impl Field {
  pub fn has_resolver(&self) -> bool {
<<<<<<< HEAD
    self.http.is_some() || self.js.is_some() || self.const_field.is_some()
=======
    self.http.is_some()
      || self.script.is_some()
      || self.const_field.is_some()
      || self.graphql.is_some()
      || self.grpc.is_some()
      || self.expr.is_some()
>>>>>>> a0e99370
  }
  pub fn resolvable_directives(&self) -> Vec<String> {
    let mut directives = Vec::new();
    if self.http.is_some() {
      directives.push(Http::trace_name());
    }
<<<<<<< HEAD
    if self.js.is_some() {
      directives.push("@js")
=======
    if self.graphql.is_some() {
      directives.push(GraphQL::trace_name());
    }
    if self.script.is_some() {
      directives.push(JS::trace_name());
>>>>>>> a0e99370
    }
    if self.const_field.is_some() {
      directives.push(Const::trace_name());
    }
    if self.grpc.is_some() {
      directives.push(Grpc::trace_name());
    }
    directives
  }
  pub fn has_batched_resolver(&self) -> bool {
    self.http.as_ref().is_some_and(|http| !http.group_by.is_empty())
      || self.graphql.as_ref().is_some_and(|graphql| graphql.batch)
      || self.grpc.as_ref().is_some_and(|grpc| !grpc.group_by.is_empty())
  }
  pub fn to_list(mut self) -> Self {
    self.list = true;
    self
  }

  pub fn int() -> Self {
    Self { type_of: "Int".to_string(), ..Default::default() }
  }

  pub fn string() -> Self {
    Self { type_of: "String".to_string(), ..Default::default() }
  }

  pub fn float() -> Self {
    Self { type_of: "Float".to_string(), ..Default::default() }
  }

  pub fn boolean() -> Self {
    Self { type_of: "Boolean".to_string(), ..Default::default() }
  }

  pub fn id() -> Self {
    Self { type_of: "ID".to_string(), ..Default::default() }
  }

  pub fn is_omitted(&self) -> bool {
    self.omit.is_some() || self.modify.as_ref().map(|m| m.omit).unwrap_or(false)
  }
}

<<<<<<< HEAD
#[derive(Serialize, Deserialize, Clone, Debug)]
pub struct JSExecution {
  pub inline: String,
  #[serde(default, rename = "withContext")]
  pub with_context: bool,
=======
#[derive(Serialize, Deserialize, Clone, Debug, PartialEq, Eq, schemars::JsonSchema)]
pub struct JS {
  pub script: String,
>>>>>>> a0e99370
}

#[derive(Serialize, Deserialize, Clone, Debug, PartialEq, Eq, schemars::JsonSchema)]
pub struct Modify {
  #[serde(default, skip_serializing_if = "is_default")]
  pub name: Option<String>,
  #[serde(default, skip_serializing_if = "is_default")]
  pub omit: bool,
}

#[derive(Serialize, Deserialize, Clone, Debug, PartialEq, Eq)]
pub struct Inline {
  pub path: Vec<String>,
}

#[derive(Serialize, Deserialize, Clone, Debug, PartialEq, Eq, schemars::JsonSchema)]
pub struct Arg {
  #[serde(rename = "type")]
  pub type_of: String,
  #[serde(default, skip_serializing_if = "is_default")]
  pub list: bool,
  #[serde(default, skip_serializing_if = "is_default")]
  pub required: bool,
  #[serde(default, skip_serializing_if = "is_default")]
  pub doc: Option<String>,
  #[serde(default, skip_serializing_if = "is_default")]
  pub modify: Option<Modify>,
  #[serde(default, skip_serializing_if = "is_default")]
  pub default_value: Option<Value>,
}

#[derive(Serialize, Deserialize, Clone, Debug, PartialEq, Eq, schemars::JsonSchema)]
pub struct Union {
  pub types: BTreeSet<String>,
  pub doc: Option<String>,
}

impl Union {
  pub fn merge_right(mut self, other: Self) -> Self {
    self.types.extend(other.types);
    self
  }
}

#[derive(Serialize, Deserialize, Clone, Debug, Default, PartialEq, Eq, schemars::JsonSchema)]
/// The @http operator indicates that a field or node is backed by a REST API.
///
/// For instance, if you add the @http operator to the `users` field of the Query type with a path argument of `"/users"`, it signifies that the `users` field is backed by a REST API.
/// The path argument specifies the path of the REST API.
/// In this scenario, the GraphQL server will make a GET request to the API endpoint specified when the `users` field is queried.
pub struct Http {
  /// This refers to the API endpoint you're going to call. For instance https://jsonplaceholder.typicode.com/users`.
  ///
  /// For dynamic segments in your API endpoint, use Mustache templates for variable substitution. For instance, to fetch a specific user, use `/users/{{args.id}}`.
  pub path: String,
  #[serde(default, skip_serializing_if = "is_default")]
  /// This refers to the HTTP method of the API call. Commonly used methods include `GET`, `POST`, `PUT`, `DELETE` etc. @default `GET`.
  pub method: Method,
  #[serde(default, skip_serializing_if = "is_default")]
  /// This represents the query parameters of your API call. You can pass it as a static object or use Mustache template for dynamic parameters. These parameters will be added to the URL.
  pub query: KeyValues,
  #[serde(default, skip_serializing_if = "is_default")]
  /// Schema of the input of the API call. It is automatically inferred in most cases.
  pub input: Option<JsonSchema>,
  #[serde(default, skip_serializing_if = "is_default")]
  /// Schema of the output of the API call. It is automatically inferred in most cases.
  pub output: Option<JsonSchema>,
  #[serde(default, skip_serializing_if = "is_default")]
  /// The body of the API call. It's used for methods like POST or PUT that send data to the server. You can pass it as a static object or use a Mustache template to substitute variables from the GraphQL variables.
  pub body: Option<String>,
  #[serde(rename = "baseURL", default, skip_serializing_if = "is_default")]
  /// This refers to the base URL of the API. If not specified, the default base URL is the one specified in the `@upstream` operator
  pub base_url: Option<String>,
  #[serde(default, skip_serializing_if = "is_default")]
  /// The `headers` parameter allows you to customize the headers of the HTTP request made by the `@http` operator. It is used by specifying a key-value map of header names and their values.
  pub headers: KeyValues,
  #[serde(rename = "groupBy", default, skip_serializing_if = "is_default")]
  /// The `groupBy` parameter groups multiple data requests into a single call. For more details please refer out [n + 1 guide](https://tailcall.run/docs/guides/n+1#solving-using-batching).
  pub group_by: Vec<String>,
  #[serde(default, skip_serializing_if = "is_default")]
  /// The `encoding` parameter specifies the encoding of the request body. It can be `ApplicationJson` or `ApplicationXWwwFormUrlEncoded`. @default `ApplicationJson`.
  pub encoding: Encoding,
}

#[derive(Serialize, Deserialize, Clone, Debug, Default, PartialEq, Eq, schemars::JsonSchema)]
#[serde(rename_all = "camelCase")]
/// The @grpc operator indicates that a field or node is backed by a gRPC API.
///
/// For instance, if you add the @grpc operator to the `users` field of the Query type with a service argument of `NewsService` and method argument of `GetAllNews`, it signifies that the `users` field is backed by a gRPC API.
/// The `service` argument specifies the name of the gRPC service.
/// The `method` argument specifies the name of the gRPC method.
/// In this scenario, the GraphQL server will make a gRPC request to the gRPC endpoint specified when the `users` field is queried.
pub struct Grpc {
  /// This refers to the gRPC service you're going to call. For instance `NewsService`.
  pub service: String,
  /// This refers to the gRPC method you're going to call. For instance `GetAllNews`.
  pub method: String,
  #[serde(default, skip_serializing_if = "is_default")]
  /// This refers to the arguments of your gRPC call. You can pass it as a static object or use Mustache template for dynamic parameters. These parameters will be added in the body in `protobuf` format.
  pub body: Option<String>,
  #[serde(rename = "baseURL", default, skip_serializing_if = "is_default")]
  /// This refers to the base URL of the API. If not specified, the default base URL is the one specified in the `@upstream` operator
  pub base_url: Option<String>,
  #[serde(default, skip_serializing_if = "is_default")]
  /// The `headers` parameter allows you to customize the headers of the HTTP request made by the `@grpc` operator. It is used by specifying a key-value map of header names and their values. Note: content-type is automatically set to application/grpc
  pub headers: KeyValues,
  /// The `protoPath` parameter allows you to specify the path to the proto file which contains service and method definitions and is used to encode and decode the request and response body.
  pub proto_path: String,
  #[serde(default, skip_serializing_if = "is_default")]
  /// The key path in the response which should be used to group multiple requests. For instance `["news","id"]`. For more details please refer out [n + 1 guide](https://tailcall.run/docs/guides/n+1#solving-using-batching).
  pub group_by: Vec<String>,
}

#[derive(Serialize, Deserialize, Clone, Debug, Default, PartialEq, Eq, schemars::JsonSchema)]
/// The @graphQL operator allows to specify GraphQL API server request to fetch data from.
pub struct GraphQL {
  /// Specifies the root field on the upstream to request data from. This maps a field in your schema to a field in the upstream schema. When a query is received for this field, Tailcall requests data from the corresponding upstream field.
  pub name: String,
  #[serde(default, skip_serializing_if = "is_default")]
  /// Named arguments for the requested field. More info [here](https://tailcall.run/docs/guides/operators/#args)
  pub args: Option<KeyValues>,
  #[serde(rename = "baseURL", default, skip_serializing_if = "is_default")]
  /// This refers to the base URL of the API. If not specified, the default base URL is the one specified in the `@upstream` operator.
  pub base_url: Option<String>,
  #[serde(default, skip_serializing_if = "is_default")]
  /// The headers parameter allows you to customize the headers of the GraphQL request made by the `@graphQL` operator. It is used by specifying a key-value map of header names and their values.
  pub headers: KeyValues,
  #[serde(default, skip_serializing_if = "is_default")]
  /// If the upstream GraphQL server supports request batching, you can specify the 'batch' argument to batch several requests into a single batch request.
  ///
  /// Make sure you have also specified batch settings to the `@upstream` and to the `@graphQL` operator.
  pub batch: bool,
}

#[derive(Default, Debug, Clone, Serialize, Deserialize, PartialEq, Eq)]
#[serde(rename_all = "lowercase")]
pub enum GraphQLOperationType {
  #[default]
  Query,
  Mutation,
}

impl Display for GraphQLOperationType {
  fn fmt(&self, f: &mut fmt::Formatter) -> fmt::Result {
    f.write_str(match self {
      Self::Query => "query",
      Self::Mutation => "mutation",
    })
  }
}

#[derive(Serialize, Deserialize, Clone, Debug, PartialEq, Eq, schemars::JsonSchema)]
/// The `@const` operators allows us to embed a constant response for the schema.
pub struct Const {
  pub data: Value,
}

#[derive(Serialize, Deserialize, Clone, Debug, PartialEq, Eq, schemars::JsonSchema)]
/// The @addField operator simplifies data structures and queries by adding a field that inlines or flattens a nested field or node within your schema. more info [here](https://tailcall.run/docs/guides/operators/#addfield)
pub struct AddField {
  /// Name of the new field to be added
  pub name: String,
  /// Path of the data where the field should point to
  pub path: Vec<String>,
}

impl Config {
  pub fn from_json(json: &str) -> Result<Self> {
    Ok(serde_json::from_str(json)?)
  }

  pub fn from_yaml(yaml: &str) -> Result<Self> {
    Ok(serde_yaml::from_str(yaml)?)
  }

  pub fn from_sdl(sdl: &str) -> Valid<Self, String> {
    let doc = async_graphql::parser::parse_schema(sdl);
    match doc {
      Ok(doc) => from_document(doc),
      Err(e) => Valid::fail(e.to_string()),
    }
  }

  pub fn from_source(source: Source, schema: &str) -> Result<Self> {
    match source {
      Source::GraphQL => Ok(Config::from_sdl(schema).to_result()?),
      Source::Json => Ok(Config::from_json(schema)?),
      Source::Yml => Ok(Config::from_yaml(schema)?),
    }
  }

  pub fn n_plus_one(&self) -> Vec<Vec<(String, String)>> {
    super::n_plus_one::n_plus_one(self)
  }
}

#[derive(Clone, Debug, Serialize, Deserialize, PartialEq, Eq, Hash, Default, schemars::JsonSchema)]
pub enum Encoding {
  #[default]
  ApplicationJson,
  ApplicationXWwwFormUrlencoded,
}

#[cfg(test)]

mod tests {
  use pretty_assertions::assert_eq;

  use super::*;

  #[test]
  fn test_field_has_or_not_batch_resolver() {
    let f1 = Field { ..Default::default() };

    let f2 =
      Field { http: Some(Http { group_by: vec!["id".to_string()], ..Default::default() }), ..Default::default() };

    let f3 = Field { http: Some(Http { group_by: vec![], ..Default::default() }), ..Default::default() };

    assert!(!f1.has_batched_resolver());
    assert!(f2.has_batched_resolver());
    assert!(!f3.has_batched_resolver());
  }

  #[test]
  fn test_graphql_directive_name() {
    let name = GraphQL::directive_name();
    assert_eq!(name, "graphQL");
  }

  #[test]
  fn test_from_sdl_empty() {
    let actual = Config::from_sdl("type Foo {a: Int}").to_result().unwrap();
    let expected = Config::default().types(vec![("Foo", Type::default().fields(vec![("a", Field::int())]))]);
    assert_eq!(actual, expected);
  }
}<|MERGE_RESOLUTION|>--- conflicted
+++ resolved
@@ -8,12 +8,8 @@
 use serde::{Deserialize, Serialize};
 use serde_json::Value;
 
-<<<<<<< HEAD
-use super::{Server, Upstream, JsPlugin};
-=======
-use super::{Expr, Server, Upstream};
+use super::{Expr, Server, Upstream, JsPlugin};
 use crate::config::from_document::from_document;
->>>>>>> a0e99370
 use crate::config::source::Source;
 use crate::config::{is_default, KeyValues};
 use crate::directive::DirectiveCodec;
@@ -37,12 +33,7 @@
   ///
   #[serde(default)]
   pub upstream: Upstream,
-<<<<<<< HEAD
   pub js_plugin: Option<JsPlugin>,
-  pub graphql: GraphQL,
-}
-=======
->>>>>>> a0e99370
 
   ///
   /// Specifies the entry points for query and mutation in the generated GraphQL schema.
@@ -171,13 +162,9 @@
     let unions = merge_unions(self.unions, other.unions.clone());
     let schema = self.schema.merge_right(other.schema.clone());
     let upstream = self.upstream.merge_right(other.upstream.clone());
-<<<<<<< HEAD
     let js_plugin = self.js_plugin.or(other.js_plugin.clone());
-    Self { server, upstream, js_plugin, graphql }
-=======
-
-    Self { server, upstream, types, schema, unions }
->>>>>>> a0e99370
+
+    Self { server, upstream, js_plugin, types, schema, unions }
   }
 }
 
@@ -372,9 +359,6 @@
   ///
   #[serde(default, skip_serializing_if = "is_default")]
   pub http: Option<Http>,
-<<<<<<< HEAD
-  pub js: Option<JSExecution>,
-=======
 
   ///
   /// Inserts a GRPC resolver for the field.
@@ -392,7 +376,6 @@
   /// Inserts a constant resolver for the field.
   ///
   #[serde(rename = "const", default, skip_serializing_if = "is_default")]
->>>>>>> a0e99370
   pub const_field: Option<Const>,
 
   ///
@@ -416,32 +399,23 @@
 
 impl Field {
   pub fn has_resolver(&self) -> bool {
-<<<<<<< HEAD
-    self.http.is_some() || self.js.is_some() || self.const_field.is_some()
-=======
     self.http.is_some()
       || self.script.is_some()
       || self.const_field.is_some()
       || self.graphql.is_some()
       || self.grpc.is_some()
       || self.expr.is_some()
->>>>>>> a0e99370
   }
   pub fn resolvable_directives(&self) -> Vec<String> {
     let mut directives = Vec::new();
     if self.http.is_some() {
       directives.push(Http::trace_name());
     }
-<<<<<<< HEAD
-    if self.js.is_some() {
-      directives.push("@js")
-=======
     if self.graphql.is_some() {
       directives.push(GraphQL::trace_name());
     }
     if self.script.is_some() {
       directives.push(JS::trace_name());
->>>>>>> a0e99370
     }
     if self.const_field.is_some() {
       directives.push(Const::trace_name());
@@ -486,17 +460,9 @@
   }
 }
 
-<<<<<<< HEAD
-#[derive(Serialize, Deserialize, Clone, Debug)]
-pub struct JSExecution {
-  pub inline: String,
-  #[serde(default, rename = "withContext")]
-  pub with_context: bool,
-=======
 #[derive(Serialize, Deserialize, Clone, Debug, PartialEq, Eq, schemars::JsonSchema)]
 pub struct JS {
   pub script: String,
->>>>>>> a0e99370
 }
 
 #[derive(Serialize, Deserialize, Clone, Debug, PartialEq, Eq, schemars::JsonSchema)]
