--- conflicted
+++ resolved
@@ -96,22 +96,6 @@
     }
 }
 
-<<<<<<< HEAD
-fn recurse_type(config: &Config, type_of: &str, types: &mut HashSet<String>) {
-    if let Some(type_) = config.find_type(type_of) {
-        match &type_.kind {
-            TypeKind::Object(obj) => {
-                for (_, field) in obj.fields.iter() {
-                    if !types.contains(&field.type_of) {
-                        types.insert(field.type_of.clone());
-                        recurse_type(config, &field.type_of, types);
-                    }
-                }
-            }
-            TypeKind::Union(_) => todo!(),
-            _ => {}
-        }
-=======
 pub struct Resolution {
     pub input: String,
     pub output: String,
@@ -127,7 +111,6 @@
             "Unable to resolve input and output type: {}",
             resolution.input
         );
->>>>>>> dd2114de
     }
 
     if !map.contains_key(current_name) {
@@ -137,21 +120,6 @@
     map
 }
 
-<<<<<<< HEAD
-fn get_input_types(config: &Config) -> HashSet<String> {
-    let mut types = HashSet::new();
-
-    for (_, type_of) in config.types.iter() {
-        match &type_of.kind {
-            TypeKind::Object(obj) => {
-                for (_, field) in obj.fields.iter() {
-                    for (_, arg) in field
-                        .args
-                        .iter()
-                        .filter(|(_, arg)| !scalar::is_scalar(&arg.type_of))
-                    {
-                        recurse_type(config, &arg.type_of, &mut types);
-=======
 impl ConfigModule {
     /// This function resolves the ambiguous types by renaming the input and
     /// output types. The resolver function should return a Resolution
@@ -167,26 +135,29 @@
             resolution_map = insert_resolution(resolution_map, current_name, resolution);
 
             if let Some(ty) = self.config.types.get(current_name) {
-                for field in ty.fields.values() {
-                    for args in field.args.values() {
-                        // if arg is of output type then it should be changed to that of newly
-                        // created input type.
-                        if self.output_types.contains(&args.type_of)
-                            && !resolution_map.contains_key(&args.type_of)
-                        {
-                            let resolution = resolver(args.type_of.as_str());
-                            resolution_map = insert_resolution(
-                                resolution_map,
-                                args.type_of.as_str(),
-                                resolution,
-                            );
+                match &ty.kind {
+                    super::TypeKind::Object(obj) => {
+                        for field in obj.fields.values() {
+                            for args in field.args.values() {
+                                // if arg is of output type then it should be changed to that of newly
+                                // created input type.
+                                if self.output_types.contains(&args.type_of)
+                                    && !resolution_map.contains_key(&args.type_of)
+                                {
+                                    let resolution = resolver(args.type_of.as_str());
+                                    resolution_map = insert_resolution(
+                                        resolution_map,
+                                        args.type_of.as_str(),
+                                        resolution,
+                                    );
+                                }
+                            }
                         }
->>>>>>> dd2114de
                     }
+                    super::TypeKind::Union(_) => todo!(),
+                    _ => {}
                 }
             }
-            TypeKind::Union(_) => todo!(),
-            _ => {}
         }
 
         // insert newly created types to the config.
@@ -201,16 +172,6 @@
             self.input_types.remove(current_name);
             self.output_types.remove(current_name);
 
-<<<<<<< HEAD
-    for (type_name, type_of) in config.types.iter() {
-        match &type_of.kind {
-            TypeKind::Object(obj) => {
-                if !input_types.contains(type_name) {
-                    for field in obj.fields.values() {
-                        types.insert(field.type_of.clone());
-                    }
-                }
-=======
             // add new types
             if let Some(og_ty) = og_ty {
                 self.config.types.insert(input_name.clone(), og_ty.clone());
@@ -218,29 +179,32 @@
 
                 self.config.types.insert(output_name.clone(), og_ty);
                 self.output_types.insert(output_name.clone());
->>>>>>> dd2114de
             }
-            TypeKind::Union(_) => todo!(),
-            _ => {}
         }
 
         let keys = self.config.types.keys().cloned().collect::<Vec<String>>();
 
         for k in keys {
             if let Some(ty) = self.config.types.get_mut(&k) {
-                for field in ty.fields.values_mut() {
-                    if let Some(resolution) = resolution_map.get(&field.type_of) {
-                        if self.output_types.contains(&k) {
-                            field.type_of = resolution.output.clone();
-                        } else if self.input_types.contains(&k) {
-                            field.type_of = resolution.input.clone();
+                match &mut ty.kind {
+                    TypeKind::Object(obj) => {
+                        for field in obj.fields.values_mut() {
+                            if let Some(resolution) = resolution_map.get(&field.type_of) {
+                                if self.output_types.contains(&k) {
+                                    field.type_of = resolution.output.clone();
+                                } else if self.input_types.contains(&k) {
+                                    field.type_of = resolution.input.clone();
+                                }
+                            }
+                            for arg in field.args.values_mut() {
+                                if let Some(resolution) = resolution_map.get(&arg.type_of) {
+                                    arg.type_of = resolution.input.clone();
+                                }
+                            }
                         }
                     }
-                    for arg in field.args.values_mut() {
-                        if let Some(resolution) = resolution_map.get(&arg.type_of) {
-                            arg.type_of = resolution.input.clone();
-                        }
-                    }
+                    TypeKind::Union(_) => todo!(),
+                    _ => {}
                 }
             }
         }
@@ -265,11 +229,11 @@
     use maplit::hashset;
     use pretty_assertions::assert_eq;
 
-    use crate::config::{Config, ConfigModule, Resolution, Type};
+    use crate::config::{Config, ConfigModule, ObjectType, Resolution, Type, TypeKind};
     use crate::generator::Source;
 
     fn build_qry(mut config: Config) -> Config {
-        let mut type1 = Type::default();
+        let mut type1 = ObjectType::default();
         let mut field1 =
             crate::config::Field { type_of: "Type1".to_string(), ..Default::default() };
 
@@ -291,7 +255,10 @@
         type1.fields.insert("field1".to_string(), field1);
         type1.fields.insert("field2".to_string(), field2);
 
-        config.types.insert("Query".to_string(), type1);
+        config.types.insert(
+            "Query".to_string(),
+            Type { kind: TypeKind::Object(type1), ..Default::default() },
+        );
         config = config.query("Query");
 
         config
@@ -302,9 +269,9 @@
         // Create a ConfigModule instance with ambiguous types
         let mut config = Config::default();
 
-        let mut type1 = Type::default();
-        let mut type2 = Type::default();
-        let mut type3 = Type::default();
+        let mut type1 = ObjectType::default();
+        let mut type2 = ObjectType::default();
+        let mut type3 = ObjectType::default();
 
         type1.fields.insert(
             "name".to_string(),
@@ -329,9 +296,18 @@
             crate::config::Field::default().type_of("Type2".to_string()),
         );
 
-        config.types.insert("Type1".to_string(), type1);
-        config.types.insert("Type2".to_string(), type2);
-        config.types.insert("Type3".to_string(), type3);
+        config.types.insert(
+            "Type1".to_string(),
+            Type { kind: TypeKind::Object(type1), ..Default::default() },
+        );
+        config.types.insert(
+            "Type2".to_string(),
+            Type { kind: TypeKind::Object(type2), ..Default::default() },
+        );
+        config.types.insert(
+            "Type3".to_string(),
+            Type { kind: TypeKind::Object(type3), ..Default::default() },
+        );
 
         config = build_qry(config);
 
