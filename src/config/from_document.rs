--- conflicted
+++ resolved
@@ -7,16 +7,10 @@
 use async_graphql::parser::Positioned;
 use async_graphql::Name;
 
-<<<<<<< HEAD
-// use super::Cache;
-// use crate::config::{self, Call, Config, GraphQL, Grpc, RootSchema, Server, Union, Upstream};
+use super::JS;
 use crate::config::{
   self, Cache, Call, Config, Expr, GraphQL, Grpc, Modify, Omit, RootSchema, Server, Union, Upstream,
 };
-=======
-use super::JS;
-use crate::config::{self, Cache, Config, Expr, GraphQL, Grpc, Modify, Omit, RootSchema, Server, Union, Upstream};
->>>>>>> 9b01f937
 use crate::directive::DirectiveCodec;
 use crate::valid::Valid;
 
@@ -231,34 +225,31 @@
     .zip(Expr::from_directives(directives.iter()))
     .zip(Omit::from_directives(directives.iter()))
     .zip(Modify::from_directives(directives.iter()))
-<<<<<<< HEAD
+    .zip(JS::from_directives(directives.iter()))
     .zip(Call::from_directives(directives.iter()))
-    .map(|(((((((http, graphql), cache), grpc), expr), omit), modify), call)| {
-      let unsafe_operation = to_unsafe_operation(directives);
-=======
-    .zip(JS::from_directives(directives.iter()))
-    .map(|(((((((http, graphql), cache), grpc), expr), omit), modify), script)| {
->>>>>>> 9b01f937
-      let const_field = to_const_field(directives);
-      config::Field {
-        type_of,
-        list,
-        required: !nullable,
-        list_type_required,
-        args,
-        doc,
-        modify,
-        omit,
-        http,
-        grpc,
-        script,
-        const_field,
-        graphql,
-        expr,
-        cache: cache.or(parent_cache),
-        call,
-      }
-    })
+    .map(
+      |((((((((http, graphql), cache), grpc), expr), omit), modify), script), call)| {
+        let const_field = to_const_field(directives);
+        config::Field {
+          type_of,
+          list,
+          required: !nullable,
+          list_type_required,
+          args,
+          doc,
+          modify,
+          omit,
+          http,
+          grpc,
+          script,
+          const_field,
+          graphql,
+          expr,
+          cache: cache.or(parent_cache),
+          call,
+        }
+      },
+    )
 }
 
 fn to_type_of(type_: &Type) -> String {
