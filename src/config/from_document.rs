--- conflicted
+++ resolved
@@ -7,25 +7,11 @@
 use async_graphql::parser::Positioned;
 use async_graphql::Name;
 
-<<<<<<< HEAD
-use crate::config::{self, Config, GraphQL, GraphQLSource, Http, RootSchema, Server, Union, Upstream};
-=======
-use crate::config::{self, Config, Http, RootSchema, Server, Union, Upstream};
->>>>>>> aefe8110
+use crate::config::{self, Config, GraphQLSource, Http, RootSchema, Server, Union, Upstream};
 use crate::directive::DirectiveCodec;
 use crate::valid::Valid;
 
-<<<<<<< HEAD
-pub async fn from_document(doc: ServiceDocument) -> Valid<Config, String> {
-  schema_definition(&doc)
-    .and_then(|sd| server(sd).zip(upstream(sd)).zip(graphql(&doc, sd)))
-    .map(|((server, upstream), graphql)| Config { server, upstream, graphql })
-}
-
-fn graphql(doc: &ServiceDocument, sd: &SchemaDefinition) -> Valid<GraphQL, String> {
-=======
 pub fn from_document(doc: ServiceDocument) -> Valid<Config, String> {
->>>>>>> aefe8110
   let type_definitions: Vec<_> = doc
     .definitions
     .iter()
