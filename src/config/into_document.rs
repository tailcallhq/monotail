--- conflicted
+++ resolved
@@ -10,71 +10,34 @@
     Positioned::new(a, Pos::default())
 }
 fn config_document(config: &Config) -> ServiceDocument {
-<<<<<<< HEAD
-  let mut definitions = Vec::new();
-  let mut directives = vec![pos(config.server.to_directive()), pos(config.upstream.to_directive())];
-
-  config.links.iter().for_each(|link| {
-    let mut directive = link.to_directive();
-
-    let name = match link.type_of {
-      LinkType::Config => "Config",
-      LinkType::GraphQL => "Graphql",
-      LinkType::Protobuf => "Protobuf",
-      LinkType::Data => "Data",
-    }
-    .to_string();
-
-    directive
-      .arguments
-      .push((pos(Name::new("type")), pos(ConstValue::Enum(Name::new(name)))));
-
-    directives.push(pos(directive));
-  });
-
-  let schema_definition = SchemaDefinition {
-    extend: false,
-    directives,
-    query: config.schema.query.clone().map(|name| pos(Name::new(name))),
-    mutation: config.schema.mutation.clone().map(|name| pos(Name::new(name))),
-    subscription: config.schema.subscription.clone().map(|name| pos(Name::new(name))),
-  };
-  definitions.push(TypeSystemDefinition::Schema(pos(schema_definition)));
-  for (type_name, type_def) in config.types.iter() {
-    let kind = if type_def.interface {
-      TypeKind::Interface(InterfaceType {
-        implements: type_def
-          .implements
-          .iter()
-          .map(|name| pos(Name::new(name.clone())))
-          .collect(),
-        fields: type_def
-          .fields
-          .clone()
-          .iter()
-          .map(|(name, field)| {
-            let directives = get_directives(field);
-            let base_type = if field.list {
-              BaseType::List(Box::new(Type {
-                nullable: !field.list_type_required,
-                base: BaseType::Named(Name::new(field.type_of.clone())),
-              }))
-            } else {
-              BaseType::Named(Name::new(field.type_of.clone()))
-            };
-            pos(FieldDefinition {
-              description: field.doc.clone().map(pos),
-              name: pos(Name::new(name.clone())),
-              arguments: vec![],
-              ty: pos(Type { nullable: !field.required, base: base_type }),
-=======
     let mut definitions = Vec::new();
+    let mut directives = vec![
+        pos(config.server.to_directive()),
+        pos(config.upstream.to_directive()),
+    ];
+
+    config.links.iter().for_each(|link| {
+        let mut directive = link.to_directive();
+
+        let name = match link.type_of {
+            LinkType::Config => "Config",
+            LinkType::GraphQL => "Graphql",
+            LinkType::Protobuf => "Protobuf",
+            LinkType::Data => "Data",
+        }
+        .to_string();
+
+        directive.arguments.push((
+            pos(Name::new("type")),
+            pos(ConstValue::Enum(Name::new(name))),
+        ));
+
+        directives.push(pos(directive));
+    });
+
     let schema_definition = SchemaDefinition {
         extend: false,
-        directives: vec![
-            pos(config.server.to_directive()),
-            pos(config.upstream.to_directive()),
-        ],
+        directives,
         query: config.schema.query.clone().map(|name| pos(Name::new(name))),
         mutation: config
             .schema
@@ -115,7 +78,6 @@
                             name: pos(Name::new(name.clone())),
                             arguments: vec![],
                             ty: pos(Type { nullable: !field.required, base: base_type }),
->>>>>>> 1c32ca9e
 
                             directives,
                         })
