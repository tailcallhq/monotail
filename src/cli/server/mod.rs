pub mod http_1;
pub mod http_2;
pub mod server;
pub mod server_config;

pub use server::Server;

use self::server_config::ServerConfig;

fn log_launch_and_open_browser(sc: &ServerConfig) {
<<<<<<< HEAD
  let addr = sc.addr().to_string();
  tracing::info!("🚀 Tailcall launched at [{}] over {}", addr, sc.http_version());
  if sc.graphiql() {
    let url = sc.graphiql_url();
    tracing::info!("🌍 Playground: {}", url);
=======
    let addr = sc.addr().to_string();
    log::info!(
        "🚀 Tailcall launched at [{}] over {}",
        addr,
        sc.http_version()
    );
    if sc.graphiql() {
        let url = sc.graphiql_url();
        log::info!("🌍 Playground: {}", url);
>>>>>>> 260e7cde

        let _ = webbrowser::open(url.as_str());
    }
}<|MERGE_RESOLUTION|>--- conflicted
+++ resolved
@@ -8,23 +8,15 @@
 use self::server_config::ServerConfig;
 
 fn log_launch_and_open_browser(sc: &ServerConfig) {
-<<<<<<< HEAD
-  let addr = sc.addr().to_string();
-  tracing::info!("🚀 Tailcall launched at [{}] over {}", addr, sc.http_version());
-  if sc.graphiql() {
-    let url = sc.graphiql_url();
-    tracing::info!("🌍 Playground: {}", url);
-=======
     let addr = sc.addr().to_string();
-    log::info!(
+    tracing::info!(
         "🚀 Tailcall launched at [{}] over {}",
         addr,
         sc.http_version()
     );
     if sc.graphiql() {
         let url = sc.graphiql_url();
-        log::info!("🌍 Playground: {}", url);
->>>>>>> 260e7cde
+        tracing::info!("🌍 Playground: {}", url);
 
         let _ = webbrowser::open(url.as_str());
     }
