--- conflicted
+++ resolved
@@ -16,14 +16,10 @@
 }
 
 impl ServerConfig {
-<<<<<<< HEAD
-    pub fn new(blueprint: Blueprint, endpoints: EndpointSet) -> Self {
-=======
     pub async fn new(
         blueprint: Blueprint,
         endpoints: EndpointSet<Unchecked>,
     ) -> anyhow::Result<Self> {
->>>>>>> eba3e1d9
         let mut rt = init(&blueprint);
 
         let mut extensions = vec![];
