use std::net::{IpAddr, Ipv4Addr, SocketAddr};
use std::sync::Arc;

use async_graphql_extension_apollo_tracing::ApolloTracing;

use crate::blueprint::telemetry::TelemetryExporter;
use crate::blueprint::{Blueprint, Http};
use crate::cli::runtime::init;
use crate::http::AppContext;
<<<<<<< HEAD
use crate::schema_extension::SchemaExtension;
=======
use crate::rest::EndpointSet;
>>>>>>> 45f67204

pub struct ServerConfig {
    pub blueprint: Blueprint,
    pub app_ctx: Arc<AppContext>,
}

impl ServerConfig {
<<<<<<< HEAD
    pub fn new(blueprint: Blueprint) -> Self {
        let mut rt = init(&blueprint.upstream, blueprint.server.script.clone());

        let mut extensions = vec![];

        if let Some(TelemetryExporter::Apollo(apollo)) = blueprint.opentelemetry.export.as_ref() {
            let (graph_id, variant) = apollo.graph_ref.split_once('@').unwrap();
            extensions.push(SchemaExtension::new(ApolloTracing::new(
                apollo.api_key.clone(),
                apollo.platform.clone(),
                graph_id.to_string(),
                variant.to_string(),
                apollo.version.clone(),
            )));
        }
        rt.add_extensions(extensions);

        let server_context = Arc::new(AppContext::new(blueprint.clone(), rt));
=======
    pub fn new(blueprint: Blueprint, endpoints: EndpointSet) -> Self {
        let server_context = Arc::new(AppContext::new(
            blueprint.clone(),
            init(&blueprint.upstream, blueprint.server.script.clone()),
            endpoints,
        ));
>>>>>>> 45f67204
        Self { app_ctx: server_context, blueprint }
    }

    pub fn addr(&self) -> SocketAddr {
        (self.blueprint.server.hostname, self.blueprint.server.port).into()
    }

    pub fn http_version(&self) -> String {
        match self.blueprint.server.http {
            Http::HTTP2 { cert: _, key: _ } => "HTTP/2".to_string(),
            _ => "HTTP/1.1".to_string(),
        }
    }

    pub fn graphiql_url(&self) -> String {
        let protocol = match self.http_version().as_str() {
            "HTTP/2" => "https",
            _ => "http",
        };
        let mut addr = self.addr();

        if addr.ip().is_unspecified() {
            addr = SocketAddr::new(IpAddr::V4(Ipv4Addr::LOCALHOST), addr.port());
        }

        format!("{}://{}", protocol, addr)
    }

    pub fn graphiql(&self) -> bool {
        self.blueprint.server.enable_graphiql
    }
}<|MERGE_RESOLUTION|>--- conflicted
+++ resolved
@@ -7,11 +7,8 @@
 use crate::blueprint::{Blueprint, Http};
 use crate::cli::runtime::init;
 use crate::http::AppContext;
-<<<<<<< HEAD
+use crate::rest::EndpointSet;
 use crate::schema_extension::SchemaExtension;
-=======
-use crate::rest::EndpointSet;
->>>>>>> 45f67204
 
 pub struct ServerConfig {
     pub blueprint: Blueprint,
@@ -19,8 +16,7 @@
 }
 
 impl ServerConfig {
-<<<<<<< HEAD
-    pub fn new(blueprint: Blueprint) -> Self {
+    pub fn new(blueprint: Blueprint, endpoints: EndpointSet) -> Self {
         let mut rt = init(&blueprint.upstream, blueprint.server.script.clone());
 
         let mut extensions = vec![];
@@ -37,15 +33,7 @@
         }
         rt.add_extensions(extensions);
 
-        let server_context = Arc::new(AppContext::new(blueprint.clone(), rt));
-=======
-    pub fn new(blueprint: Blueprint, endpoints: EndpointSet) -> Self {
-        let server_context = Arc::new(AppContext::new(
-            blueprint.clone(),
-            init(&blueprint.upstream, blueprint.server.script.clone()),
-            endpoints,
-        ));
->>>>>>> 45f67204
+        let server_context = Arc::new(AppContext::new(blueprint.clone(), rt, endpoints));
         Self { app_ctx: server_context, blueprint }
     }
 
