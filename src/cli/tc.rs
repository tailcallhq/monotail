use std::fs;
use std::path::Path;

use anyhow::Result;
use clap::Parser;
use convert_case::{Case, Casing};
use dotenvy::dotenv;
use inquire::Confirm;
use lazy_static::lazy_static;
use stripmargin::StripMargin;

use super::command::{Cli, Command};
use super::update_checker;
use crate::cli::fmt::Fmt;
use crate::cli::server::Server;
use crate::cli::{self, CLIError};
use crate::core::blueprint::Blueprint;
use crate::core::config::reader::ConfigReader;
use crate::core::generator::Generator;
use crate::core::http::API_URL_PREFIX;
use crate::core::print_schema;
use crate::core::rest::{EndpointSet, Unchecked};
const FILE_NAME: &str = ".tailcallrc.graphql";
const YML_FILE_NAME: &str = ".graphqlrc.yml";
const JSON_FILE_NAME: &str = ".tailcallrc.schema.json";

lazy_static! {
    static ref TRACKER: tailcall_tracker::Tracker = tailcall_tracker::Tracker::default();
}
pub async fn run() -> Result<()> {
    if let Ok(path) = dotenv() {
        tracing::info!("Env file: {:?} loaded", path);
    }
    let cli = Cli::parse();
    update_checker::check_for_update().await;
    let runtime = cli::runtime::init(&Blueprint::default());
    let config_reader = ConfigReader::init(runtime.clone());

    // Initialize ping event every 60 seconds
    let _ = TRACKER
        .init_ping(tokio::time::Duration::from_secs(60))
        .await;

    // Dispatch the command as an event
    let _ = TRACKER
        .dispatch(cli.command.to_string().to_case(Case::Snake).as_str())
        .await;
    match cli.command {
        Command::Start { file_paths } => {
            let config_module = config_reader.read_all(&file_paths).await?;
            log_endpoint_set(&config_module.extensions.endpoint_set);
            Fmt::log_n_plus_one(false, &config_module.config);
            let server = Server::new(config_module);
            server.fork_start().await?;
            Ok(())
        }
        Command::Check { file_paths, n_plus_one_queries, schema, format } => {
            let config_module = (config_reader.read_all(&file_paths)).await?;
            log_endpoint_set(&config_module.extensions.endpoint_set);
            if let Some(format) = format {
                Fmt::display(format.encode(&config_module)?);
            }
            let blueprint = Blueprint::try_from(&config_module).map_err(CLIError::from);

            match blueprint {
                Ok(blueprint) => {
                    tracing::info!("Config {} ... ok", file_paths.join(", "));
                    Fmt::log_n_plus_one(n_plus_one_queries, &config_module.config);
                    // Check the endpoints' schema
                    let _ = config_module
                        .extensions
                        .endpoint_set
                        .into_checked(&blueprint, runtime)
                        .await?;
                    if schema {
                        display_schema(&blueprint);
                    }
                    Ok(())
                }
                Err(e) => Err(e.into()),
            }
        }
        Command::Init { folder_path } => init(&folder_path).await,
<<<<<<< HEAD
        Command::Gen { file_paths, input, output, query } => {
            let generator = Generator::init(input, runtime);
            let cfg = generator
                .read_all(file_paths.as_ref(), query.as_str())
=======
        Command::Gen { paths, input, output, query } => {
            let generator = Generator::init(runtime);
            let cfg = generator
                .read_all(input, paths.as_ref(), query.as_str())
>>>>>>> 345785dd
                .await?;

            let config = output.unwrap_or_default().encode(&cfg)?;
            Fmt::display(config);
            Ok(())
        }
    }
}

pub async fn init(folder_path: &str) -> Result<()> {
    let folder_exists = fs::metadata(folder_path).is_ok();

    if !folder_exists {
        let confirm = Confirm::new(&format!(
            "Do you want to create the folder {}?",
            folder_path
        ))
        .with_default(false)
        .prompt()?;

        if confirm {
            fs::create_dir_all(folder_path)?;
        } else {
            return Ok(());
        };
    }

    let tailcallrc = include_str!("../../generated/.tailcallrc.graphql");
    let tailcallrc_json: &str = include_str!("../../generated/.tailcallrc.schema.json");

    let file_path = Path::new(folder_path).join(FILE_NAME);
    let json_file_path = Path::new(folder_path).join(JSON_FILE_NAME);
    let yml_file_path = Path::new(folder_path).join(YML_FILE_NAME);

    let tailcall_exists = fs::metadata(&file_path).is_ok();

    if tailcall_exists {
        // confirm overwrite
        let confirm = Confirm::new(&format!("Do you want to overwrite the file {}?", FILE_NAME))
            .with_default(false)
            .prompt()?;

        if confirm {
            fs::write(&file_path, tailcallrc.as_bytes())?;
            fs::write(&json_file_path, tailcallrc_json.as_bytes())?;
        }
    } else {
        fs::write(&file_path, tailcallrc.as_bytes())?;
        fs::write(&json_file_path, tailcallrc_json.as_bytes())?;
    }

    let yml_exists = fs::metadata(&yml_file_path).is_ok();

    if !yml_exists {
        fs::write(&yml_file_path, "")?;

        let graphqlrc = r"|schema:
         |- './.tailcallrc.graphql'
    "
        .strip_margin();

        fs::write(&yml_file_path, graphqlrc)?;
    }

    let graphqlrc = fs::read_to_string(&yml_file_path)?;

    let file_path = file_path.to_str().unwrap();

    let mut yaml: serde_yaml::Value = serde_yaml::from_str(&graphqlrc)?;

    if let Some(mapping) = yaml.as_mapping_mut() {
        let schema = mapping
            .entry("schema".into())
            .or_insert(serde_yaml::Value::Sequence(Default::default()));
        if let Some(schema) = schema.as_sequence_mut() {
            if !schema
                .iter()
                .any(|v| v == &serde_yaml::Value::from("./.tailcallrc.graphql"))
            {
                let confirm =
                    Confirm::new(&format!("Do you want to add {} to the schema?", file_path))
                        .with_default(false)
                        .prompt()?;

                if confirm {
                    schema.push(serde_yaml::Value::from("./.tailcallrc.graphql"));
                    let updated = serde_yaml::to_string(&yaml)?;
                    fs::write(yml_file_path, updated)?;
                }
            }
        }
    }

    Ok(())
}

fn log_endpoint_set(endpoint_set: &EndpointSet<Unchecked>) {
    let mut endpoints = endpoint_set.get_endpoints().clone();
    endpoints.sort_by(|a, b| {
        let method_a = a.get_method();
        let method_b = b.get_method();
        if method_a.eq(method_b) {
            a.get_path().as_str().cmp(b.get_path().as_str())
        } else {
            method_a.to_string().cmp(&method_b.to_string())
        }
    });
    for endpoint in endpoints {
        tracing::info!(
            "Endpoint: {} {}{} ... ok",
            endpoint.get_method(),
            API_URL_PREFIX,
            endpoint.get_path().as_str()
        );
    }
}

pub fn display_schema(blueprint: &Blueprint) {
    Fmt::display(Fmt::heading("GraphQL Schema:\n"));
    let sdl = blueprint.to_schema();
    Fmt::display(format!("{}\n", print_schema::print_schema(sdl)));
}<|MERGE_RESOLUTION|>--- conflicted
+++ resolved
@@ -81,17 +81,10 @@
             }
         }
         Command::Init { folder_path } => init(&folder_path).await,
-<<<<<<< HEAD
-        Command::Gen { file_paths, input, output, query } => {
-            let generator = Generator::init(input, runtime);
-            let cfg = generator
-                .read_all(file_paths.as_ref(), query.as_str())
-=======
         Command::Gen { paths, input, output, query } => {
             let generator = Generator::init(runtime);
             let cfg = generator
                 .read_all(input, paths.as_ref(), query.as_str())
->>>>>>> 345785dd
                 .await?;
 
             let config = output.unwrap_or_default().encode(&cfg)?;
