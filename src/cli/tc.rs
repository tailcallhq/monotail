--- conflicted
+++ resolved
@@ -76,7 +76,6 @@
 
   let tailcallrc: resource::Resource<str> = resource_str!("examples/.tailcallrc.graphql");
 
-<<<<<<< HEAD
   let file_name = ".tailcallrc.graphql";
   let yml_file_name = ".graphqlrc.yml";
   let yml_exists = fs::metadata(format!("{}/{}", file_path, yml_file_name)).is_ok();
@@ -132,41 +131,6 @@
         let updated = graphqlrc.replace("schema:", &schema_line);
 
         fs::write(graphqlrc_path, updated)?;
-=======
-  let answer = Confirm::new("Do you want to add a file to the project?")
-    .with_default(false)
-    .prompt();
-
-  match answer {
-    Ok(true) => {
-      let file_name = inquire::Text::new("Enter the file name:")
-        .with_default(".graphql")
-        .prompt()
-        .unwrap_or_else(|_| String::from(".graphql"));
-
-      let file_name = format!("{}.graphql", file_name.strip_suffix(".graphql").unwrap_or(&file_name));
-
-      let confirm = Confirm::new(&format!("Do you want to create the file {}?", file_name))
-        .with_default(false)
-        .prompt();
-
-      match confirm {
-        Ok(true) => {
-          fs::write(format!("{}/{}", file_path, &file_name), "")?;
-
-          let graphqlrc = format!(
-            r#"|schema:
-               |- './{}'
-               |- './.tailcallrc.graphql'
-          "#,
-            &file_name
-          )
-          .strip_margin();
-          fs::write(format!("{}/.graphqlrc.yml", file_path), graphqlrc)?;
-        }
-        Ok(false) => (),
-        Err(e) => return Err(e.into()),
->>>>>>> c1ee9266
       }
       Ok(false) => (),
       Err(e) => return Err(e.into()),
