use std::path::Path;
use std::sync::Arc;
use std::{env, fs};

use anyhow::Result;
use clap::Parser;
use env_logger::Env;
use inquire::Confirm;
use stripmargin::StripMargin;

use super::command::{Cli, Command};
use super::update_checker;
use crate::blueprint::{validate_operations, Blueprint, OperationQuery};
use crate::cli::fmt::Fmt;
use crate::cli::server::Server;
use crate::cli::{init_file, init_http, CLIError};
use crate::config::reader::ConfigReader;
use crate::config::{Config, Upstream};
use crate::{print_schema, FileIO};

const FILE_NAME: &str = ".tailcallrc.graphql";
const YML_FILE_NAME: &str = ".graphqlrc.yml";

pub async fn run() -> Result<()> {
    let cli = Cli::parse();
    logger_init();
<<<<<<< HEAD
    let file_io: Arc<dyn FileIO> = init_file();
=======
    update_checker::check_for_update().await;
    let file_io: std::sync::Arc<dyn FileIO> = init_file();
>>>>>>> f7aff481
    let default_http_io = init_http(&Upstream::default(), None);
    let config_reader = ConfigReader::init(file_io.clone(), default_http_io.clone());
    match cli.command {
        Command::Start { file_paths } => {
            let config_set = config_reader.read_all(&file_paths).await?;
            log::info!("N + 1: {}", config_set.n_plus_one().len().to_string());
            let server = Server::new(config_set);
            server.fork_start().await?;
            Ok(())
        }
        Command::Check { file_paths, n_plus_one_queries, schema, operations } => {
            let config_set = (config_reader.read_all(&file_paths)).await?;
            let blueprint = Blueprint::try_from(&config_set).map_err(CLIError::from);

            match blueprint {
                Ok(blueprint) => {
                    log::info!("{}", "Config successfully validated".to_string());
                    display_config(&config_set, n_plus_one_queries);
                    if schema {
                        display_schema(&blueprint);
                    }

                    let ops: Vec<OperationQuery> =
                        futures_util::future::join_all(operations.iter().map(|op| async {
                            file_io
                                .read(op)
                                .await
                                .map(|query| OperationQuery::new(query, op.clone()))
                        }))
                        .await
                        .into_iter()
                        .collect::<Result<Vec<_>>>()?;

                    validate_operations(&blueprint, ops)
                        .await
                        .to_result()
                        .map_err(|e| {
                            CLIError::from(e)
                                .message("Invalid Operation".to_string())
                                .into()
                        })
                }
                Err(e) => Err(e.into()),
            }
        }
        Command::Init { folder_path } => init(&folder_path).await,
        Command::Compose { file_paths, format } => {
            let config = (config_reader.read_all(&file_paths).await)?;
            Fmt::display(format.encode(&config)?);
            Ok(())
        }
    }
}

pub async fn init(folder_path: &str) -> Result<()> {
    let folder_exists = fs::metadata(folder_path).is_ok();

    if !folder_exists {
        let confirm = Confirm::new(&format!(
            "Do you want to create the folder {}?",
            folder_path
        ))
        .with_default(false)
        .prompt()?;

        if confirm {
            fs::create_dir_all(folder_path)?;
        } else {
            return Ok(());
        };
    }

    let tailcallrc = include_str!("../../generated/.tailcallrc.graphql");

    let file_path = Path::new(folder_path).join(FILE_NAME);
    let yml_file_path = Path::new(folder_path).join(YML_FILE_NAME);

    let tailcall_exists = fs::metadata(&file_path).is_ok();

    if tailcall_exists {
        // confirm overwrite
        let confirm = Confirm::new(&format!("Do you want to overwrite the file {}?", FILE_NAME))
            .with_default(false)
            .prompt()?;

        if confirm {
            fs::write(&file_path, tailcallrc.as_bytes())?;
        }
    } else {
        fs::write(&file_path, tailcallrc.as_bytes())?;
    }

    let yml_exists = fs::metadata(&yml_file_path).is_ok();

    if !yml_exists {
        fs::write(&yml_file_path, "")?;

        let graphqlrc = r"|schema:
         |- './.tailcallrc.graphql'
    "
        .strip_margin();

        fs::write(&yml_file_path, graphqlrc)?;
    }

    let graphqlrc = fs::read_to_string(&yml_file_path)?;

    let file_path = file_path.to_str().unwrap();

    let mut yaml: serde_yaml::Value = serde_yaml::from_str(&graphqlrc)?;

    if let Some(mapping) = yaml.as_mapping_mut() {
        let schema = mapping
            .entry("schema".into())
            .or_insert(serde_yaml::Value::Sequence(Default::default()));
        if let Some(schema) = schema.as_sequence_mut() {
            if !schema
                .iter()
                .any(|v| v == &serde_yaml::Value::from("./.tailcallrc.graphql"))
            {
                let confirm =
                    Confirm::new(&format!("Do you want to add {} to the schema?", file_path))
                        .with_default(false)
                        .prompt()?;

                if confirm {
                    schema.push(serde_yaml::Value::from("./.tailcallrc.graphql"));
                    let updated = serde_yaml::to_string(&yaml)?;
                    fs::write(yml_file_path, updated)?;
                }
            }
        }
    }

    Ok(())
}

pub fn display_schema(blueprint: &Blueprint) {
    Fmt::display(Fmt::heading(&"GraphQL Schema:\n".to_string()));
    let sdl = blueprint.to_schema();
    Fmt::display(format!("{}\n", print_schema::print_schema(sdl)));
}

fn display_config(config: &Config, n_plus_one_queries: bool) {
    let seq = vec![Fmt::n_plus_one_data(n_plus_one_queries, config)];
    Fmt::display(Fmt::table(seq));
}

// initialize logger
fn logger_init() {
    // set the log level
    const LONG_ENV_FILTER_VAR_NAME: &str = "TAILCALL_LOG_LEVEL";
    const SHORT_ENV_FILTER_VAR_NAME: &str = "TC_LOG_LEVEL";

    // Select which env variable to use for the log level filter. This is because filter_or doesn't allow picking between multiple env_var for the filter value
    let filter_env_name = env::var(LONG_ENV_FILTER_VAR_NAME)
        .map(|_| LONG_ENV_FILTER_VAR_NAME)
        .unwrap_or_else(|_| SHORT_ENV_FILTER_VAR_NAME);

    // use the log level from the env if there is one, otherwise use the default.
    let env = Env::new().filter_or(filter_env_name, "info");

    env_logger::Builder::from_env(env).init();
}<|MERGE_RESOLUTION|>--- conflicted
+++ resolved
@@ -24,12 +24,9 @@
 pub async fn run() -> Result<()> {
     let cli = Cli::parse();
     logger_init();
-<<<<<<< HEAD
     let file_io: Arc<dyn FileIO> = init_file();
-=======
     update_checker::check_for_update().await;
     let file_io: std::sync::Arc<dyn FileIO> = init_file();
->>>>>>> f7aff481
     let default_http_io = init_http(&Upstream::default(), None);
     let config_reader = ConfigReader::init(file_io.clone(), default_http_io.clone());
     match cli.command {
