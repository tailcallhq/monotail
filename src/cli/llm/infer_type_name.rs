use std::collections::HashMap;

use genai::chat::{ChatMessage, ChatRequest, ChatResponse};
use indexmap::{indexmap, IndexMap};
use serde::{Deserialize, Serialize};
use serde_json::json;

use super::model::groq;
use super::{Error, Result, TypeUsageIndex, Wizard};
use crate::core::config::Config;
use crate::core::Mustache;

#[derive(Default)]
pub struct InferTypeName {
    secret: Option<String>,
}

#[derive(Debug, Clone, Serialize, Deserialize)]
struct Answer {
    suggestions: Vec<String>,
}

impl TryFrom<ChatResponse> for Answer {
    type Error = Error;

    fn try_from(response: ChatResponse) -> Result<Self> {
        let message_content = response.content.ok_or(Error::EmptyResponse)?;
        let text_content = message_content.text_as_str().ok_or(Error::EmptyResponse)?;
        Ok(serde_json::from_str(text_content)?)
    }
}

#[derive(Clone, Serialize)]
struct Question<'a> {
    type_refs: IndexMap<&'a str, u32>,
    fields: Vec<(&'a str, &'a str)>,
}

impl TryInto<ChatRequest> for Question<'_> {
    type Error = Error;

    fn try_into(self) -> Result<ChatRequest> {
<<<<<<< HEAD
        let content = serde_json::to_string(&self)?;

=======
>>>>>>> 2726d359
        let input = serde_json::to_string_pretty(&Question {
            type_refs: indexmap! {
                "User" => 13,
                "Profile" => 11,
                "Person" => 14,
            },
            fields: vec![("id", "String"), ("name", "String"), ("age", "Int")],
        })?;

        let output = serde_json::to_string_pretty(&Answer {
            suggestions: vec![
                "Person".into(),
                "Profile".into(),
                "Member".into(),
                "Individual".into(),
                "Contact".into(),
            ],
        })?;

        let template_str = include_str!("prompts/infer_type_name.md");
        let template = Mustache::parse(template_str);

        let context = json!({
            "input": input,
            "output": output,
        });

        let rendered_prompt = template.render(&context);

        Ok(ChatRequest::new(vec![
<<<<<<< HEAD
            ChatMessage::system(
                "Given the sample schema of a GraphQL type suggest 5 meaningful names for it.",
            ),
            ChatMessage::system("The name should be concise and preferably a single word"),
            ChatMessage::system("In this context, 'type_refs' refer to the number of times the type is used in different fields as output type. For example, if the following type is referenced 12 times in the 'user' field and 13 times in the 'profile' field."),
            ChatMessage::system("While suggesting the type name, do consider above type_refs information for understanding the type context."),
            ChatMessage::system("Example Input:"),
            ChatMessage::system(input),
            ChatMessage::system("Example Output:"),
            ChatMessage::system(output),
            ChatMessage::system("Ensure the output is in valid JSON format".to_string()),
            ChatMessage::system(
                "Do not add any additional text before or after the json".to_string(),
            ),
            ChatMessage::user("User Input:"),
            ChatMessage::user(content),
=======
            ChatMessage::system(rendered_prompt),
            ChatMessage::user(serde_json::to_string(&self)?),
>>>>>>> 2726d359
        ]))
    }
}

impl InferTypeName {
    pub fn new(secret: Option<String>) -> InferTypeName {
        Self { secret }
    }
    pub async fn generate(&mut self, config: &Config) -> Result<HashMap<String, String>> {
        let secret = self.secret.as_ref().map(|s| s.to_owned());

        let wizard: Wizard<Question, Answer> = Wizard::new(groq::LLAMA38192, secret);

        let mut new_name_mappings = HashMap::new();

        // removed root type from types.
        let types_to_be_processed = config
            .types
            .iter()
            .filter(|(type_name, _)| !config.is_root_operation_type(type_name))
            .collect::<Vec<_>>();

        let usage_index = TypeUsageIndex::new(config);

        let total = types_to_be_processed.len();
        for (i, (type_name, type_)) in types_to_be_processed.into_iter().enumerate() {
            if let Some(type_refs) = usage_index.get(type_name) {
                // convert to prompt.
                let question = Question {
                    type_refs: type_refs.clone(),
                    fields: type_
                        .fields
                        .iter()
                        .map(|(k, v)| (k.as_str(), v.type_of.as_str()))
                        .collect(),
                };

                let mut delay = 3;
                loop {
                    let answer = wizard.ask(question.clone()).await;
                    match answer {
                        Ok(answer) => {
                            let name = &answer.suggestions.join(", ");
                            for name in answer.suggestions {
                                if config.types.contains_key(&name)
                                    || new_name_mappings.contains_key(&name)
                                {
                                    continue;
                                }
                                new_name_mappings.insert(name, type_name.to_owned());
                                break;
                            }
                            tracing::info!(
                                "Suggestions for {}: [{}] - {}/{}",
                                type_name,
                                name,
                                i + 1,
                                total
                            );

                            // TODO: case where suggested names are already used, then extend the
                            // base question with `suggest different
                            // names, we have already used following
                            // names: [names list]`
                            break;
                        }
                        Err(e) => {
                            // TODO: log errors after certain number of retries.
                            if let Error::GenAI(_) = e {
                                // TODO: retry only when it's required.
                                tracing::warn!(
                                    "Unable to retrieve a name for the type '{}'. Retrying in {}s",
                                    type_name,
                                    delay
                                );
                                tokio::time::sleep(tokio::time::Duration::from_secs(delay)).await;
                                delay *= std::cmp::min(delay * 2, 60);
                            }
                        }
                    }
                }
            }
        }

        Ok(new_name_mappings.into_iter().map(|(k, v)| (v, k)).collect())
    }
}

#[cfg(test)]
mod test {
    use genai::chat::{ChatRequest, ChatResponse, MessageContent};
    use indexmap::indexmap;

    use super::{Answer, Question};

    #[test]
    fn test_to_chat_request_conversion() {
        let question = Question {
            type_refs: indexmap! {
                "User" => 13,
                "Profile" => 11,
                "Person" => 14,
            },
            fields: vec![("id", "String"), ("name", "String"), ("age", "Int")],
        };
        let request: ChatRequest = question.try_into().unwrap();
        insta::assert_debug_snapshot!(request);
    }

    #[test]
    fn test_chat_response_parse() {
        let resp = ChatResponse {
            content: Some(MessageContent::Text(
                "{\"suggestions\":[\"Post\",\"Story\",\"Article\",\"Event\",\"Brief\"]}".to_owned(),
            )),
            ..Default::default()
        };
        let answer = Answer::try_from(resp).unwrap();
        insta::assert_debug_snapshot!(answer);
    }
}<|MERGE_RESOLUTION|>--- conflicted
+++ resolved
@@ -40,11 +40,6 @@
     type Error = Error;
 
     fn try_into(self) -> Result<ChatRequest> {
-<<<<<<< HEAD
-        let content = serde_json::to_string(&self)?;
-
-=======
->>>>>>> 2726d359
         let input = serde_json::to_string_pretty(&Question {
             type_refs: indexmap! {
                 "User" => 13,
@@ -75,27 +70,8 @@
         let rendered_prompt = template.render(&context);
 
         Ok(ChatRequest::new(vec![
-<<<<<<< HEAD
-            ChatMessage::system(
-                "Given the sample schema of a GraphQL type suggest 5 meaningful names for it.",
-            ),
-            ChatMessage::system("The name should be concise and preferably a single word"),
-            ChatMessage::system("In this context, 'type_refs' refer to the number of times the type is used in different fields as output type. For example, if the following type is referenced 12 times in the 'user' field and 13 times in the 'profile' field."),
-            ChatMessage::system("While suggesting the type name, do consider above type_refs information for understanding the type context."),
-            ChatMessage::system("Example Input:"),
-            ChatMessage::system(input),
-            ChatMessage::system("Example Output:"),
-            ChatMessage::system(output),
-            ChatMessage::system("Ensure the output is in valid JSON format".to_string()),
-            ChatMessage::system(
-                "Do not add any additional text before or after the json".to_string(),
-            ),
-            ChatMessage::user("User Input:"),
-            ChatMessage::user(content),
-=======
             ChatMessage::system(rendered_prompt),
             ChatMessage::user(serde_json::to_string(&self)?),
->>>>>>> 2726d359
         ]))
     }
 }
