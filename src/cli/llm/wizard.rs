--- conflicted
+++ resolved
@@ -23,16 +23,9 @@
 
         Self {
             client: Client::builder()
-<<<<<<< HEAD
                 .insert_adapter_config(AdapterKind::Groq, adapter_config)
                 .with_chat_options(ChatOptions::default().with_json_mode(true))
-=======
-                .with_chat_options(
-                    ChatOptions::default()
-                        .with_json_mode(true)
-                        .with_temperature(0.0),
-                )
->>>>>>> 71f33526
+                .with_temperature(0.0),
                 .build(),
             model,
             _q: Default::default(),
