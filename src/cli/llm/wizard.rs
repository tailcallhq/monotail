use std::sync::Arc;

use derive_setters::Setters;
use genai::adapter::AdapterKind;
use genai::chat::{ChatOptions, ChatRequest, ChatResponse};
use genai::resolver::AuthResolver;
use genai::Client;
use tokio_retry::strategy::ExponentialBackoff;

use super::Result;
use crate::cli::llm::model::Model;

#[derive(Setters, Clone)]
pub struct Wizard<Q, A> {
    client: Arc<Client>,
    model: Model,
    _q: std::marker::PhantomData<Q>,
    _a: std::marker::PhantomData<A>,
}

impl<Q, A> Wizard<Q, A> {
    pub fn new(model: Model, secret: Option<String>) -> Self {
        let mut config = genai::adapter::AdapterConfig::default();
        if let Some(key) = secret {
            config = config.with_auth_resolver(AuthResolver::from_key_value(key));
        }

        let adapter = AdapterKind::from_model(model.as_str()).unwrap_or(AdapterKind::Ollama);
<<<<<<< HEAD
        let client = Client::builder()
            .with_chat_options(
                ChatOptions::default()
                    .with_json_mode(true)
                    .with_temperature(0.0),
            )
            .insert_adapter_config(adapter, config)
            .build();
        Self {
            client: Arc::new(client),
=======

        let chat_options = ChatOptions::default()
            .with_json_mode(true)
            .with_temperature(0.0);

        Self {
            client: Client::builder()
                .with_chat_options(chat_options)
                .insert_adapter_config(adapter, config)
                .build(),
>>>>>>> e7fc1ce2
            model,
            _q: Default::default(),
            _a: Default::default(),
        }
    }

    async fn ask_inner(&self, q: Q) -> Result<A>
    where
        Q: TryInto<ChatRequest, Error = super::Error>,
        A: TryFrom<ChatResponse, Error = super::Error>,
    {
        let response = self
            .client
            .exec_chat(self.model.as_str(), q.try_into()?, None)
            .await?;

        A::try_from(response)
    }

    pub async fn ask(&self, q: Q) -> Result<A>
    where
        Q: TryInto<ChatRequest, Error = super::Error> + Clone,
        A: TryFrom<ChatResponse, Error = super::Error>,
    {
        let retry_strategy = ExponentialBackoff::from_millis(3)
            .map(tokio_retry::strategy::jitter)
            .take(3);

        

        tokio_retry::Retry::spawn(retry_strategy, || async { self.ask_inner(q.clone()).await })
                .await
    }
}<|MERGE_RESOLUTION|>--- conflicted
+++ resolved
@@ -12,7 +12,7 @@
 
 #[derive(Setters, Clone)]
 pub struct Wizard<Q, A> {
-    client: Arc<Client>,
+    client: Client,
     model: Model,
     _q: std::marker::PhantomData<Q>,
     _a: std::marker::PhantomData<A>,
@@ -26,18 +26,6 @@
         }
 
         let adapter = AdapterKind::from_model(model.as_str()).unwrap_or(AdapterKind::Ollama);
-<<<<<<< HEAD
-        let client = Client::builder()
-            .with_chat_options(
-                ChatOptions::default()
-                    .with_json_mode(true)
-                    .with_temperature(0.0),
-            )
-            .insert_adapter_config(adapter, config)
-            .build();
-        Self {
-            client: Arc::new(client),
-=======
 
         let chat_options = ChatOptions::default()
             .with_json_mode(true)
@@ -48,7 +36,6 @@
                 .with_chat_options(chat_options)
                 .insert_adapter_config(adapter, config)
                 .build(),
->>>>>>> e7fc1ce2
             model,
             _q: Default::default(),
             _a: Default::default(),
@@ -77,7 +64,7 @@
             .map(tokio_retry::strategy::jitter)
             .take(3);
 
-        
+
 
         tokio_retry::Retry::spawn(retry_strategy, || async { self.ask_inner(q.clone()).await })
                 .await
