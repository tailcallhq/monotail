--- conflicted
+++ resolved
@@ -17,11 +17,7 @@
 pub use http::NativeHttp;
 pub use tc::run;
 
-<<<<<<< HEAD
 use crate::cache::NativeChronoCache;
-use crate::channel::{Command, Event};
-=======
->>>>>>> 07d6b780
 use crate::config::Upstream;
 use crate::{blueprint, EnvIO, FileIO, HttpIO};
 
