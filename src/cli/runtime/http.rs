use std::time::Duration;

use anyhow::Result;
use http_cache_reqwest::{Cache, CacheMode, HttpCache, HttpCacheOptions};
use hyper::body::Bytes;
use once_cell::sync::Lazy;
use opentelemetry::metrics::Counter;
use opentelemetry::trace::SpanKind;
use opentelemetry::KeyValue;
use opentelemetry_http::HeaderInjector;
use opentelemetry_semantic_conventions::trace::{
    HTTP_REQUEST_METHOD, HTTP_RESPONSE_STATUS_CODE, NETWORK_PROTOCOL_VERSION, URL_FULL,
};
use reqwest::Client;
use reqwest_middleware::{ClientBuilder, ClientWithMiddleware};
<<<<<<< HEAD
use tailcall_http_cache::{HttpCacheManager, HttpCacheManagerByteBased};
=======
use tailcall_http_cache::HttpCacheManager;
use tailcall_http_cache::HttpCacheManagerByteBased;
>>>>>>> f058622e
use tracing_opentelemetry::OpenTelemetrySpanExt;

use super::HttpIO;
use crate::core::blueprint::telemetry::Telemetry;
use crate::core::blueprint::Upstream;
use crate::core::config::CacheType;
use crate::core::http::Response;
use crate::core::config::CacheType;

static HTTP_CLIENT_REQUEST_COUNT: Lazy<Counter<u64>> = Lazy::new(|| {
    let meter = opentelemetry::global::meter("http_request");

    meter
        .u64_counter("http.client.request.count")
        .with_description("Number of outgoing requests")
        .init()
});

#[derive(Default)]
struct RequestCounter {
    attributes: Option<Vec<KeyValue>>,
}

impl RequestCounter {
    fn new(enable_telemetry: bool, request: &reqwest::Request) -> Self {
        if !enable_telemetry {
            return Self::default();
        }

        let attributes = vec![
            KeyValue::new(URL_FULL, request.url().to_string()),
            KeyValue::new(HTTP_REQUEST_METHOD, request.method().to_string()),
            KeyValue::new(NETWORK_PROTOCOL_VERSION, format!("{:?}", request.version())),
        ];

        Self { attributes: Some(attributes) }
    }

    fn update(&mut self, response: &reqwest_middleware::Result<reqwest::Response>) {
        if let Some(ref mut attributes) = self.attributes {
            attributes.push(get_response_status(response));

            HTTP_CLIENT_REQUEST_COUNT.add(1, attributes);
        }
    }
}

fn get_response_status(response: &reqwest_middleware::Result<reqwest::Response>) -> KeyValue {
    let status_code = match response {
        Ok(resp) => resp.status().as_u16(),
        Err(err) => err.status().map(|code| code.as_u16()).unwrap_or(0),
    };
    KeyValue::new(HTTP_RESPONSE_STATUS_CODE, status_code as i64)
}

#[derive(Clone)]
pub struct NativeHttp {
    client: ClientWithMiddleware,
    http2_only: bool,
    enable_telemetry: bool,
}

impl Default for NativeHttp {
    fn default() -> Self {
        Self {
            client: ClientBuilder::new(Client::new()).build(),
            http2_only: false,
            enable_telemetry: false,
        }
    }
}

impl NativeHttp {
    pub fn init(upstream: &Upstream, telemetry: &Telemetry) -> Self {
        let mut builder = Client::builder()
            .tcp_keepalive(Some(Duration::from_secs(upstream.tcp_keep_alive)))
            .timeout(Duration::from_secs(upstream.timeout))
            .connect_timeout(Duration::from_secs(upstream.connect_timeout))
            .http2_keep_alive_interval(Some(Duration::from_secs(upstream.keep_alive_interval)))
            .http2_keep_alive_timeout(Duration::from_secs(upstream.keep_alive_timeout))
            .http2_keep_alive_while_idle(upstream.keep_alive_while_idle)
            .pool_idle_timeout(Some(Duration::from_secs(upstream.pool_idle_timeout)))
            .pool_max_idle_per_host(upstream.pool_max_idle_per_host)
            .user_agent(upstream.user_agent.clone());

        // Add Http2 Prior Knowledge
        if upstream.http2_only {
            builder = builder.http2_prior_knowledge();
        }

        // Add Http Proxy
        if let Some(ref proxy) = upstream.proxy {
            builder = builder.proxy(
                reqwest::Proxy::http(proxy.url.clone())
                    .expect("Failed to set proxy in http client"),
            );
        }

        let mut client = ClientBuilder::new(builder.build().expect("Failed to build client"));

        if upstream.http_cache > 0 {
            if upstream.http_cache_type == Some(CacheType::ByteBased) {
                client = client.with(Cache(HttpCache {
                    mode: CacheMode::Default,
                    manager: HttpCacheManagerByteBased::new(upstream.http_cache),
                    options: HttpCacheOptions::default(),
                }))
            } else {
                client = client.with(Cache(HttpCache {
                    mode: CacheMode::Default,
                    manager: HttpCacheManager::new(upstream.http_cache),
                    options: HttpCacheOptions::default(),
                }))
            }
<<<<<<< HEAD
=======
            
>>>>>>> f058622e
        }
        Self {
            client: client.build(),
            http2_only: upstream.http2_only,
            enable_telemetry: telemetry.export.is_some(),
        }
    }
}

#[async_trait::async_trait]
impl HttpIO for NativeHttp {
    #[allow(clippy::blocks_in_conditions)]
    // because of the issue with tracing and clippy - https://github.com/rust-lang/rust-clippy/issues/12281
    #[tracing::instrument(
        skip_all,
        err,
        fields(
            otel.name = "upstream_request",
            otel.kind = ?SpanKind::Client,
            url.full = %request.url(),
            http.request.method = %request.method(),
            network.protocol.version = ?request.version()
        )
    )]
    async fn execute(&self, mut request: reqwest::Request) -> Result<Response<Bytes>> {
        if self.http2_only {
            *request.version_mut() = reqwest::Version::HTTP_2;
        }

        let mut req_counter = RequestCounter::new(self.enable_telemetry, &request);

        if self.enable_telemetry {
            opentelemetry::global::get_text_map_propagator(|propagator| {
                propagator.inject_context(
                    &tracing::Span::current().context(),
                    &mut HeaderInjector(request.headers_mut()),
                );
            });
        }

        tracing::info!(
            "{} {} {:?}",
            request.method(),
            request.url(),
            request.version()
        );
        tracing::debug!("request: {:?}", request);
        let response = self.client.execute(request).await;
        tracing::debug!("response: {:?}", response);

        req_counter.update(&response);

        if self.enable_telemetry {
            let status_code = get_response_status(&response);
            tracing::Span::current().set_attribute(status_code.key, status_code.value);
        }

        Ok(Response::from_reqwest(
            response?
                .error_for_status()
                .map_err(|err| err.without_url())?,
        )
        .await?)
    }
}

#[cfg(test)]
mod tests {
    use reqwest::Method;
    use tokio;

    use super::*;
    use crate::core::http::Response;

    fn start_mock_server() -> httpmock::MockServer {
        httpmock::MockServer::start()
    }

    async fn make_request(request_url: &str, native_http: &NativeHttp) -> Response<Bytes> {
        let request = reqwest::Request::new(Method::GET, request_url.parse().unwrap());
        let result = native_http.execute(request).await;
        result.unwrap()
    }

    #[tokio::test]
    async fn test_native_http_get_request_without_cache() {
        let server = start_mock_server();

        let header_serv = server.mock(|when, then| {
            when.method(httpmock::Method::GET).path("/test");
            then.status(200).body("Hello");
        });

        let native_http = NativeHttp::init(&Default::default(), &Default::default());
        let port = server.port();
        // Build a GET request to the mock server
        let request_url = format!("http://localhost:{}/test", port);
        let response = make_request(&request_url, &native_http).await;

        // Assert the response is as expected
        assert_eq!(response.status, reqwest::StatusCode::OK);
        assert_eq!(response.body, Bytes::from("Hello"));
        assert!(response.headers.get("x-cache-lookup").is_none());

        let request_url = format!("http://localhost:{}/test", port);
        let response = make_request(&request_url, &native_http).await;

        // Assert the response is as expected
        assert_eq!(response.status, reqwest::StatusCode::OK);
        assert_eq!(response.body, Bytes::from("Hello"));
        assert!(response.headers.get("x-cache-lookup").is_none());

        header_serv.assert_hits(2);
    }

    #[tokio::test]
    async fn test_native_http_get_request_with_cache() {
        let server = start_mock_server();

        server.mock(|when, then| {
            when.method(httpmock::Method::GET).path("/test-1");
            then.status(200).body("Hello");
        });

        server.mock(|when, then| {
            when.method(httpmock::Method::GET).path("/test-2");
            then.status(200).body("Hello");
        });

        server.mock(|when, then| {
            when.method(httpmock::Method::GET).path("/test-3");
            then.status(200).body("Hello");
        });

        let upstream = Upstream { http_cache: 2, ..Default::default() };
        let native_http = NativeHttp::init(&upstream, &Default::default());
        let port = server.port();

        let url1 = format!("http://localhost:{}/test-1", port);
        let resp = make_request(&url1, &native_http).await;
        assert_eq!(resp.headers.get("x-cache-lookup").unwrap(), "MISS");

        let resp = make_request(&url1, &native_http).await;
        assert_eq!(resp.headers.get("x-cache-lookup").unwrap(), "HIT");

        let url2 = format!("http://localhost:{}/test-2", port);
        let resp = make_request(&url2, &native_http).await;
        assert_eq!(resp.headers.get("x-cache-lookup").unwrap(), "MISS");

        let resp = make_request(&url2, &native_http).await;
        assert_eq!(resp.headers.get("x-cache-lookup").unwrap(), "HIT");

        // now cache is full, let's make 3rd request and cache it and evict url1.
        let url3 = format!("http://localhost:{}/test-3", port);
        let resp = make_request(&url3, &native_http).await;
        assert_eq!(resp.headers.get("x-cache-lookup").unwrap(), "MISS");

        let resp = make_request(&url3, &native_http).await;
        assert_eq!(resp.headers.get("x-cache-lookup").unwrap(), "HIT");

        let resp = make_request(&url1, &native_http).await;
        assert_eq!(resp.headers.get("x-cache-lookup").unwrap(), "MISS");
    }

<<<<<<< HEAD
    #[tokio::test]
=======

#[tokio::test]
>>>>>>> f058622e
    async fn test_native_http_get_request_with_cache_byte_based() {
        let server = start_mock_server();

        server.mock(|when, then| {
            when.method(httpmock::Method::GET).path("/test-1");
            then.status(200).body("Hello");
        });

        server.mock(|when, then| {
            when.method(httpmock::Method::GET).path("/test-2");
            then.status(200).body("Hello");
        });

        server.mock(|when, then| {
            when.method(httpmock::Method::GET).path("/test-3");
            then.status(200).body("Hello");
        });
<<<<<<< HEAD
        // 616 is the body length without "Hello" 616+5(size of hello in bytes) = 621 ,
        // 1242 = 621*2
        let upstream = Upstream {
            http_cache: 1242,
            http_cache_type: Some(CacheType::ByteBased),
            ..Default::default()
        };
=======
        // 616 is the body length without "Hello" 616+5(size of hello in bytes) = 621 , 1242 = 621*2
        let upstream = Upstream { http_cache: 1242, http_cache_type: Some(CacheType::ByteBased), ..Default::default() };
>>>>>>> f058622e
        let native_http = NativeHttp::init(&upstream, &Default::default());
        let port = server.port();

        let url1 = format!("http://localhost:{}/test-1", port);
        let resp = make_request(&url1, &native_http).await;
        assert_eq!(resp.headers.get("x-cache-lookup").unwrap(), "MISS");

        let resp = make_request(&url1, &native_http).await;
        assert_eq!(resp.headers.get("x-cache-lookup").unwrap(), "HIT");

        let url2 = format!("http://localhost:{}/test-2", port);
        let resp = make_request(&url2, &native_http).await;
        assert_eq!(resp.headers.get("x-cache-lookup").unwrap(), "MISS");

        let resp = make_request(&url2, &native_http).await;
        assert_eq!(resp.headers.get("x-cache-lookup").unwrap(), "HIT");

        // now cache is full, let's make 3rd request and cache it and evict url1.
        let url3 = format!("http://localhost:{}/test-3", port);
        let resp = make_request(&url3, &native_http).await;
        assert_eq!(resp.headers.get("x-cache-lookup").unwrap(), "MISS");

        let resp = make_request(&url3, &native_http).await;
        assert_eq!(resp.headers.get("x-cache-lookup").unwrap(), "HIT");

        let resp = make_request(&url1, &native_http).await;
        assert_eq!(resp.headers.get("x-cache-lookup").unwrap(), "MISS");
    }
}<|MERGE_RESOLUTION|>--- conflicted
+++ resolved
@@ -13,12 +13,7 @@
 };
 use reqwest::Client;
 use reqwest_middleware::{ClientBuilder, ClientWithMiddleware};
-<<<<<<< HEAD
 use tailcall_http_cache::{HttpCacheManager, HttpCacheManagerByteBased};
-=======
-use tailcall_http_cache::HttpCacheManager;
-use tailcall_http_cache::HttpCacheManagerByteBased;
->>>>>>> f058622e
 use tracing_opentelemetry::OpenTelemetrySpanExt;
 
 use super::HttpIO;
@@ -133,10 +128,6 @@
                     options: HttpCacheOptions::default(),
                 }))
             }
-<<<<<<< HEAD
-=======
-            
->>>>>>> f058622e
         }
         Self {
             client: client.build(),
@@ -301,12 +292,7 @@
         assert_eq!(resp.headers.get("x-cache-lookup").unwrap(), "MISS");
     }
 
-<<<<<<< HEAD
     #[tokio::test]
-=======
-
-#[tokio::test]
->>>>>>> f058622e
     async fn test_native_http_get_request_with_cache_byte_based() {
         let server = start_mock_server();
 
@@ -324,7 +310,6 @@
             when.method(httpmock::Method::GET).path("/test-3");
             then.status(200).body("Hello");
         });
-<<<<<<< HEAD
         // 616 is the body length without "Hello" 616+5(size of hello in bytes) = 621 ,
         // 1242 = 621*2
         let upstream = Upstream {
@@ -332,10 +317,6 @@
             http_cache_type: Some(CacheType::ByteBased),
             ..Default::default()
         };
-=======
-        // 616 is the body length without "Hello" 616+5(size of hello in bytes) = 621 , 1242 = 621*2
-        let upstream = Upstream { http_cache: 1242, http_cache_type: Some(CacheType::ByteBased), ..Default::default() };
->>>>>>> f058622e
         let native_http = NativeHttp::init(&upstream, &Default::default());
         let port = server.port();
 
