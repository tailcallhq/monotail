use std::collections::BTreeMap;
use std::env;
use std::marker::PhantomData;
use std::path::Path;

use derive_setters::Setters;
use path_clean::PathClean;
use schemars::JsonSchema;
use serde::{Deserialize, Serialize};
use url::Url;

use crate::core::config::transformer::Preset;
use crate::core::config::{self, ConfigReaderContext};
use crate::core::mustache::TemplateString;
use crate::core::valid::{Valid, ValidateFrom, Validator};

#[derive(Deserialize, Serialize, Debug, Default, Setters)]
#[serde(rename_all = "camelCase")]
#[serde(deny_unknown_fields)]
pub struct Config<Status = UnResolved> {
    #[serde(skip_serializing_if = "Vec::is_empty")]
    pub inputs: Vec<Input<Status>>,
    pub output: Output<Status>,
    #[serde(skip_serializing_if = "Option::is_none")]
    pub preset: Option<PresetConfig>,
    pub schema: Schema,
    #[serde(skip_serializing_if = "TemplateString::is_empty")]
    pub secret: TemplateString,
}

#[derive(Clone, Deserialize, Serialize, Debug, Default)]
#[serde(rename_all = "camelCase")]
#[serde(deny_unknown_fields)]
pub struct PresetConfig {
    pub merge_type: Option<f32>,
    #[serde(rename = "consolidateURL")]
    pub consolidate_url: Option<f32>,
    pub infer_type_names: Option<bool>,
    pub tree_shake: Option<bool>,
    pub unwrap_single_field_types: Option<bool>,
}

#[derive(Deserialize, Serialize, Debug, Default)]
#[serde(transparent)]
pub struct Location<A>(
    #[serde(skip_serializing_if = "Location::is_empty")] pub String,
    #[serde(skip)] PhantomData<A>,
);

#[derive(Deserialize, Serialize, Debug)]
#[serde(transparent)]
pub struct Headers<A>(
    #[serde(skip_serializing_if = "is_default")] pub Option<BTreeMap<String, TemplateString>>,
    #[serde(skip)] PhantomData<A>,
);

#[derive(Deserialize, Serialize, Debug)]
#[serde(rename_all = "camelCase")]
pub struct Input<Status = UnResolved> {
    #[serde(flatten)]
    pub source: Source<Status>,
}

#[derive(Deserialize, Serialize, Debug)]
#[serde(rename_all = "camelCase")]
#[serde(deny_unknown_fields)]
pub enum Source<Status = UnResolved> {
    #[serde(rename_all = "camelCase")]
    Curl {
        src: Location<Status>,
        headers: Headers<Status>,
        field_name: String,
    },
    Proto {
        src: Location<Status>,
    },
    Config {
        src: Location<Status>,
    },
}

#[derive(Deserialize, Serialize, Debug, Default)]
#[serde(rename_all = "camelCase")]
#[serde(deny_unknown_fields)]
pub struct Output<Status = UnResolved> {
    #[serde(skip_serializing_if = "Location::is_empty")]
    pub path: Location<Status>,
    #[serde(skip_serializing_if = "Option::is_none")]
    pub format: Option<config::Source>,
}

#[derive(Debug)]
pub enum Resolved {}

#[derive(Serialize, Deserialize, Debug, JsonSchema, Clone, Default)]
#[serde(rename_all = "camelCase")]
pub struct UnResolved {}

#[derive(Deserialize, Serialize, Debug, Default)]
#[serde(deny_unknown_fields)]
pub struct Schema {
    #[serde(skip_serializing_if = "Option::is_none")]
    pub query: Option<String>,
}

fn between(threshold: f32, min: f32, max: f32) -> Valid<(), String> {
    Valid::<(), String>::fail(format!(
        "Invalid threshold value ({:.2}). Allowed range is [{:.2} - {:.2}] inclusive.",
        threshold, min, max
    ))
    .when(|| !(min..=max).contains(&threshold))
}

impl ValidateFrom<PresetConfig> for Preset {
    type Error = String;
    fn validate_from(config: PresetConfig) -> Valid<Self, Self::Error> {
        let mut preset = Preset::new();

        if let Some(merge_type) = config.merge_type {
            preset = preset.merge_type(merge_type);
        }

        if let Some(consolidate_url) = config.consolidate_url {
            preset = preset.consolidate_url(consolidate_url);
        }

        if let Some(use_better_names) = config.infer_type_names {
            preset = preset.infer_type_names(use_better_names);
        }

        if let Some(unwrap_single_field_types) = config.unwrap_single_field_types {
            preset = preset.unwrap_single_field_types(unwrap_single_field_types);
        }

        if let Some(tree_shake) = config.tree_shake {
            preset = preset.tree_shake(tree_shake);
        }

        // TODO: The field names in trace should be inserted at compile time.
        Valid::succeed(preset)
            .and_then(|preset| {
                let merge_types_th = between(preset.merge_type, 0.0, 1.0).trace("mergeType");
                let consolidate_url_th =
                    between(preset.consolidate_url, 0.0, 1.0).trace("consolidateURL");

                merge_types_th.and(consolidate_url_th).map_to(preset)
            })
            .trace("preset")
    }
}

impl<A> Location<A> {
    fn is_empty(&self) -> bool {
        self.0.is_empty()
    }
}

impl Location<UnResolved> {
    fn into_resolved(self, parent_dir: Option<&Path>) -> Location<Resolved> {
        let path = {
            let path = self.0.as_str();
            if Url::parse(path).is_ok() || Path::new(path).is_absolute() {
                path.to_string()
            } else {
                let parent_dir = parent_dir.unwrap_or(Path::new(""));
                let joined_path = parent_dir.join(path);
                if let Ok(abs_path) = std::fs::canonicalize(&joined_path) {
                    abs_path.to_string_lossy().to_string()
                } else if let Ok(cwd) = env::current_dir() {
                    cwd.join(joined_path).clean().to_string_lossy().to_string()
                } else {
                    joined_path.clean().to_string_lossy().to_string()
                }
            }
        };
        Location(path, PhantomData)
    }
}

impl<A> Headers<A> {
    pub fn headers(&self) -> &Option<BTreeMap<String, TemplateString>> {
        &self.0
    }
}

impl Headers<UnResolved> {
    pub fn resolve(self, reader_context: &ConfigReaderContext) -> Headers<Resolved> {
        // Resolve the header values with mustache template.
        let resolved_headers = self.0.map(|headers_inner| {
            headers_inner
                .into_iter()
                .map(|(k, v)| (k, v.resolve(reader_context)))
                .collect::<BTreeMap<_, _>>()
        });

        Headers(resolved_headers, PhantomData)
    }
}

impl Output<UnResolved> {
    pub fn resolve(self, parent_dir: Option<&Path>) -> anyhow::Result<Output<Resolved>> {
        Ok(Output {
            format: self.format,
            path: self.path.into_resolved(parent_dir),
        })
    }
}

impl Source<UnResolved> {
    pub fn resolve(
        self,
        parent_dir: Option<&Path>,
        reader_context: &ConfigReaderContext,
    ) -> anyhow::Result<Source<Resolved>> {
        match self {
            Source::Curl { src, field_name, headers } => {
                let resolved_path = src.into_resolved(parent_dir);
                let resolved_headers = headers.resolve(reader_context);
                Ok(Source::Curl { src: resolved_path, field_name, headers: resolved_headers })
            }
            Source::Proto { src } => {
                let resolved_path = src.into_resolved(parent_dir);
                Ok(Source::Proto { src: resolved_path })
            }
            Source::Config { src } => {
                let resolved_path = src.into_resolved(parent_dir);
                Ok(Source::Config { src: resolved_path })
            }
        }
    }
}

impl Input<UnResolved> {
    pub fn resolve(
        self,
        parent_dir: Option<&Path>,
        reader_context: &ConfigReaderContext,
    ) -> anyhow::Result<Input<Resolved>> {
        let resolved_source = self.source.resolve(parent_dir, reader_context)?;
        Ok(Input { source: resolved_source })
    }
}

impl Config {
    /// Resolves all the relative paths present inside the GeneratorConfig.
    pub fn into_resolved(
        self,
        config_path: &str,
        reader_context: ConfigReaderContext,
    ) -> anyhow::Result<Config<Resolved>> {
        let parent_dir = Some(Path::new(config_path).parent().unwrap_or(Path::new("")));

        let inputs = self
            .inputs
            .into_iter()
            .map(|input| input.resolve(parent_dir, &reader_context))
            .collect::<anyhow::Result<Vec<Input<Resolved>>>>()?;

        let output = self.output.resolve(parent_dir)?;

        Ok(Config {
            inputs,
            output,
            schema: self.schema,
            preset: self.preset,
            secret: self.secret.resolve(&reader_context),
        })
    }
}

#[cfg(test)]
mod tests {
    use std::collections::HashMap;
    use std::sync::Arc;

    use pretty_assertions::assert_eq;

    use super::*;
    use crate::core::tests::TestEnvIO;
    use crate::core::valid::{ValidateInto, ValidationError, Validator};

    fn location<S: AsRef<str>>(s: S) -> Location<UnResolved> {
        Location(s.as_ref().to_string(), PhantomData)
    }

    fn to_headers(raw_headers: BTreeMap<String, TemplateString>) -> Headers<UnResolved> {
        Headers(Some(raw_headers), PhantomData)
    }

    #[test]
    fn test_headers_resolve() {
        let mut headers = BTreeMap::new();
        headers.insert(
            "Authorization".to_owned(),
            "Bearer {{.env.TOKEN}}".try_into().unwrap(),
        );

        let mut env_vars = HashMap::new();
        let token = "eyJhbGciOiJIUzI1NiIsInR5";
        env_vars.insert("TOKEN".to_owned(), token.to_owned());

        let unresolved_headers = to_headers(headers);

        let mut runtime = crate::core::runtime::test::init(None);
        runtime.env = Arc::new(TestEnvIO::init(env_vars));

        let reader_ctx = ConfigReaderContext {
            runtime: &runtime,
            vars: &Default::default(),
            headers: Default::default(),
        };

        let resolved_headers = unresolved_headers.resolve(&reader_ctx);

        let expected = TemplateString::try_from(format!("Bearer {token}").as_str()).unwrap();
        let actual = resolved_headers
            .headers()
            .as_ref()
            .unwrap()
            .get("Authorization")
            .unwrap()
            .to_owned();

        assert_eq!(
            *actual, expected,
            "Authorization header should be resolved correctly"
        );
    }

    #[test]
    fn test_config_codec() {
        let mut headers = BTreeMap::new();
        headers.insert("user-agent".to_owned(), "tailcall-v1".try_into().unwrap());
        let config = Config::default().inputs(vec![Input {
            source: Source::Curl {
                src: location("https://example.com"),
                headers: to_headers(headers),
                field_name: "test".to_string(),
            },
        }]);
        let actual = serde_json::to_string_pretty(&config).unwrap();
        insta::assert_snapshot!(actual)
    }

    #[test]
    fn should_fail_when_invalid_merge_type_threshold() {
        let config_preset = PresetConfig {
            tree_shake: None,
            infer_type_names: None,
            merge_type: Some(2.0),
            consolidate_url: None,
            unwrap_single_field_types: None,
        };

        let transform_preset: Result<Preset, ValidationError<String>> =
            config_preset.validate_into().to_result();
        assert!(transform_preset.is_err());
    }

    #[test]
    fn should_use_user_provided_presets_when_provided() {
        let config_preset = PresetConfig {
            tree_shake: Some(true),
            infer_type_names: Some(true),
            merge_type: Some(0.5),
            consolidate_url: Some(1.0),
            unwrap_single_field_types: None,
        };
        let transform_preset: Preset = config_preset.validate_into().to_result().unwrap();
        let expected_preset = Preset::new()
            .infer_type_names(true)
            .tree_shake(true)
            .consolidate_url(1.0)
            .merge_type(0.5);
        assert_eq!(transform_preset, expected_preset);
    }

    #[test]
    fn test_location_resolve_with_url() {
        let json_source = r#""https://dummyjson.com/products""#;
        let de_source: Location<UnResolved> = serde_json::from_str(json_source).unwrap();
        let de_source = de_source.into_resolved(None);
        assert_eq!(de_source.0, "https://dummyjson.com/products");
        assert_eq!(de_source.1, PhantomData::<Resolved>);
    }

    #[test]
    fn test_is_empty() {
        let location_empty: Location<UnResolved> = serde_json::from_str(r#""""#).unwrap();
        let location_non_empty: Location<UnResolved> =
            serde_json::from_str(r#""https://dummyjson.com/products""#).unwrap();
        assert!(location_empty.is_empty());
        assert!(!location_non_empty.is_empty());
    }

<<<<<<< HEAD
    #[test]
    fn test_secret() {
        let mut env_vars = HashMap::new();
        let token = "eyJhbGciOiJIUzI1NiIsInR5";
        env_vars.insert("TAILCALL_SECRET".to_owned(), token.to_owned());

        let mut runtime = crate::core::runtime::test::init(None);
        runtime.env = Arc::new(TestEnvIO::init(env_vars));

        let reader_ctx = ConfigReaderContext {
            runtime: &runtime,
            vars: &Default::default(),
            headers: Default::default(),
        };

        let config =
            Config::default().secret(TemplateString::parse("{{.env.TAILCALL_SECRET}}").unwrap());
        let resolved_config = config.into_resolved("", reader_ctx).unwrap();

        let actual = resolved_config.secret;
        let expected = TemplateString::try_from("eyJhbGciOiJIUzI1NiIsInR5").unwrap();

        assert_eq!(actual, expected);
=======
    fn assert_deserialization_error(json: &str, expected_error: &str) {
        let config: Result<Config<UnResolved>, serde_json::Error> = serde_json::from_str(json);
        let actual = config.err().unwrap().to_string();
        assert_eq!(actual, expected_error);
    }

    #[test]
    fn test_raise_error_unknown_field_at_root_level() {
        let json = r#"{"input": "value"}"#;
        let expected_error =
            "unknown field `input`, expected one of `inputs`, `output`, `preset`, `schema` at line 1 column 8";
        assert_deserialization_error(json, expected_error);
    }

    #[test]
    fn test_raise_error_unknown_field_in_inputs() {
        let json = r#"
            {"inputs": [{
                "curl": {
                    "src": "https://tailcall.run/graphql",
                    "headerss": {
                        "content-type": "application/json"
                    }
                }
            }]}
        "#;
        let expected_error =
            "unknown field `headerss`, expected one of `src`, `headers`, `fieldName` at line 9 column 13";
        assert_deserialization_error(json, expected_error);

        let json = r#"
            {"inputs": [{
                "curls": {
                    "src": "https://tailcall.run/graphql",
                    "headerss": {
                        "content-type": "application/json"
                    }
                }
            }]}
        "#;
        let expected_error =
            "no variant of enum Source found in flattened data at line 9 column 13";
        assert_deserialization_error(json, expected_error);
    }

    #[test]
    fn test_raise_error_unknown_field_in_preset() {
        let json = r#"
            {"preset": {
                "mergeTypes": 1.0,
                "consolidateURL": 0.5
            }} 
        "#;
        let expected_error =
            "unknown field `mergeTypes`, expected one of `mergeType`, `consolidateURL`, `inferTypeNames`, `treeShake`, `unwrapSingleFieldTypes` at line 3 column 28";
        assert_deserialization_error(json, expected_error);
    }

    #[test]
    fn test_raise_error_unknown_field_in_output() {
        let json = r#"
          {"output": {
              "paths": "./output.graphql",
          }} 
        "#;
        let expected_error =
            "unknown field `paths`, expected `path` or `format` at line 3 column 21";
        assert_deserialization_error(json, expected_error);
    }

    #[test]
    fn test_raise_error_unknown_field_in_schema() {
        let json = r#"
          {"schema": {
              "querys": "Query",
          }} 
        "#;
        let expected_error = "unknown field `querys`, expected `query` at line 3 column 22";
        assert_deserialization_error(json, expected_error);
>>>>>>> 5d3f1ada
    }
}<|MERGE_RESOLUTION|>--- conflicted
+++ resolved
@@ -393,31 +393,6 @@
         assert!(!location_non_empty.is_empty());
     }
 
-<<<<<<< HEAD
-    #[test]
-    fn test_secret() {
-        let mut env_vars = HashMap::new();
-        let token = "eyJhbGciOiJIUzI1NiIsInR5";
-        env_vars.insert("TAILCALL_SECRET".to_owned(), token.to_owned());
-
-        let mut runtime = crate::core::runtime::test::init(None);
-        runtime.env = Arc::new(TestEnvIO::init(env_vars));
-
-        let reader_ctx = ConfigReaderContext {
-            runtime: &runtime,
-            vars: &Default::default(),
-            headers: Default::default(),
-        };
-
-        let config =
-            Config::default().secret(TemplateString::parse("{{.env.TAILCALL_SECRET}}").unwrap());
-        let resolved_config = config.into_resolved("", reader_ctx).unwrap();
-
-        let actual = resolved_config.secret;
-        let expected = TemplateString::try_from("eyJhbGciOiJIUzI1NiIsInR5").unwrap();
-
-        assert_eq!(actual, expected);
-=======
     fn assert_deserialization_error(json: &str, expected_error: &str) {
         let config: Result<Config<UnResolved>, serde_json::Error> = serde_json::from_str(json);
         let actual = config.err().unwrap().to_string();
@@ -497,6 +472,30 @@
         "#;
         let expected_error = "unknown field `querys`, expected `query` at line 3 column 22";
         assert_deserialization_error(json, expected_error);
->>>>>>> 5d3f1ada
+    }
+
+    #[test]
+    fn test_secret() {
+        let mut env_vars = HashMap::new();
+        let token = "eyJhbGciOiJIUzI1NiIsInR5";
+        env_vars.insert("TAILCALL_SECRET".to_owned(), token.to_owned());
+
+        let mut runtime = crate::core::runtime::test::init(None);
+        runtime.env = Arc::new(TestEnvIO::init(env_vars));
+
+        let reader_ctx = ConfigReaderContext {
+            runtime: &runtime,
+            vars: &Default::default(),
+            headers: Default::default(),
+        };
+
+        let config =
+            Config::default().secret(TemplateString::parse("{{.env.TAILCALL_SECRET}}").unwrap());
+        let resolved_config = config.into_resolved("", reader_ctx).unwrap();
+
+        let actual = resolved_config.secret;
+        let expected = TemplateString::try_from("eyJhbGciOiJIUzI1NiIsInR5").unwrap();
+
+        assert_eq!(actual, expected);
     }
 }