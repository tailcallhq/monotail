use std::collections::{HashMap, HashSet};
use std::fs;
use std::net::SocketAddr;
<<<<<<< HEAD
use std::sync::{Arc, RwLock};
=======
use std::sync::Arc;
>>>>>>> f3a64c1e
use std::time::Duration;

use anyhow::Result;
use async_graphql::http::GraphiQLSource;
use hyper::header::{HeaderValue, IF_NONE_MATCH};
use hyper::service::{make_service_fn, service_fn};
use hyper::{Body, HeaderMap, Request, Response, StatusCode};
<<<<<<< HEAD
=======
use socket2::{Domain, Socket, Type};
use std::net::TcpListener;
>>>>>>> f3a64c1e
use tokio::time;
extern crate tokio;
use super::request_context::RequestContext;
use super::ServerContext;
use crate::async_graphql_hyper;
use crate::blueprint::Blueprint;
use crate::cli::CLIError;
use crate::config::Config;

fn graphiql() -> Result<Response<Body>> {
  Ok(Response::new(Body::from(
    GraphiQLSource::build().endpoint("/graphql").finish(),
  )))
}

async fn graphql_request(req: Request<Body>, server_ctx: &ServerContext) -> Result<Response<Body>> {
  let server = server_ctx.server.clone();
  let allowed = server.upstream.allowed_headers.unwrap_or_default();
  let headers = create_allowed_headers(req.headers(), &allowed);
  let bytes = hyper::body::to_bytes(req.into_body()).await?;
  let request: async_graphql_hyper::GraphQLRequest = serde_json::from_slice(&bytes)?;
  let req_ctx = Arc::new(RequestContext::from(server_ctx).req_headers(headers));
  let mut response = request.data(req_ctx.clone()).execute(&server_ctx.schema).await;

  if server_ctx.server.enable_cache_control() {
    if let Some(ttl) = req_ctx.get_min_max_age() {
      response = response.set_cache_control(ttl as i32);
    }
  }

  response.to_response()
}
fn not_found() -> Result<Response<Body>> {
  Ok(Response::builder().status(StatusCode::NOT_FOUND).body(Body::empty())?)
}

async fn handle_request(req: Request<Body>, state: Arc<RwLock<ServerContext>>) -> Result<Response<Body>> {
  let server_ctx;
  {
    let state = state.read().unwrap();
    server_ctx = state.clone(); // Clone the ServerContext here
    match *req.method() {
      hyper::Method::GET if server_ctx.server.enable_graphiql.as_ref() == Some(&req.uri().path().to_string()) => {
        return graphiql()
      }
      hyper::Method::POST if req.uri().path() == "/graphql" => (),
      _ => return not_found(),
    }
  }
  // Now the lock is dropped, and we can await
  graphql_request(req, &server_ctx).await
}

fn create_allowed_headers(headers: &HeaderMap, allowed: &HashSet<String>) -> HeaderMap {
  let mut new_headers = HeaderMap::new();
  for (k, v) in headers.iter() {
    if allowed.contains(k.as_str()) {
      new_headers.insert(k, v.clone());
    }
  }

  new_headers
}
pub async fn start_server(file_path: &String) -> Result<()> {
  let mut etag: Option<String> = None;

  let server_sdl = if file_path.starts_with("http://") || file_path.starts_with("https://") {
    let resp = reqwest::get(file_path).await?;

    if let Some(etag_value) = resp.headers().get(reqwest::header::ETAG) {
      etag = Some(etag_value.to_str()?.to_string());
    }
    resp.text().await?
  } else {
    fs::read_to_string(file_path)?
  };

  let config = Config::from_sdl(&server_sdl)?;

  let port = config.port();
  let server = config.server.clone();
  let blueprint = Blueprint::try_from(&config).map_err(CLIError::from)?;
  let state = Arc::new(RwLock::new(ServerContext::new(blueprint, server)));

  let state_clone = Arc::clone(&state);

  let make_svc = make_service_fn(move |_conn| {
    let state = Arc::clone(&state);
    async move { Ok::<_, anyhow::Error>(service_fn(move |req| handle_request(req, state.clone()))) }
  });

  let addr: SocketAddr = ([0, 0, 0, 0], port).into();

<<<<<<< HEAD
  let server = hyper::Server::try_bind(&addr).map_err(CLIError::from)?.serve(make_svc);
=======
  let socket = Socket::new(Domain::IPV4, Type::STREAM, None).map_err(|e| {
    log::error!("Failed to create socket: {}", e);
    e
  })?;

  if let Err(e) = socket.set_reuse_port(true) {
    log::error!("Failed to set reuse port: {}", e);
  }
  if let Err(e) = socket.bind(&addr.into()) {
    log::error!("Failed to bind socket: {}", e);
  }
  if let Err(e) = socket.listen(128) {
    log::error!("Failed to listen on socket: {}", e);
  }

  let listener: TcpListener = socket.into();

  let server = hyper::Server::from_tcp(listener)
    .map_err(CLIError::from)?
    .serve(make_svc);
>>>>>>> f3a64c1e

  log::info!("🚀 Tailcall launched at [{}]", addr);
  if let Some(graphiql) = config.server.enable_graphiql.as_ref() {
    log::info!("🌍 Playground: http://{}{}", addr, graphiql);
  }

<<<<<<< HEAD
  let refresh_interval = 10;
=======
  let refresh_interval = 10; // default to 5 minutes
>>>>>>> f3a64c1e
  let client = reqwest::Client::new();
  let file_path_clone = file_path.clone();

  let mut interval = time::interval(Duration::from_secs(refresh_interval));
  tokio::spawn(async move {
    loop {
      interval.tick().await;

      let mut headers = HashMap::new();

      if let Some(etag_value) = &etag {
        headers.insert(IF_NONE_MATCH, HeaderValue::from_str(etag_value).unwrap());
      }

      let mut resp = client.get(&file_path_clone);

      for (k, v) in headers {
        resp = resp.header(k, v);
      }

      let resp = resp.send().await;

      let resp = match resp {
        Ok(resp) => resp,
        Err(e) => {
          log::error!("Failed to refresh configuration: {}", e);
          continue;
        }
      };

      if resp.status() == 304 {
        log::info!("The resource has not been modified.");
        continue;
      }

      if !resp.status().is_success() {
        log::info!("Unknown error.");
        continue;
      }

      if let Some(new_etag) = resp.headers().get("etag") {
        etag = Some(new_etag.to_str().unwrap().to_string());
      }

      let updated_sdl = match resp.text().await {
        Ok(updated_sdl) => updated_sdl,
        Err(_) => continue,
      };

      match Config::from_sdl(&updated_sdl) {
        Ok(updated_config) => {
          println!("{:?}", updated_config);
<<<<<<< HEAD
          let mut state = state_clone.write().unwrap();
          match Blueprint::try_from(&updated_config) {
            Ok(blueprint) => {
              state.schema = blueprint.to_schema(&state.server);
              state.server = updated_config.server;
            }
=======
          let port = updated_config.port();
          let server = updated_config.server.clone();

          let blueprint = match Blueprint::try_from(&updated_config) {
            Ok(blueprint) => blueprint,
>>>>>>> f3a64c1e
            Err(e) => {
              log::error!("Failed to create blueprint: {}", e);
              continue;
            }
<<<<<<< HEAD
          }
=======
          };

          let state = Arc::new(ServerContext::new(blueprint, server));
          let make_svc = make_service_fn(move |_conn| {
            let state = Arc::clone(&state);
            async move { Ok::<_, anyhow::Error>(service_fn(move |req| handle_request(req, state.clone()))) }
          });

          let addr: SocketAddr = ([0, 0, 0, 0], port).into();
          let socket = match Socket::new(Domain::IPV4, Type::STREAM, None) {
            Ok(socket) => socket,
            Err(e) => {
              log::error!("Failed to create socket: {}", e);
              continue;
            }
          };

          if let Err(e) = socket.set_reuse_port(true) {
            log::error!("Failed to set reuse port: {}", e);
            continue;
          }
          if let Err(e) = socket.set_reuse_address(true) {
            log::error!("Failed to set reuse address: {}", e);
            continue;
          }
          if let Err(e) = socket.bind(&addr.into()) {
            log::error!("Failed to bind socket: {}", e);
            continue;
          }
          if let Err(e) = socket.listen(999999) {
            log::error!("Failed to listen on socket: {}", e);
            continue;
          }

          let listener: TcpListener = socket.into();
          match hyper::Server::from_tcp(listener) {
            Ok(server) => {
              log::info!("server reloaded");
              server.serve(make_svc);
            }
            Err(e) => {
              log::error!("Failed to bind server: {}", e);
              continue;
            }
          };
>>>>>>> f3a64c1e
        }
        Err(_) => continue,
      };
    }
  });

  Ok(server.await.map_err(CLIError::from)?)
}<|MERGE_RESOLUTION|>--- conflicted
+++ resolved
@@ -1,25 +1,12 @@
-use std::collections::{HashMap, HashSet};
+use std::collections::HashSet;
 use std::fs;
-use std::net::SocketAddr;
-<<<<<<< HEAD
-use std::sync::{Arc, RwLock};
-=======
 use std::sync::Arc;
->>>>>>> f3a64c1e
-use std::time::Duration;
 
 use anyhow::Result;
 use async_graphql::http::GraphiQLSource;
-use hyper::header::{HeaderValue, IF_NONE_MATCH};
 use hyper::service::{make_service_fn, service_fn};
 use hyper::{Body, HeaderMap, Request, Response, StatusCode};
-<<<<<<< HEAD
-=======
-use socket2::{Domain, Socket, Type};
-use std::net::TcpListener;
->>>>>>> f3a64c1e
-use tokio::time;
-extern crate tokio;
+
 use super::request_context::RequestContext;
 use super::ServerContext;
 use crate::async_graphql_hyper;
@@ -82,19 +69,7 @@
   new_headers
 }
 pub async fn start_server(file_path: &String) -> Result<()> {
-  let mut etag: Option<String> = None;
-
-  let server_sdl = if file_path.starts_with("http://") || file_path.starts_with("https://") {
-    let resp = reqwest::get(file_path).await?;
-
-    if let Some(etag_value) = resp.headers().get(reqwest::header::ETAG) {
-      etag = Some(etag_value.to_str()?.to_string());
-    }
-    resp.text().await?
-  } else {
-    fs::read_to_string(file_path)?
-  };
-
+  let server_sdl = fs::read_to_string(file_path)?;
   let config = Config::from_sdl(&server_sdl)?;
 
   let port = config.port();
@@ -109,167 +84,12 @@
     async move { Ok::<_, anyhow::Error>(service_fn(move |req| handle_request(req, state.clone()))) }
   });
 
-  let addr: SocketAddr = ([0, 0, 0, 0], port).into();
-
-<<<<<<< HEAD
+  let addr = ([0, 0, 0, 0], port).into();
   let server = hyper::Server::try_bind(&addr).map_err(CLIError::from)?.serve(make_svc);
-=======
-  let socket = Socket::new(Domain::IPV4, Type::STREAM, None).map_err(|e| {
-    log::error!("Failed to create socket: {}", e);
-    e
-  })?;
-
-  if let Err(e) = socket.set_reuse_port(true) {
-    log::error!("Failed to set reuse port: {}", e);
-  }
-  if let Err(e) = socket.bind(&addr.into()) {
-    log::error!("Failed to bind socket: {}", e);
-  }
-  if let Err(e) = socket.listen(128) {
-    log::error!("Failed to listen on socket: {}", e);
-  }
-
-  let listener: TcpListener = socket.into();
-
-  let server = hyper::Server::from_tcp(listener)
-    .map_err(CLIError::from)?
-    .serve(make_svc);
->>>>>>> f3a64c1e
-
   log::info!("🚀 Tailcall launched at [{}]", addr);
   if let Some(graphiql) = config.server.enable_graphiql.as_ref() {
     log::info!("🌍 Playground: http://{}{}", addr, graphiql);
   }
 
-<<<<<<< HEAD
-  let refresh_interval = 10;
-=======
-  let refresh_interval = 10; // default to 5 minutes
->>>>>>> f3a64c1e
-  let client = reqwest::Client::new();
-  let file_path_clone = file_path.clone();
-
-  let mut interval = time::interval(Duration::from_secs(refresh_interval));
-  tokio::spawn(async move {
-    loop {
-      interval.tick().await;
-
-      let mut headers = HashMap::new();
-
-      if let Some(etag_value) = &etag {
-        headers.insert(IF_NONE_MATCH, HeaderValue::from_str(etag_value).unwrap());
-      }
-
-      let mut resp = client.get(&file_path_clone);
-
-      for (k, v) in headers {
-        resp = resp.header(k, v);
-      }
-
-      let resp = resp.send().await;
-
-      let resp = match resp {
-        Ok(resp) => resp,
-        Err(e) => {
-          log::error!("Failed to refresh configuration: {}", e);
-          continue;
-        }
-      };
-
-      if resp.status() == 304 {
-        log::info!("The resource has not been modified.");
-        continue;
-      }
-
-      if !resp.status().is_success() {
-        log::info!("Unknown error.");
-        continue;
-      }
-
-      if let Some(new_etag) = resp.headers().get("etag") {
-        etag = Some(new_etag.to_str().unwrap().to_string());
-      }
-
-      let updated_sdl = match resp.text().await {
-        Ok(updated_sdl) => updated_sdl,
-        Err(_) => continue,
-      };
-
-      match Config::from_sdl(&updated_sdl) {
-        Ok(updated_config) => {
-          println!("{:?}", updated_config);
-<<<<<<< HEAD
-          let mut state = state_clone.write().unwrap();
-          match Blueprint::try_from(&updated_config) {
-            Ok(blueprint) => {
-              state.schema = blueprint.to_schema(&state.server);
-              state.server = updated_config.server;
-            }
-=======
-          let port = updated_config.port();
-          let server = updated_config.server.clone();
-
-          let blueprint = match Blueprint::try_from(&updated_config) {
-            Ok(blueprint) => blueprint,
->>>>>>> f3a64c1e
-            Err(e) => {
-              log::error!("Failed to create blueprint: {}", e);
-              continue;
-            }
-<<<<<<< HEAD
-          }
-=======
-          };
-
-          let state = Arc::new(ServerContext::new(blueprint, server));
-          let make_svc = make_service_fn(move |_conn| {
-            let state = Arc::clone(&state);
-            async move { Ok::<_, anyhow::Error>(service_fn(move |req| handle_request(req, state.clone()))) }
-          });
-
-          let addr: SocketAddr = ([0, 0, 0, 0], port).into();
-          let socket = match Socket::new(Domain::IPV4, Type::STREAM, None) {
-            Ok(socket) => socket,
-            Err(e) => {
-              log::error!("Failed to create socket: {}", e);
-              continue;
-            }
-          };
-
-          if let Err(e) = socket.set_reuse_port(true) {
-            log::error!("Failed to set reuse port: {}", e);
-            continue;
-          }
-          if let Err(e) = socket.set_reuse_address(true) {
-            log::error!("Failed to set reuse address: {}", e);
-            continue;
-          }
-          if let Err(e) = socket.bind(&addr.into()) {
-            log::error!("Failed to bind socket: {}", e);
-            continue;
-          }
-          if let Err(e) = socket.listen(999999) {
-            log::error!("Failed to listen on socket: {}", e);
-            continue;
-          }
-
-          let listener: TcpListener = socket.into();
-          match hyper::Server::from_tcp(listener) {
-            Ok(server) => {
-              log::info!("server reloaded");
-              server.serve(make_svc);
-            }
-            Err(e) => {
-              log::error!("Failed to bind server: {}", e);
-              continue;
-            }
-          };
->>>>>>> f3a64c1e
-        }
-        Err(_) => continue,
-      };
-    }
-  });
-
   Ok(server.await.map_err(CLIError::from)?)
 }