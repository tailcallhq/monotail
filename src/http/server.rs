--- conflicted
+++ resolved
@@ -70,26 +70,19 @@
     async move { Ok::<_, anyhow::Error>(service_fn(move |req| handle_request(req, state.clone()))) }
   });
   let addr = (blueprint.server.hostname, blueprint.server.port).into();
-<<<<<<< HEAD
   let mut builder = &mut tokio::runtime::Builder::new_multi_thread();
   if blueprint.server.worker != 0 {
     builder = builder.worker_threads(blueprint.server.worker);
-=======
-  let server = hyper::Server::try_bind(&addr).map_err(CLIError::from)?.serve(make_svc);
-  log::info!("🚀 Tailcall launched at [{}]", addr);
-  if blueprint.server.enable_graphiql {
-    log::info!("🌍 Playground: http://{}", addr);
->>>>>>> 2f999f15
   }
   let rt = builder.enable_all().build().unwrap();
   let _ = rt.spawn(async move {
     let server = hyper::Server::try_bind(&addr).map_err(CLIError::from)?.serve(make_svc);
     log::info!("🚀 Tailcall launched at [{}]", addr);
-    if let Some(enable_graphiql) = blueprint.server.enable_graphiql {
-      log::info!("🌍 Playground: http://{}{}", addr, enable_graphiql);
+    if blueprint.server.enable_graphiql {
+      log::info!("🌍 Playground: http://{}", addr);
     }
     server.await.map_err(CLIError::from)
-  }).await;
+  }).await?;
 
   Ok(())
 }