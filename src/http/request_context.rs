--- conflicted
+++ resolved
@@ -35,64 +35,6 @@
 }
 
 impl RequestContext {
-<<<<<<< HEAD
-  fn set_min_max_age_conc(&self, min_max_age: i32) {
-    *self.min_max_age.lock().unwrap() = Some(min_max_age);
-  }
-  pub fn get_min_max_age(&self) -> Option<i32> {
-    *self.min_max_age.lock().unwrap()
-  }
-
-  pub fn set_cache_public_false(&self) {
-    *self.cache_public.lock().unwrap() = Some(false);
-  }
-
-  pub fn is_cache_public(&self) -> Option<bool> {
-    *self.cache_public.lock().unwrap()
-  }
-
-  pub fn set_min_max_age(&self, max_age: i32) {
-    let min_max_age_lock = self.get_min_max_age();
-    match min_max_age_lock {
-      Some(min_max_age) if max_age < min_max_age => {
-        self.set_min_max_age_conc(max_age);
-      }
-      None => {
-        self.set_min_max_age_conc(max_age);
-      }
-      _ => {}
-    }
-  }
-
-  pub fn set_cache_visibility(&self, cachability: &Option<Cachability>) {
-    if let Some(Cachability::Private) = cachability {
-      self.set_cache_public_false()
-    }
-  }
-
-  pub fn set_cache_control(&self, cache_policy: CacheControl) {
-    if let Some(max_age) = cache_policy.max_age {
-      self.set_min_max_age(max_age.as_secs() as i32);
-    }
-    self.set_cache_visibility(&cache_policy.cachability);
-    if Some(Cachability::NoCache) == cache_policy.cachability {
-      self.set_min_max_age(-1);
-    }
-  }
-
-  pub async fn cache_get(&self, key: &u64) -> Option<ConstValue> {
-    self.cache.get(key).await
-  }
-
-  #[allow(clippy::too_many_arguments)]
-  pub async fn cache_insert(&self, key: u64, value: ConstValue, ttl: NonZeroU64) -> Option<ConstValue> {
-    self.cache.set(key, value, ttl).await
-  }
-
-  pub fn is_batching_enabled(&self) -> bool {
-    self.upstream.batch.is_some() && (self.upstream.get_delay() >= 1 || self.upstream.get_max_size() >= 1)
-  }
-=======
     fn set_min_max_age_conc(&self, min_max_age: i32) {
         *self.min_max_age.lock().unwrap() = Some(min_max_age);
     }
@@ -147,7 +89,7 @@
         key: u64,
         value: ConstValue,
         ttl: NonZeroU64,
-    ) -> Option<ConstValue> {
+    ) -> Option<()> {
         self.cache.set(key, value, ttl).await.ok()
     }
 
@@ -155,7 +97,6 @@
         self.upstream.batch.is_some()
             && (self.upstream.get_delay() >= 1 || self.upstream.get_max_size() >= 1)
     }
->>>>>>> 06441bd7
 }
 
 impl From<&AppContext> for RequestContext {
@@ -185,7 +126,7 @@
     use hyper::HeaderMap;
 
     use crate::blueprint::Server;
-    use crate::cli::cache::NativeChronoCache;
+    use crate::native_chrono_cache::NativeChronoCache;
     use crate::cli::{init_env, init_http, init_http2_only};
     use crate::config::{self, Batch};
     use crate::http::RequestContext;
