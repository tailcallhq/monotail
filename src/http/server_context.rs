use std::sync::Arc;

use async_graphql::dynamic;
use derive_setters::Setters;
use reqwest::header::HeaderMap;

use crate::blueprint::{Blueprint, Definition};
use crate::config::Server;
use crate::http::{DefaultHttpClient, HttpDataLoader};
use crate::lambda::{Expression, Operation};

#[derive(Setters, Clone)]
pub struct ServerContext {
  pub schema: dynamic::Schema,
  pub http_client: DefaultHttpClient,
  pub server: Server,
<<<<<<< HEAD
  pub data_loader: Arc<DataLoader<HttpDataLoader<DefaultHttpClient>, NoCache>>,
  pub response_headers: HeaderMap,
}

impl ServerContext {
  pub fn new(blueprint: Blueprint, server: Server, headers: HeaderMap) -> Self {
    let schema = blueprint.to_schema(&server);
    let http_client = DefaultHttpClient::new(server.clone());
    let data_loader = HttpDataLoader::new(http_client.clone()).to_data_loader(server.batch.clone().unwrap_or_default());
    ServerContext {
      schema,
      http_client,
      server: server.clone(),
      data_loader: Arc::new(data_loader),
      response_headers: headers,
    }
=======
}

fn assign_data_loaders(blueprint: &mut Blueprint, server: Server, http_client: DefaultHttpClient) -> &Blueprint {
  for def in blueprint.definitions.iter_mut() {
    if let Definition::ObjectTypeDefinition(def) = def {
      for field in &mut def.fields {
        if let Some(Expression::Unsafe(Operation::Endpoint(req_template, group_by, _))) = &mut field.resolver {
          let data_loader = HttpDataLoader::new(http_client.clone(), group_by.clone())
            .to_data_loader(server.batch.clone().unwrap_or_default());
          field.resolver = Some(Expression::Unsafe(Operation::Endpoint(
            req_template.clone(),
            group_by.clone(),
            Some(Arc::new(data_loader)),
          )));
        }
      }
    }
  }
  blueprint
}

impl ServerContext {
  pub fn new(blueprint: Blueprint, server: Server) -> Self {
    let http_client = DefaultHttpClient::new(server.clone());
    let mut blueprint = blueprint.clone();
    let schema = assign_data_loaders(&mut blueprint, server.clone(), http_client.clone()).to_schema(&server);
    ServerContext { schema, http_client, server: server.clone() }
>>>>>>> 1774b06f
  }
}<|MERGE_RESOLUTION|>--- conflicted
+++ resolved
@@ -14,24 +14,7 @@
   pub schema: dynamic::Schema,
   pub http_client: DefaultHttpClient,
   pub server: Server,
-<<<<<<< HEAD
-  pub data_loader: Arc<DataLoader<HttpDataLoader<DefaultHttpClient>, NoCache>>,
   pub response_headers: HeaderMap,
-}
-
-impl ServerContext {
-  pub fn new(blueprint: Blueprint, server: Server, headers: HeaderMap) -> Self {
-    let schema = blueprint.to_schema(&server);
-    let http_client = DefaultHttpClient::new(server.clone());
-    let data_loader = HttpDataLoader::new(http_client.clone()).to_data_loader(server.batch.clone().unwrap_or_default());
-    ServerContext {
-      schema,
-      http_client,
-      server: server.clone(),
-      data_loader: Arc::new(data_loader),
-      response_headers: headers,
-    }
-=======
 }
 
 fn assign_data_loaders(blueprint: &mut Blueprint, server: Server, http_client: DefaultHttpClient) -> &Blueprint {
@@ -54,11 +37,10 @@
 }
 
 impl ServerContext {
-  pub fn new(blueprint: Blueprint, server: Server) -> Self {
+  pub fn new(blueprint: Blueprint, server: Server, headers: HeaderMap) -> Self {
     let http_client = DefaultHttpClient::new(server.clone());
     let mut blueprint = blueprint.clone();
     let schema = assign_data_loaders(&mut blueprint, server.clone(), http_client.clone()).to_schema(&server);
-    ServerContext { schema, http_client, server: server.clone() }
->>>>>>> 1774b06f
+    ServerContext { schema, http_client, server: server.clone(), response_headers: headers }
   }
 }