--- conflicted
+++ resolved
@@ -13,19 +13,13 @@
 use opentelemetry_semantic_conventions::trace::{HTTP_REQUEST_METHOD, HTTP_ROUTE, URL_PATH};
 use prometheus::{Encoder, ProtobufEncoder, TextEncoder, PROTOBUF_FORMAT, TEXT_FORMAT};
 use serde::de::DeserializeOwned;
-<<<<<<< HEAD
-use serde::{Deserialize, Serialize};
-use tracing::instrument;
-=======
 use tracing::Instrument;
->>>>>>> 13ef9442
 
 use super::request_context::RequestContext;
 use super::{showcase, AppContext};
 use crate::async_graphql_hyper::{GraphQLRequestLike, GraphQLResponse};
 use crate::blueprint::telemetry::{Telemetry, TelemetryExporter};
 use crate::config::{PrometheusExporter, PrometheusFormat};
-use crate::is_default;
 
 const API_URL_PREFIX: &str = "/api";
 
@@ -212,14 +206,6 @@
     new_headers
 }
 
-#[derive(Serialize, Deserialize, Debug)]
-struct ResponseBody {
-    #[serde(default, skip_serializing_if = "is_default")]
-    data: serde_json::Value,
-    #[serde(default, skip_serializing_if = "is_default")]
-    errors: Option<serde_json::Value>,
-}
-
 async fn handle_rest_apis(
     mut request: Request<Body>,
     app_ctx: Arc<AppContext>,
@@ -227,21 +213,6 @@
     *request.uri_mut() = request.uri().path().replace(API_URL_PREFIX, "").parse()?;
     let req_ctx = Arc::new(create_request_context(&request, app_ctx.as_ref()));
     if let Some(p_request) = app_ctx.endpoints.matches(&request) {
-<<<<<<< HEAD
-        let graphql_request = p_request.into_request(request).await?;
-        let mut response = graphql_request
-            .data(req_ctx.clone())
-            .execute(&app_ctx.schema)
-            .await;
-        let cookie_headers = req_ctx.cookie_headers.clone();
-        response = update_cache_control_header(response, app_ctx.as_ref(), req_ctx.clone());
-
-        let mut resp = response.to_rest_response()?;
-        update_response_headers(
-            &mut resp,
-            cookie_headers.map(|v| v.lock().unwrap().clone()),
-            app_ctx.as_ref(),
-=======
         update_request_count(
             &app_ctx.blueprint.telemetry,
             p_request.path.as_str(),
@@ -252,7 +223,6 @@
             otel.name = format!("{} {}", request.method(), p_request.path.as_str()),
             { HTTP_REQUEST_METHOD } = %request.method(),
             { HTTP_ROUTE } = p_request.path.as_str()
->>>>>>> 13ef9442
         );
         return async {
             let graphql_request = p_request.into_request(request).await?;
@@ -262,7 +232,7 @@
                 .await;
             let cookie_headers = req_ctx.cookie_headers.clone();
             response = update_cache_control_header(response, app_ctx.as_ref(), req_ctx.clone());
-            let mut resp = response.to_response()?;
+            let mut resp = response.to_rest_response()?;
             update_response_headers(
                 &mut resp,
                 cookie_headers.map(|v| v.lock().unwrap().clone()),
@@ -312,7 +282,7 @@
                 app_ctx.blueprint.telemetry.export.as_ref()
             {
                 if req.uri().path() == prometheus.path {
-                    return prometheus_metrics(prometheus);
+                    return prometheus_metrics(&prometheus);
                 }
             };
 
