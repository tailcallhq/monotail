--- conflicted
+++ resolved
@@ -136,7 +136,6 @@
     new_headers
 }
 
-<<<<<<< HEAD
 fn ensure_usable_cors_rules(layer: &CorsParams) {
     if layer.allow_credentials {
         assert!(
@@ -167,10 +166,10 @@
 
 pub async fn handle_request_with_cors<T: DeserializeOwned + GraphQLRequestLike>(
     req: Request<Body>,
-    layer: &CorsParams,
+    cors: &CorsParams,
     app_ctx: Arc<AppContext>,
 ) -> Result<Response<Body>> {
-    ensure_usable_cors_rules(layer);
+    ensure_usable_cors_rules(cors);
     let (parts, body) = req.into_parts();
     let origin = parts.headers.get(&header::ORIGIN);
 
@@ -179,19 +178,17 @@
     // These headers are applied to both preflight and subsequent regular CORS
     // requests: https://fetch.spec.whatwg.org/#http-responses
 
-    headers.extend(layer.allow_origin_to_header(origin));
-    headers.extend(layer.allow_credentials_to_header());
-    headers.extend(layer.allow_private_network_to_header(&parts));
-    headers.extend(layer.vary_to_header());
+    headers.extend(cors.allow_origin_to_header(origin));
+    headers.extend(cors.allow_credentials_to_header());
+    headers.extend(cors.allow_private_network_to_header(&parts));
+    headers.extend(cors.vary_to_header());
 
     // Return results immediately upon preflight request
     if parts.method == Method::OPTIONS {
         // These headers are applied only to preflight requests
-        headers.extend(layer.allow_methods_to_header(&parts));
-        headers.extend(layer.allow_headers_to_header(&parts));
-        headers.extend(layer.max_age_to_header());
-
-        println!("{headers:?}");
+        headers.extend(cors.allow_methods_to_header(&parts));
+        headers.extend(cors.allow_headers_to_header(&parts));
+        headers.extend(cors.max_age_to_header());
 
         let mut response = Response::new(Body::default());
         std::mem::swap(response.headers_mut(), &mut headers);
@@ -199,7 +196,7 @@
         Ok(response)
     } else {
         // This header is applied only to non-preflight requests
-        headers.extend(layer.expose_headers_to_header());
+        headers.extend(cors.expose_headers_to_header());
 
         let req = Request::from_parts(parts, body);
         let mut response = handle_request::<T>(req, app_ctx).await?;
@@ -216,7 +213,8 @@
 
         Ok(response)
     }
-=======
+}
+
 async fn handle_rest_apis(
     mut request: Request<Body>,
     app_ctx: Arc<AppContext>,
@@ -236,7 +234,6 @@
     }
 
     not_found()
->>>>>>> 7ccbb2ef
 }
 
 #[instrument(skip_all, err, fields(method = %req.method(), url = %req.uri()))]
