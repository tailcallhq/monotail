use std::borrow::Cow;
use std::collections::BTreeSet;
use std::sync::Arc;

use anyhow::Result;
use async_graphql::http::{playground_source, GraphQLPlaygroundConfig};
use async_graphql::ServerError;
use hyper::header::CONTENT_TYPE;
use hyper::{Body, HeaderMap, Request, Response, StatusCode};
use once_cell::sync::Lazy;
use opentelemetry::metrics::Counter;
use opentelemetry::KeyValue;
use opentelemetry_semantic_conventions::trace::{HTTP_REQUEST_METHOD, HTTP_ROUTE, URL_PATH};
use prometheus::{Encoder, ProtobufEncoder, TextEncoder, PROTOBUF_FORMAT, TEXT_FORMAT};
use serde::de::DeserializeOwned;
use tracing::Instrument;

use super::request_context::RequestContext;
use super::{showcase, AppContext};
use crate::async_graphql_hyper::{GraphQLRequestLike, GraphQLResponse};
use crate::blueprint::telemetry::{Telemetry, TelemetryExporter};
use crate::config::{PrometheusExporter, PrometheusFormat};

const API_URL_PREFIX: &str = "/api";

static REQUEST_COUNTER: Lazy<Counter<u64>> = Lazy::new(|| {
    let meter = opentelemetry::global::meter("http_request");

    meter
        .u64_counter("request.count")
        .with_description("Incoming request hit count")
        .init()
});

fn update_request_count(telemetry: &Telemetry, route: &str, req: &Request<Body>) {
    if telemetry.export.is_none() {
        return;
    }

    let observable_headers = &telemetry.request_headers;
    let headers = req.headers();
    let mut attributes = Vec::with_capacity(observable_headers.len() + 3);

    attributes.push(KeyValue::new(URL_PATH, req.uri().path().to_string()));
    attributes.push(KeyValue::new(HTTP_REQUEST_METHOD, req.method().to_string()));
    attributes.push(KeyValue::new(HTTP_ROUTE, route.to_string()));

    for name in observable_headers {
        if let Some(value) = headers.get(name) {
            attributes.push(KeyValue::new(
                format!("http.request.header.{}", name),
                format!("{:?}", value),
            ));
        }
    }

    REQUEST_COUNTER.add(1, &attributes);
}

pub fn graphiql(req: &Request<Body>) -> Result<Response<Body>> {
    let query = req.uri().query();
    let endpoint = "/graphql";
    let endpoint = if let Some(query) = query {
        if query.is_empty() {
            Cow::Borrowed(endpoint)
        } else {
            Cow::Owned(format!("{}?{}", endpoint, query))
        }
    } else {
        Cow::Borrowed(endpoint)
    };

    Ok(Response::new(Body::from(playground_source(
        GraphQLPlaygroundConfig::new(&endpoint).title("Tailcall - GraphQL IDE"),
    ))))
}

fn prometheus_metrics(prometheus_exporter: &PrometheusExporter) -> Result<Response<Body>> {
    let metric_families = prometheus::default_registry().gather();
    let mut buffer = vec![];

    match prometheus_exporter.format {
        PrometheusFormat::Text => TextEncoder::new().encode(&metric_families, &mut buffer)?,
        PrometheusFormat::Protobuf => {
            ProtobufEncoder::new().encode(&metric_families, &mut buffer)?
        }
    };

    let content_type = match prometheus_exporter.format {
        PrometheusFormat::Text => TEXT_FORMAT,
        PrometheusFormat::Protobuf => PROTOBUF_FORMAT,
    };

    Ok(Response::builder()
        .status(200)
        .header(CONTENT_TYPE, content_type)
        .body(Body::from(buffer))?)
}

fn not_found() -> Result<Response<Body>> {
    Ok(Response::builder()
        .status(StatusCode::NOT_FOUND)
        .body(Body::empty())?)
}

fn create_request_context(req: &Request<Body>, app_ctx: &AppContext) -> RequestContext {
    let upstream = app_ctx.blueprint.upstream.clone();
    let allowed = upstream.allowed_headers;
    let req_headers = create_allowed_headers(req.headers(), &allowed);

    let allowed = app_ctx.blueprint.server.get_experimental_headers();
    let experimental_headers = create_allowed_headers(req.headers(), &allowed);
    RequestContext::from(app_ctx)
        .req_headers(req_headers)
        .experimental_headers(experimental_headers)
}

fn update_cache_control_header(
    response: GraphQLResponse,
    app_ctx: &AppContext,
    req_ctx: Arc<RequestContext>,
) -> GraphQLResponse {
    if app_ctx.blueprint.server.enable_cache_control_header {
        let ttl = req_ctx.get_min_max_age().unwrap_or(0);
        let cache_public_flag = req_ctx.is_cache_public().unwrap_or(true);
        return response.set_cache_control(ttl, cache_public_flag);
    }
    response
}

fn update_experimental_headers(
    response: &mut hyper::Response<hyper::Body>,
    app_ctx: &AppContext,
    req_ctx: Arc<RequestContext>,
) {
    if !app_ctx.blueprint.server.experimental_headers.is_empty() {
        response
            .headers_mut()
            .extend(req_ctx.experimental_headers.clone());
    }
}

pub fn update_response_headers(
    resp: &mut hyper::Response<hyper::Body>,
    cookie_headers: Option<HeaderMap>,
    app_ctx: &AppContext,
) {
    if !app_ctx.blueprint.server.response_headers.is_empty() {
        resp.headers_mut()
            .extend(app_ctx.blueprint.server.response_headers.clone());
    }
    if let Some(cookie_headers) = cookie_headers {
        resp.headers_mut().extend(cookie_headers);
    }
}

#[tracing::instrument(skip_all, fields(otel.name = "graphQL"))]
pub async fn graphql_request<T: DeserializeOwned + GraphQLRequestLike>(
    req: Request<Body>,
    app_ctx: &AppContext,
) -> Result<Response<Body>> {
    update_request_count(&app_ctx.blueprint.telemetry, "/graphql", &req);
    let req_ctx = Arc::new(create_request_context(&req, app_ctx));
    let bytes = hyper::body::to_bytes(req.into_body()).await?;
    let graphql_request = serde_json::from_slice::<T>(&bytes);
    match graphql_request {
        Ok(request) => {
            let mut response = request.data(req_ctx.clone()).execute(&app_ctx.schema).await;
            let cookie_headers = req_ctx.cookie_headers.clone();
            response = update_cache_control_header(response, app_ctx, req_ctx.clone());
            let mut resp = response.to_response()?;
            update_response_headers(
                &mut resp,
                cookie_headers.map(|v| v.lock().unwrap().clone()),
                app_ctx,
            );
            update_experimental_headers(&mut resp, app_ctx, req_ctx);
            Ok(resp)
        }
        Err(err) => {
            tracing::error!(
                "Failed to parse request: {}",
                String::from_utf8(bytes.to_vec()).unwrap()
            );

            let mut response = async_graphql::Response::default();
            let server_error =
                ServerError::new(format!("Unexpected GraphQL Request: {}", err), None);
            response.errors = vec![server_error];

            Ok(GraphQLResponse::from(response).to_response()?)
        }
    }
}

fn create_allowed_headers(headers: &HeaderMap, allowed: &BTreeSet<String>) -> HeaderMap {
    let mut new_headers = HeaderMap::new();
    for (k, v) in headers.iter() {
        if allowed
            .iter()
            .any(|allowed_key| allowed_key.eq_ignore_ascii_case(k.as_str()))
        {
            new_headers.insert(k, v.clone());
        }
    }
    new_headers
}

async fn handle_rest_apis(
    mut request: Request<Body>,
    app_ctx: Arc<AppContext>,
) -> Result<Response<Body>> {
    *request.uri_mut() = request.uri().path().replace(API_URL_PREFIX, "").parse()?;
    let req_ctx = Arc::new(create_request_context(&request, app_ctx.as_ref()));
    if let Some(p_request) = app_ctx.endpoints.matches(&request) {
<<<<<<< HEAD
        update_request_count(
            &app_ctx.blueprint.telemetry,
            p_request.path.as_str(),
            &request,
        );
        let span = tracing::info_span!(
            "handle_rest_apis",
            otel.name = format!("{} {}", request.method(), p_request.path.as_str()),
            { HTTP_REQUEST_METHOD } = %request.method(),
            { HTTP_ROUTE } = p_request.path.as_str()
        );
        return async {
            let graphql_request = p_request.into_request(request).await?;
            let mut response = graphql_request
                .data(req_ctx.clone())
                .execute(&app_ctx.schema)
                .await;
            response = update_cache_control_header(response, app_ctx.as_ref(), req_ctx);
            let mut resp = response.to_response()?;
            update_response_headers(&mut resp, app_ctx.as_ref());
            Ok(resp)
        }
        .instrument(span)
        .await;
=======
        let graphql_request = p_request.into_request(request).await?;
        let mut response = graphql_request
            .data(req_ctx.clone())
            .execute(&app_ctx.schema)
            .await;
        let cookie_headers = req_ctx.cookie_headers.clone();
        response = update_cache_control_header(response, app_ctx.as_ref(), req_ctx.clone());
        let mut resp = response.to_response()?;
        update_response_headers(
            &mut resp,
            cookie_headers.map(|v| v.lock().unwrap().clone()),
            app_ctx.as_ref(),
        );
        update_experimental_headers(&mut resp, app_ctx.as_ref(), req_ctx);
        return Ok(resp);
>>>>>>> 78460e8a
    }

    not_found()
}

#[tracing::instrument(skip_all, err, fields(otel.name = "request", url.path = %req.uri().path(), http.request.method = %req.method()))]
pub async fn handle_request<T: DeserializeOwned + GraphQLRequestLike>(
    req: Request<Body>,
    app_ctx: Arc<AppContext>,
) -> Result<Response<Body>> {
    if req.uri().path().starts_with(API_URL_PREFIX) {
        return handle_rest_apis(req, app_ctx).await;
    }

    match *req.method() {
        // NOTE:
        // The first check for the route should be for `/graphql`
        // This is always going to be the most used route.
        hyper::Method::POST if req.uri().path() == "/graphql" => {
            graphql_request::<T>(req, app_ctx.as_ref()).await
        }
        hyper::Method::POST
            if app_ctx.blueprint.server.enable_showcase
                && req.uri().path() == "/showcase/graphql" =>
        {
            let app_ctx =
                match showcase::create_app_ctx::<T>(&req, app_ctx.runtime.clone(), false).await? {
                    Ok(app_ctx) => app_ctx,
                    Err(res) => return Ok(res),
                };

            graphql_request::<T>(req, &app_ctx).await
        }

        hyper::Method::GET => {
            if let Some(TelemetryExporter::Prometheus(prometheus)) =
                app_ctx.blueprint.telemetry.export.as_ref()
            {
                if req.uri().path() == prometheus.path {
                    return prometheus_metrics(prometheus);
                }
            };

            if app_ctx.blueprint.server.enable_graphiql {
                return graphiql(&req);
            }

            not_found()
        }
        _ => not_found(),
    }
}

#[cfg(test)]
mod test {
    #[test]
    fn test_create_allowed_headers() {
        use std::collections::BTreeSet;

        use hyper::header::{HeaderMap, HeaderValue};

        use super::create_allowed_headers;

        let mut headers = HeaderMap::new();
        headers.insert("X-foo", HeaderValue::from_static("bar"));
        headers.insert("x-bar", HeaderValue::from_static("foo"));
        headers.insert("x-baz", HeaderValue::from_static("baz"));

        let allowed = BTreeSet::from_iter(vec!["x-foo".to_string(), "X-bar".to_string()]);

        let new_headers = create_allowed_headers(&headers, &allowed);
        assert_eq!(new_headers.len(), 2);
        assert_eq!(new_headers.get("x-foo").unwrap(), "bar");
        assert_eq!(new_headers.get("x-bar").unwrap(), "foo");
    }
}<|MERGE_RESOLUTION|>--- conflicted
+++ resolved
@@ -213,7 +213,6 @@
     *request.uri_mut() = request.uri().path().replace(API_URL_PREFIX, "").parse()?;
     let req_ctx = Arc::new(create_request_context(&request, app_ctx.as_ref()));
     if let Some(p_request) = app_ctx.endpoints.matches(&request) {
-<<<<<<< HEAD
         update_request_count(
             &app_ctx.blueprint.telemetry,
             p_request.path.as_str(),
@@ -231,30 +230,19 @@
                 .data(req_ctx.clone())
                 .execute(&app_ctx.schema)
                 .await;
-            response = update_cache_control_header(response, app_ctx.as_ref(), req_ctx);
+            let cookie_headers = req_ctx.cookie_headers.clone();
+            response = update_cache_control_header(response, app_ctx.as_ref(), req_ctx.clone());
             let mut resp = response.to_response()?;
-            update_response_headers(&mut resp, app_ctx.as_ref());
+            update_response_headers(
+                &mut resp,
+                cookie_headers.map(|v| v.lock().unwrap().clone()),
+                app_ctx.as_ref(),
+            );
+            update_experimental_headers(&mut resp, app_ctx.as_ref(), req_ctx);
             Ok(resp)
         }
         .instrument(span)
         .await;
-=======
-        let graphql_request = p_request.into_request(request).await?;
-        let mut response = graphql_request
-            .data(req_ctx.clone())
-            .execute(&app_ctx.schema)
-            .await;
-        let cookie_headers = req_ctx.cookie_headers.clone();
-        response = update_cache_control_header(response, app_ctx.as_ref(), req_ctx.clone());
-        let mut resp = response.to_response()?;
-        update_response_headers(
-            &mut resp,
-            cookie_headers.map(|v| v.lock().unwrap().clone()),
-            app_ctx.as_ref(),
-        );
-        update_experimental_headers(&mut resp, app_ctx.as_ref(), req_ctx);
-        return Ok(resp);
->>>>>>> 78460e8a
     }
 
     not_found()
