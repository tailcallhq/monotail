--- conflicted
+++ resolved
@@ -219,18 +219,12 @@
     status_details: &Option<ProtobufMessage>,
 ) -> Result<Response<async_graphql::Value>> {
     Ok(
-<<<<<<< HEAD
-        execute_grpc_request(&ctx.req_ctx.runtime, operation, status_details, req)
+        execute_grpc_request(&ctx.request_ctx.runtime, operation, status_details, req)
             .await
             .map_err(|e| match e.downcast::<EvaluationError>() {
                 Ok(err) => err,
                 Err(err) => EvaluationError::IOException(err.to_string()),
             })?,
-=======
-        execute_grpc_request(&ctx.request_ctx.runtime, operation, req)
-            .await
-            .map_err(|e| EvaluationError::IOException(e.to_string()))?,
->>>>>>> 1cff3ef1
     )
 }
 
