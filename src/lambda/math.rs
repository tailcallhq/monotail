--- conflicted
+++ resolved
@@ -12,157 +12,6 @@
 
 #[derive(Clone, Debug)]
 pub enum Math {
-<<<<<<< HEAD
-  Mod(Box<Expression>, Box<Expression>),
-  Add(Box<Expression>, Box<Expression>),
-  Dec(Box<Expression>),
-  Divide(Box<Expression>, Box<Expression>),
-  Inc(Box<Expression>),
-  Multiply(Box<Expression>, Box<Expression>),
-  Negate(Box<Expression>),
-  Product(Vec<Expression>),
-  Subtract(Box<Expression>, Box<Expression>),
-  Sum(Vec<Expression>),
-  Mean(Vec<Expression>),
-  Median(Vec<Expression>),
-}
-
-impl Eval for Math {
-  fn eval<'a, Ctx: ResolverContextLike<'a> + Sync + Send>(
-    &'a self,
-    ctx: &'a EvaluationContext<'a, Ctx>,
-    conc: &'a Concurrent,
-  ) -> Pin<Box<dyn Future<Output = Result<ConstValue>> + 'a + Send>> {
-    Box::pin(async move {
-      Ok(match self {
-        Math::Mod(lhs, rhs) => {
-          let lhs = lhs.eval(ctx, conc).await?;
-          let rhs = rhs.eval(ctx, conc).await?;
-
-          try_i64_operation(&lhs, &rhs, ops::Rem::rem)
-            .or_else(|| try_u64_operation(&lhs, &rhs, ops::Rem::rem))
-            .ok_or(EvaluationError::ExprEvalError("mod".into()))?
-        }
-        Math::Add(lhs, rhs) => {
-          let lhs = lhs.eval(ctx, conc).await?;
-          let rhs = rhs.eval(ctx, conc).await?;
-
-          try_f64_operation(&lhs, &rhs, ops::Add::add)
-            .or_else(|| try_u64_operation(&lhs, &rhs, ops::Add::add))
-            .or_else(|| try_i64_operation(&lhs, &rhs, ops::Add::add))
-            .ok_or(EvaluationError::ExprEvalError("add".into()))?
-        }
-        Math::Dec(val) => {
-          let val = val.eval(ctx, conc).await?;
-
-          val
-            .as_f64_ok()
-            .ok()
-            .map(|val| (val - 1f64).into())
-            .or_else(|| val.as_u64_ok().ok().map(|val| (val - 1u64).into()))
-            .or_else(|| val.as_i64_ok().ok().map(|val| (val - 1i64).into()))
-            .ok_or(EvaluationError::ExprEvalError("dec".into()))?
-        }
-        Math::Divide(lhs, rhs) => {
-          let lhs = lhs.eval(ctx, conc).await?;
-          let rhs = rhs.eval(ctx, conc).await?;
-
-          try_div_operation(&lhs, &rhs, None)?
-        }
-        Math::Median(exprs) => {
-          let mut results: Vec<_> = exprs.eval(ctx, conc).await?;
-
-          let len = results.len();
-
-          let width = 2 - len % 2;
-          let idx = (len - width) / 2;
-
-          results.sort_by(|a, b| {
-            let a = a.as_f64_ok().unwrap_or(0f64);
-            let b = b.as_f64_ok().unwrap_or(0f64);
-
-            a.partial_cmp(&b).unwrap_or(std::cmp::Ordering::Equal)
-          });
-
-          let slice = results
-            .get(idx..idx + width)
-            .ok_or(EvaluationError::ExprEvalError("median".into()))?;
-
-          let value = try_mean_operation(slice, Some("median"))?;
-
-          let as_f64 = value.as_f64_ok().unwrap_or(0f64);
-
-          if as_f64 == 0f64 {
-            return Err(EvaluationError::ExprEvalError("median can not be zero".into()).into());
-          } else if as_f64 < 0f64 {
-            return Err(EvaluationError::ExprEvalError("median can not be negative".into()).into());
-          }
-
-          value
-        }
-        Math::Inc(val) => {
-          let val = val.eval(ctx, conc).await?;
-
-          val
-            .as_f64_ok()
-            .ok()
-            .map(|val| (val + 1f64).into())
-            .or_else(|| val.as_u64_ok().ok().map(|val| (val + 1u64).into()))
-            .or_else(|| val.as_i64_ok().ok().map(|val| (val + 1i64).into()))
-            .ok_or(EvaluationError::ExprEvalError("dec".into()))?
-        }
-        Math::Multiply(lhs, rhs) => {
-          let lhs = lhs.eval(ctx, conc).await?;
-          let rhs = rhs.eval(ctx, conc).await?;
-
-          try_f64_operation(&lhs, &rhs, ops::Mul::mul)
-            .or_else(|| try_u64_operation(&lhs, &rhs, ops::Mul::mul))
-            .or_else(|| try_i64_operation(&lhs, &rhs, ops::Mul::mul))
-            .ok_or(EvaluationError::ExprEvalError("multiply".into()))?
-        }
-        Math::Negate(val) => {
-          let val = val.eval(ctx, conc).await?;
-
-          val
-            .as_f64_ok()
-            .ok()
-            .map(|val| (-val).into())
-            .or_else(|| val.as_i64_ok().ok().map(|val| (-val).into()))
-            .ok_or(EvaluationError::ExprEvalError("neg".into()))?
-        }
-        Math::Product(exprs) => {
-          let results: Vec<_> = exprs.eval(ctx, conc).await?;
-
-          results.into_iter().try_fold(1i64.into(), |lhs, rhs| {
-            try_f64_operation(&lhs, &rhs, ops::Mul::mul)
-              .or_else(|| try_u64_operation(&lhs, &rhs, ops::Mul::mul))
-              .or_else(|| try_i64_operation(&lhs, &rhs, ops::Mul::mul))
-              .ok_or(EvaluationError::ExprEvalError("product".into()))
-          })?
-        }
-        Math::Mean(exprs) => {
-          let results: Vec<_> = exprs.eval(ctx, conc).await?;
-
-          try_mean_operation(&results, None)?
-        }
-        Math::Subtract(lhs, rhs) => {
-          let lhs = lhs.eval(ctx, conc).await?;
-          let rhs = rhs.eval(ctx, conc).await?;
-
-          try_f64_operation(&lhs, &rhs, ops::Sub::sub)
-            .or_else(|| try_u64_operation(&lhs, &rhs, ops::Sub::sub))
-            .or_else(|| try_i64_operation(&lhs, &rhs, ops::Sub::sub))
-            .ok_or(EvaluationError::ExprEvalError("subtract".into()))?
-        }
-        Math::Sum(exprs) => {
-          let results: Vec<_> = exprs.eval(ctx, conc).await?;
-
-          try_sum_operation(&results, None)?
-        }
-      })
-    })
-  }
-=======
     Mod(Box<Expression>, Box<Expression>),
     Add(Box<Expression>, Box<Expression>),
     Dec(Box<Expression>),
@@ -173,6 +22,8 @@
     Product(Vec<Expression>),
     Subtract(Box<Expression>, Box<Expression>),
     Sum(Vec<Expression>),
+    Mean(Vec<Expression>),
+    Median(Vec<Expression>),
 }
 
 impl Eval for Math {
@@ -214,10 +65,44 @@
                     let lhs = lhs.eval(ctx, conc).await?;
                     let rhs = rhs.eval(ctx, conc).await?;
 
-                    try_f64_operation(&lhs, &rhs, ops::Div::div)
-                        .or_else(|| try_u64_operation(&lhs, &rhs, ops::Div::div))
-                        .or_else(|| try_i64_operation(&lhs, &rhs, ops::Div::div))
-                        .ok_or(EvaluationError::ExprEvalError("divide".into()))?
+                    try_div_operation(&lhs, &rhs, None)?
+                }
+                Math::Median(exprs) => {
+                    let mut results: Vec<_> = exprs.eval(ctx, conc).await?;
+
+                    let len = results.len();
+
+                    let width = 2 - len % 2;
+                    let idx = (len - width) / 2;
+
+                    results.sort_by(|a, b| {
+                        let a = a.as_f64_ok().unwrap_or(0f64);
+                        let b = b.as_f64_ok().unwrap_or(0f64);
+
+                        a.partial_cmp(&b).unwrap_or(std::cmp::Ordering::Equal)
+                    });
+
+                    let slice = results
+                        .get(idx..idx + width)
+                        .ok_or(EvaluationError::ExprEvalError("median".into()))?;
+
+                    let value = try_mean_operation(slice, Some("median"))?;
+
+                    let as_f64 = value.as_f64_ok().unwrap_or(0f64);
+
+                    if as_f64 == 0f64 {
+                        return Err(EvaluationError::ExprEvalError(
+                            "median can not be zero".into(),
+                        )
+                        .into());
+                    } else if as_f64 < 0f64 {
+                        return Err(EvaluationError::ExprEvalError(
+                            "median can not be negative".into(),
+                        )
+                        .into());
+                    }
+
+                    value
                 }
                 Math::Inc(val) => {
                     let val = val.eval(ctx, conc).await?;
@@ -257,6 +142,11 @@
                             .ok_or(EvaluationError::ExprEvalError("product".into()))
                     })?
                 }
+                Math::Mean(exprs) => {
+                    let results: Vec<_> = exprs.eval(ctx, conc).await?;
+
+                    try_mean_operation(&results, None)?
+                }
                 Math::Subtract(lhs, rhs) => {
                     let lhs = lhs.eval(ctx, conc).await?;
                     let rhs = rhs.eval(ctx, conc).await?;
@@ -269,46 +159,50 @@
                 Math::Sum(exprs) => {
                     let results: Vec<_> = exprs.eval(ctx, conc).await?;
 
-                    results.into_iter().try_fold(0i64.into(), |lhs, rhs| {
-                        try_f64_operation(&lhs, &rhs, ops::Add::add)
-                            .or_else(|| try_u64_operation(&lhs, &rhs, ops::Add::add))
-                            .or_else(|| try_i64_operation(&lhs, &rhs, ops::Add::add))
-                            .ok_or(EvaluationError::ExprEvalError("sum".into()))
-                    })?
+                    try_sum_operation(&results, None)?
                 }
             })
         })
     }
->>>>>>> 1c32ca9e
 }
 
 fn format_error(error: Option<&str>, op: &str) -> String {
-  error.map(|e| format!("{}-{}", e, op)).unwrap_or(op.into())
-}
-
-fn try_mean_operation(exprs: &[ConstValue], error: Option<&str>) -> Result<ConstValue, EvaluationError> {
-  let error = format_error(error, "mean");
-
-  try_sum_operation(exprs, Some(&error))
-    .ok()
-    .map(|sum| try_div_operation(&sum, &exprs.len().into(), Some(&error)))
-    .ok_or(EvaluationError::ExprEvalError(error))?
-}
-
-fn try_sum_operation(exprs: &[ConstValue], error: Option<&str>) -> Result<ConstValue, EvaluationError> {
-  exprs.iter().try_fold(0i64.into(), |lhs, rhs| {
-    try_f64_operation(&lhs, rhs, ops::Add::add)
-      .or_else(|| try_u64_operation(&lhs, rhs, ops::Add::add))
-      .or_else(|| try_i64_operation(&lhs, rhs, ops::Add::add))
-      .ok_or(EvaluationError::ExprEvalError(format_error(error, "sum")))
-  })
-}
-
-fn try_div_operation(lhs: &ConstValue, rhs: &ConstValue, error: Option<&str>) -> Result<ConstValue, EvaluationError> {
-  try_f64_operation(lhs, rhs, ops::Div::div)
-    .or_else(|| try_u64_operation(lhs, rhs, ops::Div::div))
-    .or_else(|| try_i64_operation(lhs, rhs, ops::Div::div))
-    .ok_or(EvaluationError::ExprEvalError(format_error(error, "div")))
+    error.map(|e| format!("{}-{}", e, op)).unwrap_or(op.into())
+}
+
+fn try_mean_operation(
+    exprs: &[ConstValue],
+    error: Option<&str>,
+) -> Result<ConstValue, EvaluationError> {
+    let error = format_error(error, "mean");
+
+    try_sum_operation(exprs, Some(&error))
+        .ok()
+        .map(|sum| try_div_operation(&sum, &exprs.len().into(), Some(&error)))
+        .ok_or(EvaluationError::ExprEvalError(error))?
+}
+
+fn try_sum_operation(
+    exprs: &[ConstValue],
+    error: Option<&str>,
+) -> Result<ConstValue, EvaluationError> {
+    exprs.iter().try_fold(0i64.into(), |lhs, rhs| {
+        try_f64_operation(&lhs, rhs, ops::Add::add)
+            .or_else(|| try_u64_operation(&lhs, rhs, ops::Add::add))
+            .or_else(|| try_i64_operation(&lhs, rhs, ops::Add::add))
+            .ok_or(EvaluationError::ExprEvalError(format_error(error, "sum")))
+    })
+}
+
+fn try_div_operation(
+    lhs: &ConstValue,
+    rhs: &ConstValue,
+    error: Option<&str>,
+) -> Result<ConstValue, EvaluationError> {
+    try_f64_operation(lhs, rhs, ops::Div::div)
+        .or_else(|| try_u64_operation(lhs, rhs, ops::Div::div))
+        .or_else(|| try_i64_operation(lhs, rhs, ops::Div::div))
+        .ok_or(EvaluationError::ExprEvalError(format_error(error, "div")))
 }
 
 fn try_f64_operation<F>(lhs: &ConstValue, rhs: &ConstValue, f: F) -> Option<ConstValue>
