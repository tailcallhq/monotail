use std::marker::PhantomData;

use super::expression::{Context, Expression};
use super::{expression, IO};
use crate::{graphql, grpc, http};

#[derive(Clone)]
pub struct Lambda<A> {
  _output: PhantomData<fn() -> A>,
  pub expression: Expression,
}

impl<A> Lambda<A> {
<<<<<<< HEAD
  fn box_expr(self) -> Box<Expression> {
    Box::new(self.expression)
  }
  pub fn new(expression: Expression) -> Self {
    Self { _output: PhantomData, expression }
  }

  pub fn eq(self, other: Self) -> Lambda<bool> {
    Lambda::new(Expression::EqualTo(self.box_expr(), Box::new(other.expression)))
  }

  pub fn to_js(self, script: String) -> Lambda<serde_json::Value> {
    Lambda::new(Expression::IO(IO::JS(self.box_expr(), script)))
  }

  pub fn to_input_path(self, path: Vec<String>) -> Lambda<serde_json::Value> {
    Lambda::new(Expression::Input(self.box_expr(), path))
  }
=======
    fn box_expr(self) -> Box<Expression> {
        Box::new(self.expression)
    }
    pub fn new(expression: Expression) -> Self {
        Self { _output: PhantomData, expression }
    }

    pub fn eq(self, other: Self) -> Lambda<bool> {
        Lambda::new(Expression::EqualTo(
            self.box_expr(),
            Box::new(other.expression),
        ))
    }

    pub fn to_input_path(self, path: Vec<String>) -> Lambda<serde_json::Value> {
        Lambda::new(Expression::Input(self.box_expr(), path))
    }
>>>>>>> 07d6b780
}

impl Lambda<serde_json::Value> {
  pub fn context() -> Self {
    Lambda::new(Expression::Context(expression::Context::Value))
  }

  pub fn context_field(name: String) -> Self {
    Lambda::new(Expression::Context(Context::Path(vec![name])))
  }

  pub fn context_path(path: Vec<String>) -> Self {
    Lambda::new(Expression::Context(Context::Path(path)))
  }

  pub fn from_request_template(req_template: http::RequestTemplate) -> Lambda<serde_json::Value> {
    Lambda::new(Expression::IO(IO::Http { req_template, group_by: None, dl_id: None }))
  }

  pub fn from_graphql_request_template(
    req_template: graphql::RequestTemplate,
    field_name: String,
    batch: bool,
  ) -> Lambda<serde_json::Value> {
    Lambda::new(Expression::IO(IO::GraphQLEndpoint {
      req_template,
      field_name,
      batch,
      dl_id: None,
    }))
  }

  pub fn from_grpc_request_template(req_template: grpc::RequestTemplate) -> Lambda<serde_json::Value> {
    Lambda::new(Expression::IO(IO::Grpc { req_template, group_by: None, dl_id: None }))
  }
}

impl<A> From<A> for Lambda<A>
where
  serde_json::Value: From<A>,
{
  fn from(value: A) -> Self {
    let json = serde_json::Value::from(value);
    Lambda::new(Expression::Literal(json))
  }
}

#[cfg(test)]
mod tests {

<<<<<<< HEAD
  use anyhow::Result;
  use httpmock::Method::GET;
  use httpmock::MockServer;
  use serde::de::DeserializeOwned;
  use serde_json::json;

  use crate::endpoint::Endpoint;
  use crate::http::{RequestContext, RequestTemplate};
  use crate::lambda::{Concurrent, EmptyResolverContext, Eval, EvaluationContext, Lambda};

  impl<B> Lambda<B>
  where
    B: DeserializeOwned,
  {
    async fn eval(self) -> Result<B> {
      let req_ctx = RequestContext::default();
      let ctx = EvaluationContext::new(&req_ctx, &EmptyResolverContext);
      let result = self.expression.eval(&ctx, &Concurrent::Sequential).await?;
      let json = serde_json::to_value(result)?;
      Ok(serde_json::from_value(json)?)
    }
  }

  #[tokio::test]
  async fn test_equal_to_true() {
    let lambda = Lambda::from(1.0).eq(Lambda::from(1.0));
    let result = lambda.eval().await.unwrap();
    assert!(result)
  }

  #[tokio::test]
  async fn test_equal_to_false() {
    let lambda = Lambda::from(1.0).eq(Lambda::from(2.0));
    let result = lambda.eval().await.unwrap();
    assert!(!result)
  }

  #[tokio::test]
  async fn test_endpoint() {
    let server = MockServer::start();

    server.mock(|when, then| {
      when.method(GET).path("/users");
      then
        .status(200)
        .header("content-type", "application/json")
        .json_body(json!({ "name": "Hans" }));
    });

    let endpoint = RequestTemplate::try_from(Endpoint::new(server.url("/users").to_string())).unwrap();
    let result = Lambda::from_request_template(endpoint).eval().await.unwrap();

    assert_eq!(result.as_object().unwrap().get("name").unwrap(), "Hans")
  }

  #[cfg(feature = "unsafe-js")]
  #[tokio::test]
  async fn test_js() {
    let result = Lambda::from(1.0).to_js("ctx + 100".to_string()).eval().await;
    let f64 = result.unwrap().as_f64().unwrap();
    assert_eq!(f64, 101.0)
  }
=======
    use anyhow::Result;
    use httpmock::Method::GET;
    use httpmock::MockServer;
    use serde::de::DeserializeOwned;
    use serde_json::json;

    use crate::endpoint::Endpoint;
    use crate::http::{RequestContext, RequestTemplate};
    use crate::lambda::{Concurrent, EmptyResolverContext, Eval, EvaluationContext, Lambda};

    impl<B> Lambda<B>
    where
        B: DeserializeOwned,
    {
        async fn eval(self) -> Result<B> {
            let req_ctx = RequestContext::default();
            let ctx = EvaluationContext::new(&req_ctx, &EmptyResolverContext);
            let result = self.expression.eval(&ctx, &Concurrent::Sequential).await?;
            let json = serde_json::to_value(result)?;
            Ok(serde_json::from_value(json)?)
        }
    }

    #[tokio::test]
    async fn test_equal_to_true() {
        let lambda = Lambda::from(1.0).eq(Lambda::from(1.0));
        let result = lambda.eval().await.unwrap();
        assert!(result)
    }

    #[tokio::test]
    async fn test_equal_to_false() {
        let lambda = Lambda::from(1.0).eq(Lambda::from(2.0));
        let result = lambda.eval().await.unwrap();
        assert!(!result)
    }

    #[tokio::test]
    async fn test_endpoint() {
        let server = MockServer::start();

        server.mock(|when, then| {
            when.method(GET).path("/users");
            then.status(200)
                .header("content-type", "application/json")
                .json_body(json!({ "name": "Hans" }));
        });

        let endpoint =
            RequestTemplate::try_from(Endpoint::new(server.url("/users").to_string())).unwrap();
        let result = Lambda::from_request_template(endpoint)
            .eval()
            .await
            .unwrap();

        assert_eq!(result.as_object().unwrap().get("name").unwrap(), "Hans")
    }
>>>>>>> 07d6b780
}<|MERGE_RESOLUTION|>--- conflicted
+++ resolved
@@ -6,31 +6,11 @@
 
 #[derive(Clone)]
 pub struct Lambda<A> {
-  _output: PhantomData<fn() -> A>,
-  pub expression: Expression,
+    _output: PhantomData<fn() -> A>,
+    pub expression: Expression,
 }
 
 impl<A> Lambda<A> {
-<<<<<<< HEAD
-  fn box_expr(self) -> Box<Expression> {
-    Box::new(self.expression)
-  }
-  pub fn new(expression: Expression) -> Self {
-    Self { _output: PhantomData, expression }
-  }
-
-  pub fn eq(self, other: Self) -> Lambda<bool> {
-    Lambda::new(Expression::EqualTo(self.box_expr(), Box::new(other.expression)))
-  }
-
-  pub fn to_js(self, script: String) -> Lambda<serde_json::Value> {
-    Lambda::new(Expression::IO(IO::JS(self.box_expr(), script)))
-  }
-
-  pub fn to_input_path(self, path: Vec<String>) -> Lambda<serde_json::Value> {
-    Lambda::new(Expression::Input(self.box_expr(), path))
-  }
-=======
     fn box_expr(self) -> Box<Expression> {
         Box::new(self.expression)
     }
@@ -48,121 +28,66 @@
     pub fn to_input_path(self, path: Vec<String>) -> Lambda<serde_json::Value> {
         Lambda::new(Expression::Input(self.box_expr(), path))
     }
->>>>>>> 07d6b780
 }
 
 impl Lambda<serde_json::Value> {
-  pub fn context() -> Self {
-    Lambda::new(Expression::Context(expression::Context::Value))
-  }
+    pub fn context() -> Self {
+        Lambda::new(Expression::Context(expression::Context::Value))
+    }
 
-  pub fn context_field(name: String) -> Self {
-    Lambda::new(Expression::Context(Context::Path(vec![name])))
-  }
+    pub fn context_field(name: String) -> Self {
+        Lambda::new(Expression::Context(Context::Path(vec![name])))
+    }
 
-  pub fn context_path(path: Vec<String>) -> Self {
-    Lambda::new(Expression::Context(Context::Path(path)))
-  }
+    pub fn context_path(path: Vec<String>) -> Self {
+        Lambda::new(Expression::Context(Context::Path(path)))
+    }
 
-  pub fn from_request_template(req_template: http::RequestTemplate) -> Lambda<serde_json::Value> {
-    Lambda::new(Expression::IO(IO::Http { req_template, group_by: None, dl_id: None }))
-  }
+    pub fn from_request_template(req_template: http::RequestTemplate) -> Lambda<serde_json::Value> {
+        Lambda::new(Expression::IO(IO::Http {
+            req_template,
+            group_by: None,
+            dl_id: None,
+        }))
+    }
 
-  pub fn from_graphql_request_template(
-    req_template: graphql::RequestTemplate,
-    field_name: String,
-    batch: bool,
-  ) -> Lambda<serde_json::Value> {
-    Lambda::new(Expression::IO(IO::GraphQLEndpoint {
-      req_template,
-      field_name,
-      batch,
-      dl_id: None,
-    }))
-  }
+    pub fn from_graphql_request_template(
+        req_template: graphql::RequestTemplate,
+        field_name: String,
+        batch: bool,
+    ) -> Lambda<serde_json::Value> {
+        Lambda::new(Expression::IO(IO::GraphQLEndpoint {
+            req_template,
+            field_name,
+            batch,
+            dl_id: None,
+        }))
+    }
 
-  pub fn from_grpc_request_template(req_template: grpc::RequestTemplate) -> Lambda<serde_json::Value> {
-    Lambda::new(Expression::IO(IO::Grpc { req_template, group_by: None, dl_id: None }))
-  }
+    pub fn from_grpc_request_template(
+        req_template: grpc::RequestTemplate,
+    ) -> Lambda<serde_json::Value> {
+        Lambda::new(Expression::IO(IO::Grpc {
+            req_template,
+            group_by: None,
+            dl_id: None,
+        }))
+    }
 }
 
 impl<A> From<A> for Lambda<A>
 where
-  serde_json::Value: From<A>,
+    serde_json::Value: From<A>,
 {
-  fn from(value: A) -> Self {
-    let json = serde_json::Value::from(value);
-    Lambda::new(Expression::Literal(json))
-  }
+    fn from(value: A) -> Self {
+        let json = serde_json::Value::from(value);
+        Lambda::new(Expression::Literal(json))
+    }
 }
 
 #[cfg(test)]
 mod tests {
 
-<<<<<<< HEAD
-  use anyhow::Result;
-  use httpmock::Method::GET;
-  use httpmock::MockServer;
-  use serde::de::DeserializeOwned;
-  use serde_json::json;
-
-  use crate::endpoint::Endpoint;
-  use crate::http::{RequestContext, RequestTemplate};
-  use crate::lambda::{Concurrent, EmptyResolverContext, Eval, EvaluationContext, Lambda};
-
-  impl<B> Lambda<B>
-  where
-    B: DeserializeOwned,
-  {
-    async fn eval(self) -> Result<B> {
-      let req_ctx = RequestContext::default();
-      let ctx = EvaluationContext::new(&req_ctx, &EmptyResolverContext);
-      let result = self.expression.eval(&ctx, &Concurrent::Sequential).await?;
-      let json = serde_json::to_value(result)?;
-      Ok(serde_json::from_value(json)?)
-    }
-  }
-
-  #[tokio::test]
-  async fn test_equal_to_true() {
-    let lambda = Lambda::from(1.0).eq(Lambda::from(1.0));
-    let result = lambda.eval().await.unwrap();
-    assert!(result)
-  }
-
-  #[tokio::test]
-  async fn test_equal_to_false() {
-    let lambda = Lambda::from(1.0).eq(Lambda::from(2.0));
-    let result = lambda.eval().await.unwrap();
-    assert!(!result)
-  }
-
-  #[tokio::test]
-  async fn test_endpoint() {
-    let server = MockServer::start();
-
-    server.mock(|when, then| {
-      when.method(GET).path("/users");
-      then
-        .status(200)
-        .header("content-type", "application/json")
-        .json_body(json!({ "name": "Hans" }));
-    });
-
-    let endpoint = RequestTemplate::try_from(Endpoint::new(server.url("/users").to_string())).unwrap();
-    let result = Lambda::from_request_template(endpoint).eval().await.unwrap();
-
-    assert_eq!(result.as_object().unwrap().get("name").unwrap(), "Hans")
-  }
-
-  #[cfg(feature = "unsafe-js")]
-  #[tokio::test]
-  async fn test_js() {
-    let result = Lambda::from(1.0).to_js("ctx + 100".to_string()).eval().await;
-    let f64 = result.unwrap().as_f64().unwrap();
-    assert_eq!(f64, 101.0)
-  }
-=======
     use anyhow::Result;
     use httpmock::Method::GET;
     use httpmock::MockServer;
@@ -220,5 +145,4 @@
 
         assert_eq!(result.as_object().unwrap().get("name").unwrap(), "Hans")
     }
->>>>>>> 07d6b780
 }