--- conflicted
+++ resolved
@@ -110,16 +110,11 @@
         }
     }
 
-<<<<<<< HEAD
-    fn array(value: Vec<Self>) -> Self {
-        ConstValue::List(value)
-=======
     fn object(obj: Self::JsonObject) -> Self {
         ConstValue::Object(obj)
     }
 
     fn array(arr: Vec<Self>) -> Self {
         ConstValue::List(arr)
->>>>>>> 3d66a18c
     }
 }