mod json_like;
mod json_object_like;
mod json_schema;
<<<<<<< HEAD
mod jsont;
=======
>>>>>>> a68b1c03

pub use json_like::*;
pub use json_object_like::*;
pub use json_schema::*;<|MERGE_RESOLUTION|>--- conflicted
+++ resolved
@@ -1,10 +1,7 @@
 mod json_like;
 mod json_object_like;
 mod json_schema;
-<<<<<<< HEAD
 mod jsont;
-=======
->>>>>>> a68b1c03
 
 pub use json_like::*;
 pub use json_object_like::*;
