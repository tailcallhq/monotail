--- conflicted
+++ resolved
@@ -24,25 +24,7 @@
 }
 
 impl RequestSample {
-<<<<<<< HEAD
-    #[allow(clippy::too_many_arguments)]
-    pub fn new<T: Into<String>>(
-        url: Url,
-        method: Method,
-        body: serde_json::Value,
-        resp: Value,
-        field_name: Option<T>,
-        operation_type: GraphQLOperationType,
-    ) -> Self {
-        Self {
-            url,
-            method,
-            req_body: body,
-            res_body: resp,
-            field_name: field_name.map(|f| f.into()),
-            operation_type,
-=======
-    pub fn new(url: Url, response_body: Value, field_name: String) -> Self {
+    pub fn new(url: Url, response_body: Value, field_name: Option<String>) -> Self {
         Self {
             url,
             field_name,
@@ -51,7 +33,6 @@
             req_body: Default::default(),
             headers: Default::default(),
             operation_type: Default::default(),
->>>>>>> 30a323fa
         }
     }
 
@@ -178,27 +159,15 @@
             "src/core/generator/tests/fixtures/json/incompatible_root_object.json",
         ];
         for fixture in fixtures {
-<<<<<<< HEAD
-            let JsonFixture { url, response } = JsonFixture::read(fixture).await?;
-            request_samples.push(RequestSample::new(
-                url.parse()?,
-                Method::GET,
-                serde_json::Value::Null,
-                response,
-                Some(field_name_generator.next()),
-                GraphQLOperationType::Query,
-            ));
-=======
             let JsonFixture { request, response, is_mutation, field_name } =
                 JsonFixture::read(fixture).await?;
-            let req_sample = RequestSample::new(request.url, response, field_name)
+            let req_sample = RequestSample::new(request.url, response, Some(field_name))
                 .with_method(request.method)
                 .with_headers(request.headers)
                 .with_is_mutation(is_mutation)
                 .with_req_body(request.body.unwrap_or_default());
 
             request_samples.push(req_sample);
->>>>>>> 30a323fa
         }
 
         let config =
