use url::Url;

use super::url_utils::extract_base_url;
<<<<<<< HEAD
use crate::core::config::position::Pos;
use crate::core::config::transformer::Transform;
=======
>>>>>>> aba10234
use crate::core::config::Config;
use crate::core::transform::Transform;
use crate::core::valid::Valid;

pub struct FieldBaseUrlGenerator<'a> {
    url: &'a Url,
    query: &'a str,
}

impl<'a> FieldBaseUrlGenerator<'a> {
    pub fn new(url: &'a Url, query: &'a str) -> Self {
        Self { url, query }
    }
}

impl Transform for FieldBaseUrlGenerator<'_> {
    type Value = Config;
    type Error = String;
    fn transform(&self, mut config: Self::Value) -> Valid<Self::Value, Self::Error> {
        let base_url = match extract_base_url(self.url) {
            Some(base_url) => base_url,
            None => {
                return Valid::fail(format!("failed to extract the host url from {} ", self.url))
            }
        };

        if let Some(query_type) = config.types.get_mut(self.query) {
            for field in query_type.fields.values_mut() {
                field.http = match field.http.clone() {
                    Some(mut http) => {
                        if http.base_url.is_none() {
                            http.base_url = Some(Pos::new(0, 0, None, base_url.clone()));
                        }
                        Some(http)
                    }
                    None => None,
                }
            }
        }

        Valid::succeed(config)
    }
}

#[cfg(test)]
mod test {
    use anyhow::Ok;
    use url::Url;

    use super::FieldBaseUrlGenerator;
<<<<<<< HEAD
    use crate::core::config::position::Pos;
    use crate::core::config::transformer::Transform;
=======
>>>>>>> aba10234
    use crate::core::config::{Config, Field, Http, Type};
    use crate::core::transform::Transform;
    use crate::core::valid::Validator;

    #[test]
    fn should_add_base_url_for_http_fields() -> anyhow::Result<()> {
        let url = Url::parse("https://example.com").unwrap();
        let query = "Query";
        let field_base_url_gen = FieldBaseUrlGenerator::new(&url, query);

        let mut config = Config::default();
        let mut query_type: Pos<Type> = Default::default();
        query_type.fields.insert(
            "f1".to_string(),
            Pos::new(
                0,
                0,
                None,
                Field {
                    type_of: "Int".to_string(),
                    http: Some(Pos::new(
                        0,
                        0,
                        None,
                        Http {
                            path: Pos::new(0, 0, None, "/day".to_string()),
                            ..Default::default()
                        },
                    )),
                    ..Default::default()
                },
            ),
        );
        query_type.fields.insert(
            "f2".to_string(),
            Pos::new(
                0,
                0,
                None,
                Field {
                    type_of: "String".to_string(),
                    http: Some(Pos::new(
                        0,
                        0,
                        None,
                        Http {
                            path: Pos::new(0, 0, None, "/month".to_string()),
                            ..Default::default()
                        },
                    )),
                    ..Default::default()
                },
            ),
        );
        query_type.fields.insert(
            "f3".to_string(),
            Pos::new(
                0,
                0,
                None,
                Field {
                    type_of: "String".to_string(),
                    http: Some(Pos::new(
                        0,
                        0,
                        None,
                        Http {
                            path: Pos::new(0, 0, None, "/status".to_string()),
                            ..Default::default()
                        },
                    )),
                    ..Default::default()
                },
            ),
        );
        config.types.insert("Query".to_string(), query_type);

        config = field_base_url_gen.transform(config).to_result()?;

        insta::assert_snapshot!(config.to_sdl());
        Ok(())
    }

    #[test]
    fn should_add_base_url_if_not_present() -> anyhow::Result<()> {
        let url = Url::parse("http://localhost:8080").unwrap();
        let query = "Query";
        let field_base_url_gen = FieldBaseUrlGenerator::new(&url, query);

        let mut config = Config::default();
        let mut query_type: Pos<Type> = Default::default();
        query_type.fields.insert(
            "f1".to_string(),
            Pos::new(
                0,
                0,
                None,
                Field {
                    type_of: "Int".to_string(),
                    http: Some(Pos::new(
                        0,
                        0,
                        None,
                        Http {
                            base_url: Some(Pos::new(
                                0,
                                0,
                                None,
                                "https://calender.com/api/v1/".to_string(),
                            )),
                            path: Pos::new(0, 0, None, "/day".to_string()),
                            ..Default::default()
                        },
                    )),
                    ..Default::default()
                },
            ),
        );
        query_type.fields.insert(
            "f2".to_string(),
            Pos::new(
                0,
                0,
                None,
                Field {
                    type_of: "String".to_string(),
                    http: Some(Pos::new(
                        0,
                        0,
                        None,
                        Http {
                            path: Pos::new(0, 0, None, "/month".to_string()),
                            ..Default::default()
                        },
                    )),
                    ..Default::default()
                },
            ),
        );
        query_type.fields.insert(
            "f3".to_string(),
            Pos::new(
                0,
                0,
                None,
                Field {
                    type_of: "String".to_string(),
                    http: None,
                    ..Default::default()
                },
            ),
        );
        config.types.insert("Query".to_string(), query_type);

        config = field_base_url_gen.transform(config).to_result()?;

        insta::assert_snapshot!(config.to_sdl());
        Ok(())
    }

    #[test]
    fn should_not_add_base_url_when_query_not_present() -> anyhow::Result<()> {
        let url = Url::parse("https://example.com").unwrap();
        let query = "Query";
        let field_base_url_gen = FieldBaseUrlGenerator::new(&url, query);
        assert!(field_base_url_gen
            .transform(Default::default())
            .to_result()?
            .to_sdl()
            .is_empty());
        Ok(())
    }
}<|MERGE_RESOLUTION|>--- conflicted
+++ resolved
@@ -1,11 +1,7 @@
 use url::Url;
 
 use super::url_utils::extract_base_url;
-<<<<<<< HEAD
 use crate::core::config::position::Pos;
-use crate::core::config::transformer::Transform;
-=======
->>>>>>> aba10234
 use crate::core::config::Config;
 use crate::core::transform::Transform;
 use crate::core::valid::Valid;
@@ -56,11 +52,7 @@
     use url::Url;
 
     use super::FieldBaseUrlGenerator;
-<<<<<<< HEAD
     use crate::core::config::position::Pos;
-    use crate::core::config::transformer::Transform;
-=======
->>>>>>> aba10234
     use crate::core::config::{Config, Field, Http, Type};
     use crate::core::transform::Transform;
     use crate::core::valid::Validator;
