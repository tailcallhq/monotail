--- conflicted
+++ resolved
@@ -3,10 +3,7 @@
 mod generator;
 mod graphql_type;
 mod json;
-<<<<<<< HEAD
-=======
 mod proto;
->>>>>>> 0159c63f
 mod source;
 
 pub use from_json::{from_json, ConfigGenerationRequest};
