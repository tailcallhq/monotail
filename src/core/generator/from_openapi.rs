--- conflicted
+++ resolved
@@ -94,11 +94,13 @@
     }
 }
 
-<<<<<<< HEAD
 pub fn from_openapi_spec(query: impl AsRef<str>, spec_str: impl AsRef<str>) -> anyhow::Result<Config> {
-    OpenApiToConfigConverter::new(query, spec_str)
-        .map(|converter| converter.convert())
-=======
+    let config = OpenApiToConfigConverter::new(query, spec_str)
+        .map(|converter| converter.convert())?;
+
+    config.ok_or(anyhow::anyhow!("Unable to convert config"))
+}
+
 #[cfg(test)]
 mod tests {
     use std::fs;
@@ -132,10 +134,6 @@
             .join(filename);
 
         let content = fs::read_to_string(spec_path).ok()?;
-        OpenApiToConfigConverter::new("Query", content.as_str())
-            .ok()
-            .and_then(|converter| converter.convert())
-            .map(|config| config.to_sdl())
+        from_openapi_spec("Query", content).map(ToString::to_string).ok()
     }
->>>>>>> 934f0c7d
 }