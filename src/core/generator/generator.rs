--- conflicted
+++ resolved
@@ -90,11 +90,8 @@
             id: None,
             src: metadata.path.to_owned(),
             type_of: LinkType::Protobuf,
-<<<<<<< HEAD
             headers: None,
-=======
             meta: None,
->>>>>>> 5ce342cf
         });
         Ok(config)
     }
