---
source: src/core/generator/generator.rs
expression: config.to_sdl()
---
schema @server @upstream(baseURL: "https://jsonplaceholder.typicode.com") {
  query: Query
}

<<<<<<< HEAD
type Dimension {
  depth: Int
  height: Int
  width: Int
=======
type Query {
  f1(p1: Int!): [T1] @http(path: "/posts/{{.args.p1}}/comments")
  f2(p1: Int!): T2 @http(path: "/posts/{{.args.p1}}")
  f3(q: String): T19 @http(baseURL: "https://dummyjson.com", path: "/products/search", query: [{key: "q", value: "{{.args.q}}"}])
>>>>>>> 1fd3661f
}

type Meum {
  barcode: String
  createdAt: String
  qrCode: String
  updatedAt: String
}

type Product {
  availabilityStatus: String
  brand: String
  category: String
  description: String
  dimensions: Dimension
  discountPercentage: Int
  id: Int
  images: [String]
  meta: Meum
  minimumOrderQuantity: Int
  price: Int
  rating: Int
  returnPolicy: String
  reviews: [Review]
  shippingInformation: String
  sku: String
  stock: Int
  tags: [String]
  thumbnail: String
  title: String
  warrantyInformation: String
  weight: Int
}

type Query {
  f1(p1: Int!): [RootType1] @http(baseURL: "https://jsonplaceholder.typicode.com", path: "/posts/{{.args.p1}}/comments")
  f2(p1: Int!): RootType2 @http(baseURL: "https://jsonplaceholder.typicode.com", path: "/posts/{{.args.p1}}")
  f3(q: String): RootType3 @http(baseURL: "https://dummyjson.com", path: "/products/search", query: [{key: "q", value: "{{.args.q}}"}])
}

type Review {
  comment: String
  date: String
  rating: Int
  reviewerEmail: String
  reviewerName: String
}

type RootType1 {
  body: String
  email: String
  id: Int
  name: String
  postId: Int
}

type RootType2 {
  body: String
  id: Int
  title: String
  userId: Int
}

type RootType3 {
  limit: Int
  products: [Product]
  skip: Int
  total: Int
}<|MERGE_RESOLUTION|>--- conflicted
+++ resolved
@@ -6,17 +6,10 @@
   query: Query
 }
 
-<<<<<<< HEAD
 type Dimension {
   depth: Int
   height: Int
   width: Int
-=======
-type Query {
-  f1(p1: Int!): [T1] @http(path: "/posts/{{.args.p1}}/comments")
-  f2(p1: Int!): T2 @http(path: "/posts/{{.args.p1}}")
-  f3(q: String): T19 @http(baseURL: "https://dummyjson.com", path: "/products/search", query: [{key: "q", value: "{{.args.q}}"}])
->>>>>>> 1fd3661f
 }
 
 type Meum {
@@ -52,8 +45,8 @@
 }
 
 type Query {
-  f1(p1: Int!): [RootType1] @http(baseURL: "https://jsonplaceholder.typicode.com", path: "/posts/{{.args.p1}}/comments")
-  f2(p1: Int!): RootType2 @http(baseURL: "https://jsonplaceholder.typicode.com", path: "/posts/{{.args.p1}}")
+  f1(p1: Int!): [RootType1] @http(path: "/posts/{{.args.p1}}/comments")
+  f2(p1: Int!): RootType2 @http(path: "/posts/{{.args.p1}}")
   f3(q: String): RootType3 @http(baseURL: "https://dummyjson.com", path: "/products/search", query: [{key: "q", value: "{{.args.q}}"}])
 }
 
