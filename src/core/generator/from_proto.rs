--- conflicted
+++ resolved
@@ -344,7 +344,6 @@
     }
 
     #[test]
-<<<<<<< HEAD
     fn test_movies() -> Result<()> {
         let set = compile_protobuf(&[protobuf::MOVIES])?;
         let config = from_proto(&[set], "Query")?;
@@ -355,12 +354,14 @@
         let config = config_module.to_sdl();
         insta::assert_snapshot!(config);
 
-=======
+        Ok(())
+    }
+
+    #[test]
     fn test_nested_types() -> Result<()> {
         let set = compile_protobuf(&[protobuf::NESTED_TYPES])?;
         let config = from_proto(&[set], "Query")?.to_sdl();
         insta::assert_snapshot!(config);
->>>>>>> 5c9c0372
         Ok(())
     }
 }