---
source: src/core/generator/tests/json_to_config_spec.rs
expression: config.to_sdl()
---
schema @server @upstream(baseURL: "https://example.com") {
  query: Query
}

type Container {
  age: Int
}

type Query {
<<<<<<< HEAD
  f1: RootType1 @http(baseURL: "https://example.com", path: "/")
=======
  f1: T4 @http(path: "/")
>>>>>>> 1fd3661f
}

type RootType1 {
  container: T3
}

type T2 {
  container: Container
  name: String
}

type T3 {
  container: T2
  name: String
}<|MERGE_RESOLUTION|>--- conflicted
+++ resolved
@@ -11,11 +11,7 @@
 }
 
 type Query {
-<<<<<<< HEAD
-  f1: RootType1 @http(baseURL: "https://example.com", path: "/")
-=======
-  f1: T4 @http(path: "/")
->>>>>>> 1fd3661f
+  f1: RootType1 @http(path: "/")
 }
 
 type RootType1 {
