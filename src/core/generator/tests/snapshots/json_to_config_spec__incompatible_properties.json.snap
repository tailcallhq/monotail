---
source: src/core/generator/tests/json_to_config_spec.rs
expression: config.to_sdl()
---
schema @server @upstream(baseURL: "https://example.com") {
  query: Query
}

scalar Any

type Query {
<<<<<<< HEAD
  f1: RootType1 @http(baseURL: "https://example.com", path: "/")
=======
  f1: T1 @http(path: "/")
>>>>>>> 1fd3661f
}

type RootType1 {
  campaignTemplates: Any
  colors: [Any]
}<|MERGE_RESOLUTION|>--- conflicted
+++ resolved
@@ -9,11 +9,7 @@
 scalar Any
 
 type Query {
-<<<<<<< HEAD
-  f1: RootType1 @http(baseURL: "https://example.com", path: "/")
-=======
-  f1: T1 @http(path: "/")
->>>>>>> 1fd3661f
+  f1: RootType1 @http(path: "/")
 }
 
 type RootType1 {
