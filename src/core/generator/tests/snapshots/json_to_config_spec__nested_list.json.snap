---
source: src/core/generator/tests/json_to_config_spec.rs
expression: config.to_sdl()
---
schema @server @upstream(baseURL: "https://example.com") {
  query: Query
}

<<<<<<< HEAD
type Children {
=======
type Query {
  f1(children: Boolean): T3 @http(path: "/users", query: [{key: "children", value: "{{.args.children}}"}])
}

type T1 {
>>>>>>> 1fd3661f
  age: Int
  name: String
}

type People {
  age: Int
  children: [Children]
  name: String
}

type Query {
  f1(children: Boolean): RootType1 @http(baseURL: "https://example.com", path: "/users", query: [{key: "children", value: "{{.args.children}}"}])
}

type RootType1 {
  people: [People]
}<|MERGE_RESOLUTION|>--- conflicted
+++ resolved
@@ -6,15 +6,7 @@
   query: Query
 }
 
-<<<<<<< HEAD
 type Children {
-=======
-type Query {
-  f1(children: Boolean): T3 @http(path: "/users", query: [{key: "children", value: "{{.args.children}}"}])
-}
-
-type T1 {
->>>>>>> 1fd3661f
   age: Int
   name: String
 }
@@ -26,7 +18,7 @@
 }
 
 type Query {
-  f1(children: Boolean): RootType1 @http(baseURL: "https://example.com", path: "/users", query: [{key: "children", value: "{{.args.children}}"}])
+  f1(children: Boolean): RootType1 @http(path: "/users", query: [{key: "children", value: "{{.args.children}}"}])
 }
 
 type RootType1 {
