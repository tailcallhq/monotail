--- conflicted
+++ resolved
@@ -38,13 +38,11 @@
                     }
                     IR::Path(expr, path) => IR::Path(expr.modify_box(modifier), path),
                     IR::Protect(expr) => IR::Protect(expr.modify_box(modifier)),
-<<<<<<< HEAD
+                    IR::Map(Map { input, map }) => {
+                        IR::Map(Map { input: input.modify_box(modifier), map })
+                    }
                     IR::Discriminate(discriminator, expr) => {
                         IR::Discriminate(discriminator, expr.modify_box(modifier))
-=======
-                    IR::Map(Map { input, map }) => {
-                        IR::Map(Map { input: input.modify_box(modifier), map })
->>>>>>> 6e892641
                     }
                 }
             }
