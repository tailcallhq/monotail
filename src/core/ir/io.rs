--- conflicted
+++ resolved
@@ -58,20 +58,10 @@
 }
 
 impl Eval for IO {
-<<<<<<< HEAD
-    fn eval<'a, Ctx: super::ResolverContextLike<'a> + Sync + Send>(
-        &'a self,
-        ctx: super::EvaluationContext<'a, Ctx>,
-    ) -> Pin<Box<dyn Future<Output = Result<ConstValue, Error>> + 'a + Send>> {
-=======
-    async fn eval<Ctx>(
-        &self,
-        ctx: &mut EvaluationContext<'_, Ctx>,
-    ) -> Result<ConstValue, EvaluationError>
+    async fn eval<Ctx>(&self, ctx: &mut EvaluationContext<'_, Ctx>) -> Result<ConstValue, Error>
     where
         Ctx: ResolverContextLike + Sync,
     {
->>>>>>> 6e892641
         // Note: Handled the case separately for performance reasons. It avoids cache
         // key generation when it's not required
         if !ctx.request_ctx.server.dedupe || !ctx.is_query() {
@@ -94,45 +84,10 @@
 }
 
 impl IO {
-<<<<<<< HEAD
-    fn eval_inner<'a, Ctx: super::ResolverContextLike<'a> + Sync + Send>(
-        &'a self,
-        ctx: super::EvaluationContext<'a, Ctx>,
-    ) -> Pin<Box<dyn Future<Output = Result<ConstValue, Error>> + 'a + Send>> {
-        Box::pin(async move {
-            match self {
-                IO::Http { req_template, dl_id, http_filter, .. } => {
-                    let worker = &ctx.request_ctx.runtime.cmd_worker;
-                    let executor = HttpRequestExecutor::new(ctx, req_template, dl_id);
-                    let request = executor.init_request()?;
-                    let response = match (&worker, http_filter) {
-                        (Some(worker), Some(http_filter)) => {
-                            executor
-                                .execute_with_worker(request, worker, http_filter)
-                                .await?
-                        }
-                        _ => executor.execute(request).await?,
-                    };
-
-                    Ok(response.body)
-                }
-                IO::GraphQL { req_template, field_name, dl_id, .. } => {
-                    let req = req_template.to_request(&ctx)?;
-
-                    let res = if ctx.request_ctx.upstream.batch.is_some()
-                        && matches!(req_template.operation_type, GraphQLOperationType::Query)
-                    {
-                        let data_loader: Option<&DataLoader<DataLoaderRequest, GraphqlDataLoader>> =
-                            dl_id.and_then(|index| ctx.request_ctx.gql_data_loaders.get(index.0));
-                        execute_request_with_dl(&ctx, req, data_loader).await?
-                    } else {
-                        execute_raw_request(&ctx, req).await?
-                    };
-=======
     async fn eval_inner<Ctx>(
         &self,
         ctx: &mut EvaluationContext<'_, Ctx>,
-    ) -> Result<ConstValue, EvaluationError>
+    ) -> Result<ConstValue, Error>
     where
         Ctx: ResolverContextLike + Sync,
     {
@@ -149,7 +104,6 @@
                     }
                     _ => executor.execute(request).await?,
                 };
->>>>>>> 6e892641
 
                 Ok(response.body)
             }
@@ -379,14 +333,8 @@
         Self { evaluation_ctx, data_loader, request_template }
     }
 
-<<<<<<< HEAD
     pub fn init_request(&self) -> Result<Request, Error> {
-        let ctx = &self.evaluation_ctx;
-        Ok(self.request_template.to_request(ctx)?)
-=======
-    pub fn init_request(&self) -> Result<Request, EvaluationError> {
         Ok(self.request_template.to_request(self.evaluation_ctx)?)
->>>>>>> 6e892641
     }
 
     async fn execute(&self, req: Request) -> Result<Response<async_graphql::Value>, Error> {
