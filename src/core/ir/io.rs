use core::future::Future;
use std::pin::Pin;
use std::sync::Arc;

use async_graphql::from_value;
use async_graphql_value::ConstValue;
use reqwest::Request;

use super::{CacheKey, Eval, EvaluationContext, IoId, ResolverContextLike};
use crate::core::config::group_by::GroupBy;
use crate::core::config::GraphQLOperationType;
use crate::core::data_loader::{DataLoader, Loader};
use crate::core::graphql::{self, GraphqlDataLoader};
use crate::core::grpc::data_loader::GrpcDataLoader;
use crate::core::grpc::protobuf::ProtobufOperation;
use crate::core::grpc::request::execute_grpc_request;
use crate::core::grpc::request_template::RenderedRequestTemplate;
use crate::core::http::{
    cache_policy, DataLoaderRequest, HttpDataLoader, HttpFilter, RequestTemplate, Response,
};
use crate::core::ir::EvaluationError;
use crate::core::json::JsonLike;
use crate::core::valid::Validator;
use crate::core::worker::*;
use crate::core::{grpc, http, WorkerIO};

#[derive(Clone, Debug, strum_macros::Display)]
pub enum IO {
    Http {
        req_template: http::RequestTemplate,
        group_by: Option<GroupBy>,
        dl_id: Option<DataLoaderId>,
        http_filter: Option<HttpFilter>,
    },
    GraphQL {
        req_template: graphql::RequestTemplate,
        field_name: String,
        batch: bool,
        dl_id: Option<DataLoaderId>,
    },
    Grpc {
        req_template: grpc::RequestTemplate,
        group_by: Option<GroupBy>,
        dl_id: Option<DataLoaderId>,
    },
    Js {
        name: String,
    },
}

#[derive(Clone, Copy, Debug)]
pub struct DataLoaderId(usize);
impl DataLoaderId {
    pub fn new(id: usize) -> Self {
        Self(id)
    }
    pub fn as_usize(&self) -> usize {
        self.0
    }
}

impl Eval for IO {
    fn eval<'a, Ctx: super::ResolverContextLike<'a> + Sync + Send>(
        &'a self,
        ctx: super::EvaluationContext<'a, Ctx>,
    ) -> Pin<Box<dyn Future<Output = Result<ConstValue, EvaluationError>> + 'a + Send>> {
        // Note: Handled the case separately for performance reasons. It avoids cache
        // key generation when it's not required
        if !ctx.request_ctx.server.dedupe || !ctx.is_query() {
            return self.eval_inner(ctx);
        }
        if let Some(key) = self.cache_key(&ctx) {
            Box::pin(async move {
                ctx.request_ctx
                    .cache
<<<<<<< HEAD
                    .dedupe(&key.clone(), || async move {
                        ctx.request_ctx
                            .dedupe_handler
                            .dedupe(&key, || self.eval_inner(ctx))
                            .await
=======
                    .dedupe(&key, || {
                        Box::pin(async {
                            ctx.request_ctx
                                .dedupe_handler
                                .dedupe(&key, || Box::pin(self.eval_inner(ctx)))
                                .await
                        })
>>>>>>> 48734e24
                    })
                    .await
            })
        } else {
            self.eval_inner(ctx)
        }
    }
}

impl IO {
    fn eval_inner<'a, Ctx: super::ResolverContextLike<'a> + Sync + Send>(
        &'a self,
        ctx: super::EvaluationContext<'a, Ctx>,
    ) -> Pin<Box<dyn Future<Output = Result<ConstValue, EvaluationError>> + 'a + Send>> {
        Box::pin(async move {
            match self {
                IO::Http { req_template, dl_id, http_filter, .. } => {
                    let worker = &ctx.request_ctx.runtime.cmd_worker;
                    let executor = HttpRequestExecutor::new(ctx, req_template, dl_id);
                    let request = executor.init_request()?;
                    let response = match (&worker, http_filter) {
                        (Some(worker), Some(http_filter)) => {
                            executor
                                .execute_with_worker(request, worker, http_filter)
                                .await?
                        }
                        _ => executor.execute(request).await?,
                    };

                    Ok(response.body)
                }
                IO::GraphQL { req_template, field_name, dl_id, .. } => {
                    let req = req_template.to_request(&ctx)?;

                    let res = if ctx.request_ctx.upstream.batch.is_some()
                        && matches!(req_template.operation_type, GraphQLOperationType::Query)
                    {
                        let data_loader: Option<&DataLoader<DataLoaderRequest, GraphqlDataLoader>> =
                            dl_id.and_then(|index| ctx.request_ctx.gql_data_loaders.get(index.0));
                        execute_request_with_dl(&ctx, req, data_loader).await?
                    } else {
                        execute_raw_request(&ctx, req).await?
                    };

                    set_headers(&ctx, &res);
                    parse_graphql_response(&ctx, res, field_name)
                }
                IO::Grpc { req_template, dl_id, .. } => {
                    let rendered = req_template.render(&ctx)?;

                    let res = if ctx.request_ctx.upstream.batch.is_some() &&
                    // TODO: share check for operation_type for resolvers
                    matches!(req_template.operation_type, GraphQLOperationType::Query)
                    {
                        let data_loader: Option<
                            &DataLoader<grpc::DataLoaderRequest, GrpcDataLoader>,
                        > = dl_id.and_then(|index| ctx.request_ctx.grpc_data_loaders.get(index.0));
                        execute_grpc_request_with_dl(&ctx, rendered, data_loader).await?
                    } else {
                        let req = rendered.to_request()?;
                        execute_raw_grpc_request(&ctx, req, &req_template.operation).await?
                    };

                    set_headers(&ctx, &res);

                    Ok(res.body)
                }
                IO::Js { name } => {
                    if let Some((worker, value)) = ctx
                        .request_ctx
                        .runtime
                        .worker
                        .as_ref()
                        .zip(ctx.value().cloned())
                    {
                        let val = worker.call(name, value).await?;
                        Ok(val.unwrap_or_default())
                    } else {
                        Ok(ConstValue::Null)
                    }
                }
            }
        })
    }
}

impl<'a, Ctx: ResolverContextLike<'a> + Sync + Send> CacheKey<EvaluationContext<'a, Ctx>> for IO {
    fn cache_key(&self, ctx: &EvaluationContext<'a, Ctx>) -> Option<IoId> {
        match self {
            IO::Http { req_template, .. } => req_template.cache_key(ctx),
            IO::Grpc { req_template, .. } => req_template.cache_key(ctx),
            IO::GraphQL { req_template, .. } => req_template.cache_key(ctx),
            IO::Js { .. } => None,
        }
    }
}

fn set_headers<'ctx, Ctx: ResolverContextLike<'ctx>>(
    ctx: &EvaluationContext<'ctx, Ctx>,
    res: &Response<async_graphql::Value>,
) {
    set_cache_control(ctx, res);
    set_cookie_headers(ctx, res);
    set_experimental_headers(ctx, res);
}

fn set_cache_control<'ctx, Ctx: ResolverContextLike<'ctx>>(
    ctx: &EvaluationContext<'ctx, Ctx>,
    res: &Response<async_graphql::Value>,
) {
    if ctx.request_ctx.server.get_enable_cache_control() && res.status.is_success() {
        if let Some(policy) = cache_policy(res) {
            ctx.request_ctx.set_cache_control(policy);
        }
    }
}

fn set_experimental_headers<'ctx, Ctx: ResolverContextLike<'ctx>>(
    ctx: &EvaluationContext<'ctx, Ctx>,
    res: &Response<async_graphql::Value>,
) {
    ctx.request_ctx.add_x_headers(&res.headers);
}

fn set_cookie_headers<'ctx, Ctx: ResolverContextLike<'ctx>>(
    ctx: &EvaluationContext<'ctx, Ctx>,
    res: &Response<async_graphql::Value>,
) {
    if res.status.is_success() {
        ctx.request_ctx.set_cookie_headers(&res.headers);
    }
}

async fn execute_raw_request<'ctx, Ctx: ResolverContextLike<'ctx>>(
    ctx: &EvaluationContext<'ctx, Ctx>,
    req: Request,
) -> Result<Response<async_graphql::Value>, EvaluationError> {
    let response = ctx
        .request_ctx
        .runtime
        .http
        .execute(req)
        .await
        .map_err(EvaluationError::from)?
        .to_json()?;

    Ok(response)
}

async fn execute_raw_grpc_request<'ctx, Ctx: ResolverContextLike<'ctx>>(
    ctx: &EvaluationContext<'ctx, Ctx>,
    req: Request,
    operation: &ProtobufOperation,
) -> Result<Response<async_graphql::Value>, EvaluationError> {
    execute_grpc_request(&ctx.request_ctx.runtime, operation, req)
        .await
        .map_err(EvaluationError::from)
}

async fn execute_grpc_request_with_dl<
    'ctx,
    Ctx: ResolverContextLike<'ctx>,
    Dl: Loader<
        grpc::DataLoaderRequest,
        Value = Response<async_graphql::Value>,
        Error = Arc<anyhow::Error>,
    >,
>(
    ctx: &EvaluationContext<'ctx, Ctx>,
    rendered: RenderedRequestTemplate,
    data_loader: Option<&DataLoader<grpc::DataLoaderRequest, Dl>>,
) -> Result<Response<async_graphql::Value>, EvaluationError> {
    let headers = ctx
        .request_ctx
        .upstream
        .batch
        .clone()
        .map(|s| s.headers)
        .unwrap_or_default();
    let endpoint_key = grpc::DataLoaderRequest::new(rendered, headers);

    Ok(data_loader
        .unwrap()
        .load_one(endpoint_key)
        .await
        .map_err(EvaluationError::from)?
        .unwrap_or_default())
}

async fn execute_request_with_dl<
    'ctx,
    Ctx: ResolverContextLike<'ctx>,
    Dl: Loader<DataLoaderRequest, Value = Response<async_graphql::Value>, Error = Arc<anyhow::Error>>,
>(
    ctx: &EvaluationContext<'ctx, Ctx>,
    req: Request,
    data_loader: Option<&DataLoader<DataLoaderRequest, Dl>>,
) -> Result<Response<async_graphql::Value>, EvaluationError> {
    let headers = ctx
        .request_ctx
        .upstream
        .batch
        .clone()
        .map(|s| s.headers)
        .unwrap_or_default();
    let endpoint_key = crate::core::http::DataLoaderRequest::new(req, headers);

    Ok(data_loader
        .unwrap()
        .load_one(endpoint_key)
        .await
        .map_err(EvaluationError::from)?
        .unwrap_or_default())
}

fn parse_graphql_response<'ctx, Ctx: ResolverContextLike<'ctx>>(
    ctx: &EvaluationContext<'ctx, Ctx>,
    res: Response<async_graphql::Value>,
    field_name: &str,
) -> Result<async_graphql::Value, EvaluationError> {
    let res: async_graphql::Response =
        from_value(res.body).map_err(|err| EvaluationError::DeserializeError(err.to_string()))?;

    for error in res.errors {
        ctx.add_error(error);
    }

    Ok(res
        .data
        .get_key(field_name)
        .map(|v| v.to_owned())
        .unwrap_or_default())
}

///
/// Executing a HTTP request is a bit more complex than just sending a request
/// and getting a response. There are optimizations and customizations that the
/// user might have configured. HttpRequestExecutor is responsible for handling
/// all of that.
struct HttpRequestExecutor<'a, Context: ResolverContextLike<'a> + Send + Sync> {
    evaluation_ctx: EvaluationContext<'a, Context>,
    data_loader: Option<&'a DataLoader<DataLoaderRequest, HttpDataLoader>>,
    request_template: &'a http::RequestTemplate,
}

impl<'a, Context: ResolverContextLike<'a> + Send + Sync> HttpRequestExecutor<'a, Context> {
    pub fn new(
        evaluation_ctx: EvaluationContext<'a, Context>,
        request_template: &'a RequestTemplate,
        id: &Option<DataLoaderId>,
    ) -> Self {
        let data_loader = if evaluation_ctx.request_ctx.is_batching_enabled() {
            id.and_then(|id| evaluation_ctx.request_ctx.http_data_loaders.get(id.0))
        } else {
            None
        };

        Self { evaluation_ctx, data_loader, request_template }
    }

    pub fn init_request(&self) -> Result<Request, EvaluationError> {
        let ctx = &self.evaluation_ctx;
        Ok(self.request_template.to_request(ctx)?)
    }

    async fn execute(
        &self,
        req: Request,
    ) -> Result<Response<async_graphql::Value>, EvaluationError> {
        let ctx = &self.evaluation_ctx;
        let is_get = req.method() == reqwest::Method::GET;
        let dl = &self.data_loader;
        let response = if is_get && dl.is_some() {
            execute_request_with_dl(ctx, req, self.data_loader).await?
        } else {
            execute_raw_request(ctx, req).await?
        };

        if ctx.request_ctx.server.get_enable_http_validation() {
            self.request_template
                .endpoint
                .output
                .validate(&response.body)
                .to_result()
                .map_err(EvaluationError::from)?;
        }

        set_headers(ctx, &response);

        Ok(response)
    }

    #[async_recursion::async_recursion]
    async fn execute_with_worker(
        &self,
        mut request: reqwest::Request,
        worker: &Arc<dyn WorkerIO<Event, Command>>,
        http_filter: &HttpFilter,
    ) -> Result<Response<async_graphql::Value>, EvaluationError> {
        let js_request = WorkerRequest::try_from(&request)?;
        let event = Event::Request(js_request);

        let command = worker.call(&http_filter.on_request, event).await?;

        match command {
            Some(command) => match command {
                Command::Request(w_request) => {
                    let response = self.execute(w_request.into()).await?;
                    Ok(response)
                }
                Command::Response(w_response) => {
                    // Check if the response is a redirect
                    if (w_response.status() == 301 || w_response.status() == 302)
                        && w_response.headers().contains_key("location")
                    {
                        request
                            .url_mut()
                            .set_path(w_response.headers()["location"].as_str());
                        self.execute_with_worker(request, worker, http_filter).await
                    } else {
                        Ok(w_response.try_into()?)
                    }
                }
            },
            None => self.execute(request).await,
        }
    }
}<|MERGE_RESOLUTION|>--- conflicted
+++ resolved
@@ -73,21 +73,11 @@
             Box::pin(async move {
                 ctx.request_ctx
                     .cache
-<<<<<<< HEAD
-                    .dedupe(&key.clone(), || async move {
+                    .dedupe(&key, || async {
                         ctx.request_ctx
                             .dedupe_handler
                             .dedupe(&key, || self.eval_inner(ctx))
                             .await
-=======
-                    .dedupe(&key, || {
-                        Box::pin(async {
-                            ctx.request_ctx
-                                .dedupe_handler
-                                .dedupe(&key, || Box::pin(self.eval_inner(ctx)))
-                                .await
-                        })
->>>>>>> 48734e24
                     })
                     .await
             })
