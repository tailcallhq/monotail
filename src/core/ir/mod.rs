--- conflicted
+++ resolved
@@ -38,23 +38,6 @@
     Map(Map),
 }
 
-<<<<<<< HEAD
-impl Display for IR {
-    fn fmt(&self, f: &mut std::fmt::Formatter<'_>) -> std::fmt::Result {
-        match self {
-            IR::Context(_) => write!(f, "Context"),
-            IR::Dynamic(_) => write!(f, "Literal"),
-            IR::IO(io) => write!(f, "{io}"),
-            IR::Cache(_) => write!(f, "Cache"),
-            IR::Path(_, _) => write!(f, "Input"),
-            IR::Protect(expr) => write!(f, "Protected({expr})"),
-            IR::Map(_) => write!(f, "Map"),
-        }
-    }
-}
-
-=======
->>>>>>> e6ad354c
 #[derive(Clone, Debug)]
 pub enum Context {
     Value,
