--- conflicted
+++ resolved
@@ -100,12 +100,6 @@
     pub async fn execute_with_worker<'worker: 'async_recursion>(
         &self,
         mut request: reqwest::Request,
-<<<<<<< HEAD
-        worker: &Arc<dyn WorkerIO<worker::Event, worker::Command>>,
-        hook: &JsHooks,
-    ) -> Result<Response<async_graphql::Value>, Error> {
-        let command = hook.on_request(worker, &request).await?;
-=======
         worker_ctx: WorkerContext<'worker>,
     ) -> Result<Response<async_graphql::Value>, Error> {
         // extract variables from the worker context.
@@ -121,7 +115,6 @@
         } else {
             None
         };
->>>>>>> 4846a967
 
         let resp = match command {
             Some(command) => match command {
@@ -137,11 +130,7 @@
                         request
                             .url_mut()
                             .set_path(w_response.headers()["location"].as_str());
-<<<<<<< HEAD
-                        self.execute_with_worker(request, worker, hook).await
-=======
                         self.execute_with_worker(request, worker_ctx).await
->>>>>>> 4846a967
                     } else {
                         Ok(w_response.try_into()?)
                     }
@@ -150,9 +139,6 @@
             None => self.execute(request).await,
         };
 
-<<<<<<< HEAD
-        hook.on_response(worker, resp?).await
-=======
         // send the final response to JS script to futher evaluation.
         if let Ok(resp) = resp {
             if let Some(on_response) = http_filter.on_response_body.as_ref() {
@@ -166,7 +152,6 @@
         } else {
             resp
         }
->>>>>>> 4846a967
     }
 }
 
