--- conflicted
+++ resolved
@@ -7,13 +7,8 @@
 
 use super::eval_io::eval_io;
 use super::model::{Cache, CacheKey, Map, IR};
-<<<<<<< HEAD
-use super::{Error, EvalContext, ResolverContextLike};
-use crate::core::json::{JsonLike, JsonObjectLike};
-=======
 use super::{Error, EvalContext, ResolverContextLike, TypedValue};
-use crate::core::json::{JsonLike, JsonLikeList};
->>>>>>> 452648e3
+use crate::core::json::{JsonLike, JsonLikeList, JsonObjectLike};
 use crate::core::serde_value_ext::ValueExt;
 
 // Fake trait to capture proper lifetimes.
@@ -93,14 +88,10 @@
                     second.eval(ctx).await
                 }
                 IR::Discriminate(discriminator, expr) => expr.eval(ctx).await.and_then(|value| {
-<<<<<<< HEAD
                     // TODO: in some cases __typename could be already present or could be inferred
                     // by some way like for EntityResolver
-                    let type_name = discriminator.resolve_type(&value)?;
-=======
                     let value = value.map(|mut value| {
                         let type_name = discriminator.resolve_type(&value)?;
->>>>>>> 452648e3
 
                         value.set_type_name(type_name.to_string())?;
 
@@ -115,7 +106,7 @@
                     let representations = representations
                         .as_ref()
                         .and_then(|repr| repr.as_array())
-                        .ok_or(Error::EntityResolverError(
+                        .ok_or(Error::EntityResolver(
                             "expected `representations` arg as an array of _Any".to_string(),
                         ))?;
 
@@ -124,13 +115,13 @@
                     for repr in representations {
                         // TODO: combine errors, instead of fail fast?
                         let typename = repr.get_key("__typename").and_then(|t| t.as_str()).ok_or(
-                            Error::EntityResolverError(
+                            Error::EntityResolver(
                                 "expected __typename to be the part of the representation"
                                     .to_string(),
                             ),
                         )?;
 
-                        let ir = map.get(typename).ok_or(Error::EntityResolverError(format!(
+                        let ir = map.get(typename).ok_or(Error::EntityResolver(format!(
                             "Cannot find a resolver for type: `{typename}`"
                         )))?;
 
