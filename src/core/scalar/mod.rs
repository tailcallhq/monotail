pub use bytes::*;
pub use date::*;
pub use email::*;
pub use empty::*;
pub use int128::*;
pub use int16::*;
pub use int32::*;
pub use int64::*;
pub use int8::*;
pub use json::*;
pub use phone::*;
pub use uint128::*;
pub use uint16::*;
pub use uint32::*;
pub use uint64::*;
pub use uint8::*;
pub use url::*;

mod bytes;
mod date;
mod email;
mod empty;
mod int128;
mod int16;
mod int32;
mod int64;
mod int8;
mod json;
mod phone;
mod uint128;
mod uint16;
mod uint32;
mod uint64;
mod uint8;
mod url;

use std::collections::{HashMap, HashSet};

use enum_dispatch::enum_dispatch;
use lazy_static::lazy_static;
use schemars::schema::Schema;
use schemars::schema_for;

use crate::core::json::{JsonLike, JsonLikeOwned};

#[enum_dispatch(Scalar)]
#[derive(schemars::JsonSchema)]
pub enum ScalarType {
    Email,
    PhoneNumber,
    Date,
    Url,
    JSON,
    Empty,
    Int8,
    Int16,
    Int32,
    Int64,
    Int128,
    UInt8,
    UInt16,
    UInt32,
    UInt64,
    UInt128,
    Bytes,
}

lazy_static! {
    pub static ref CUSTOM_SCALARS: HashMap<String, ScalarType> = {
        let scalars: Vec<ScalarType> = vec![
            Email::default().into(),
            PhoneNumber::default().into(),
            Date::default().into(),
            Url::default().into(),
            JSON::default().into(),
            Empty::default().into(),
            Int8::default().into(),
            Int16::default().into(),
            Int32::default().into(),
            Int64::default().into(),
            Int128::default().into(),
            UInt8::default().into(),
            UInt16::default().into(),
            UInt32::default().into(),
            UInt64::default().into(),
            UInt128::default().into(),
            Bytes::default().into(),
        ];
        let mut hm = HashMap::new();

        for scalar in scalars {
            hm.insert(scalar.name(), scalar);
        }
        hm
    };
}
lazy_static! {
    static ref SCALAR_TYPES: HashSet<&'static str> = {
        let mut set = HashSet::new();
        set.extend(["String", "Int", "Float", "ID", "Boolean"]);
        set.extend(CUSTOM_SCALARS.keys().map(|k| k.as_str()));
        set
    };
}

///
/// Check if the type is a predefined scalar
pub fn is_predefined_scalar(type_name: &str) -> bool {
    SCALAR_TYPES.contains(type_name)
}
#[enum_dispatch]
pub trait Scalar {
<<<<<<< HEAD
    // Works for owned values like
    // ConstValue and Serde Value
    fn validate_owned<Value: JsonLikeOwned>(&self) -> fn(&Value) -> bool;

    // Works with any type
    // Designed for jit
    fn validate<'a, Value: JsonLike<'a>>(&self) -> fn(&'a Value) -> bool;
    fn schema(&self) -> Schema;
=======
    // Drop validate when we switch to jit
    fn validate<Value: JsonLikeOwned>(&self) -> fn(&Value) -> bool;
    fn schema(&self) -> Schema
    where
        Self: schemars::JsonSchema,
    {
        Schema::Object(schema_for!(Self).schema)
    }
>>>>>>> 424336d9
    fn name(&self) -> String {
        std::any::type_name::<Self>()
            .split("::")
            .last()
            .unwrap()
            .to_string()
    }
}

// Works for owned values like
// ConstValue and Serde Value
pub fn get_scalar_owned<Value: JsonLikeOwned>(name: &str) -> fn(&Value) -> bool {
    CUSTOM_SCALARS
        .get(name)
        .map(|v| v.validate_owned())
        .unwrap_or(|_| true)
}

// Works for all kinds of value
pub fn get_scalar<'a, Value: JsonLike<'a>>(name: &str) -> fn(&'a Value) -> bool {
    CUSTOM_SCALARS
        .get(name)
        .map(|v| v.validate())
        .unwrap_or(|_| true)
}

#[cfg(test)]
mod test {
    use schemars::schema::Schema;

    use crate::core::scalar::{Scalar, CUSTOM_SCALARS};

    /// generates test asserts for valid scalar inputs
    #[macro_export]
    macro_rules! test_scalar_valid {
        ($ty: ty, $($value: expr),+) => {
            #[test]
            fn test_scalar_valid() {
                let value = <$ty>::default();

                $(
                    assert!(value.validate::<async_graphql_value::ConstValue>()(&$value));
                    assert!(value.validate_owned::<async_graphql_value::ConstValue>()(&$value));
                )+
            }
        };
    }

    // generates test asserts for invalid scalar inputs
    #[macro_export]
    macro_rules! test_scalar_invalid {
        ($ty: ty, $($value: expr),+) => {
            #[test]
            fn test_scalar_invalid() {
                let value = <$ty>::default();

                $(
                    assert!(!value.validate::<async_graphql_value::ConstValue>()(&$value));
                    assert!(!value.validate_owned::<async_graphql_value::ConstValue>()(&$value));
                )+
            }
        };
    }

    fn get_name(v: Schema) -> String {
        serde_json::to_value(v)
            .unwrap()
            .as_object()
            .unwrap()
            .get("title")
            .unwrap()
            .as_str()
            .unwrap()
            .to_string()
    }

    #[test]
    fn assert_scalar_types() {
        // it's easy to accidentally add a different scalar type to the schema
        // this test ensures that the scalar types are correctly defined
        for (k, v) in CUSTOM_SCALARS.iter() {
            assert_eq!(k.clone(), get_name(v.schema()));
        }
    }
}<|MERGE_RESOLUTION|>--- conflicted
+++ resolved
@@ -110,7 +110,6 @@
 }
 #[enum_dispatch]
 pub trait Scalar {
-<<<<<<< HEAD
     // Works for owned values like
     // ConstValue and Serde Value
     fn validate_owned<Value: JsonLikeOwned>(&self) -> fn(&Value) -> bool;
@@ -118,17 +117,12 @@
     // Works with any type
     // Designed for jit
     fn validate<'a, Value: JsonLike<'a>>(&self) -> fn(&'a Value) -> bool;
-    fn schema(&self) -> Schema;
-=======
-    // Drop validate when we switch to jit
-    fn validate<Value: JsonLikeOwned>(&self) -> fn(&Value) -> bool;
     fn schema(&self) -> Schema
     where
         Self: schemars::JsonSchema,
     {
         Schema::Object(schema_for!(Self).schema)
     }
->>>>>>> 424336d9
     fn name(&self) -> String {
         std::any::type_name::<Self>()
             .split("::")
