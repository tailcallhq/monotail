--- conflicted
+++ resolved
@@ -165,7 +165,6 @@
     }
 }
 
-<<<<<<< HEAD
 pub mod file {
     use std::string::FromUtf8Error;
 
@@ -216,7 +215,10 @@
 
         #[debug(fmt = "Error : {}", _0)]
         Anyhow(anyhow::Error),
-=======
+    }
+
+    pub type Result<A> = std::result::Result<A, Error>;
+}
 pub mod cache {
     use std::sync::Arc;
 
@@ -236,13 +238,11 @@
         fn from(error: serde_json::Error) -> Self {
             Error::SerdeJson(Arc::new(error))
         }
->>>>>>> dea5527d
     }
 
     pub type Result<A> = std::result::Result<A, Error>;
 }
 
-<<<<<<< HEAD
 impl Display for file::Error {
     fn fmt(&self, f: &mut std::fmt::Formatter<'_>) -> std::fmt::Result {
         match self {
@@ -266,13 +266,15 @@
                 write!(f, "Cloudflare Worker Execution Error: {}", error)
             }
             file::Error::Anyhow(msg) => write!(f, "Error: {}", msg),
-=======
+        }
+    }
+}
+
 impl Display for cache::Error {
     fn fmt(&self, f: &mut std::fmt::Formatter<'_>) -> std::fmt::Result {
         match self {
             cache::Error::SerdeJson(error) => write!(f, "Serde Json Error: {}", error),
             cache::Error::Kv(error) => write!(f, "Kv Error: {}", error),
->>>>>>> dea5527d
         }
     }
 }
