--- conflicted
+++ resolved
@@ -11,45 +11,9 @@
 
 /// A suite of common operators that are available for all transformers.
 pub trait TransformerOps: Sized + Transform {
-<<<<<<< HEAD
-    fn pipe<B: Transform>(self, other: B) -> Pipe<Self, B>;
-    fn when<B: Transform>(
-        self,
-        other: B,
-        f: impl FnOnce() -> bool,
-    ) -> Pipe<Self, ConditionalTransform<B>>;
-    fn generate(&self) -> Valid<Self::Value, Self::Error>
-    where
-        Self::Value: std::default::Default;
-}
-
-impl<A> TransformerOps for A
-where
-    A: Transform,
-{
-    fn pipe<B: Transform>(self, other: B) -> Pipe<A, B> {
-        Pipe(self, other)
-    }
-
-    fn when<B>(self, other: B, f: impl FnOnce() -> bool) -> Pipe<Self, ConditionalTransform<B>>
-    where
-        B: Transform,
-    {
-        if f() {
-            Pipe(self, ConditionalTransform::Actual(other))
-        } else {
-            Pipe(
-                self,
-                ConditionalTransform::NoOp(Default(std::marker::PhantomData)),
-            )
-        }
-    }
-
-=======
     fn pipe<Other: Transform>(self, other: Other) -> Pipe<Self, Other> {
         Pipe(self, other)
     }
->>>>>>> 33da8523
     fn generate(&self) -> Valid<Self::Value, Self::Error>
     where
         Self::Value: std::default::Default,
