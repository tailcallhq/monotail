#![allow(clippy::too_many_arguments)]

use std::hash::{Hash, Hasher};

use derive_setters::Setters;
use hyper::HeaderMap;
use reqwest::header::HeaderValue;
use tailcall_hasher::TailcallHasher;

use crate::core::config::{GraphQLOperationType, KeyValue};
use crate::core::error::Error;
use crate::core::has_headers::HasHeaders;
use crate::core::helpers::headers::MustacheHeaders;
use crate::core::http::Method::POST;
use crate::core::ir::model::{CacheKey, IoId};
use crate::core::ir::{GraphQLOperationContext, RelatedFields};
use crate::core::mustache::Mustache;
use crate::core::path::PathGraphql;

/// RequestTemplate for GraphQL requests (See RequestTemplate documentation)
#[derive(Setters, Debug, Clone)]
pub struct RequestTemplate {
    // TODO: should be Mustache as for other templates
    pub url: String,
    pub operation_type: GraphQLOperationType,
    pub operation_name: String,
    pub operation_arguments: Option<Vec<(String, Mustache)>>,
    pub headers: MustacheHeaders,
    pub related_fields: RelatedFields,
}

impl RequestTemplate {
    fn create_headers<C: PathGraphql>(&self, ctx: &C) -> HeaderMap {
        let mut header_map = HeaderMap::new();

        for (k, v) in &self.headers {
            if let Ok(header_value) = HeaderValue::from_str(&v.render_graphql(ctx)) {
                header_map.insert(k, header_value);
            }
        }

        header_map
    }

    fn set_headers<C: PathGraphql + HasHeaders>(
        &self,
        mut req: reqwest::Request,
        ctx: &C,
    ) -> reqwest::Request {
        let headers = req.headers_mut();
        let config_headers = self.create_headers(ctx);

        if !config_headers.is_empty() {
            headers.extend(config_headers);
        }
        headers.insert(
            reqwest::header::CONTENT_TYPE,
            HeaderValue::from_static("application/json"),
        );
        headers.extend(ctx.headers().to_owned());
        req
    }

    pub fn to_request<C: PathGraphql + HasHeaders + GraphQLOperationContext>(
        &self,
        ctx: &C,
    ) -> Result<reqwest::Request, Error> {
        let mut req = reqwest::Request::new(POST.to_hyper(), url::Url::parse(self.url.as_str())?);
        req = self.set_headers(req, ctx);
        req = self.set_body(req, ctx);
        Ok(req)
    }

    fn set_body<C: PathGraphql + HasHeaders + GraphQLOperationContext>(
        &self,
        mut req: reqwest::Request,
        ctx: &C,
    ) -> reqwest::Request {
        req.body_mut()
            .replace(self.render_graphql_query(ctx).into());
        req
    }

    fn render_graphql_query<C: PathGraphql + HasHeaders + GraphQLOperationContext>(
        &self,
        ctx: &C,
    ) -> String {
        let operation_type = &self.operation_type;
        let selection_set = ctx.selection_set(&self.related_fields).unwrap_or_default();
        let operation = self
            .operation_arguments
            .as_ref()
            .map(|args| {
                args.iter()
                    .filter_map(|(k, v)| {
                        let value = v.render_graphql(ctx);
                        if value.is_empty() {
                            None
                        } else {
                            Some(format!(r#"{}: {}"#, k, value.escape_default()))
                        }
                    })
                    .collect::<Vec<_>>()
                    .join(", ")
            })
            .map(|args| {
                if args.is_empty() {
                    self.operation_name.clone()
                } else {
                    format!("{}({})", self.operation_name, args)
                }
            })
            .unwrap_or(self.operation_name.clone());

        format!(r#"{{ "query": "{operation_type} {{ {operation} {selection_set} }}" }}"#)
    }

    pub fn new(
        url: String,
        operation_type: &GraphQLOperationType,
        operation_name: &str,
        args: Option<&Vec<KeyValue>>,
        headers: MustacheHeaders,
<<<<<<< HEAD
    ) -> Result<Self, Error> {
=======
        related_fields: RelatedFields,
    ) -> anyhow::Result<Self> {
>>>>>>> 5ff2a222
        let mut operation_arguments = None;

        if let Some(args) = args.as_ref() {
            operation_arguments = Some(
                args.iter()
                    .map(|kv| Ok((kv.key.to_owned(), Mustache::parse(&kv.value)?)))
                    .collect::<Result<Vec<_>, Error>>()?,
            );
        }

        Ok(Self {
            url,
            operation_type: operation_type.to_owned(),
            operation_name: operation_name.to_owned(),
            operation_arguments,
            headers,
            related_fields,
        })
    }
}

impl<Ctx: PathGraphql + HasHeaders + GraphQLOperationContext> CacheKey<Ctx> for RequestTemplate {
    fn cache_key(&self, ctx: &Ctx) -> Option<IoId> {
        let mut hasher = TailcallHasher::default();
        let graphql_query = self.render_graphql_query(ctx);
        graphql_query.hash(&mut hasher);
        Some(IoId::new(hasher.finish()))
    }
}

#[cfg(test)]
mod tests {
    use std::collections::HashSet;

    use async_graphql::Value;
    use hyper::HeaderMap;
    use pretty_assertions::assert_eq;
    use serde_json::json;

    use crate::core::config::GraphQLOperationType;
    use crate::core::graphql::request_template::RelatedFields;
    use crate::core::graphql::RequestTemplate;
    use crate::core::has_headers::HasHeaders;
    use crate::core::ir::model::CacheKey;
    use crate::core::ir::GraphQLOperationContext;
    use crate::core::json::JsonLike;
    use crate::core::path::PathGraphql;

    struct Context {
        pub value: Value,
        pub headers: HeaderMap,
    }

    impl PathGraphql for Context {
        fn path_graphql<T: AsRef<str>>(&self, path: &[T]) -> Option<String> {
            self.value.get_path(path).map(|v| v.to_string())
        }
    }

    impl HasHeaders for Context {
        fn headers(&self) -> &HeaderMap {
            &self.headers
        }
    }

    impl GraphQLOperationContext for Context {
        fn selection_set(&self, _: &RelatedFields) -> Option<String> {
            Some("{ a,b,c }".to_owned())
        }
    }

    #[test]
    fn test_query_without_args() {
        let tmpl = RequestTemplate::new(
            "http://localhost:3000".to_string(),
            &GraphQLOperationType::Query,
            "myQuery",
            None,
            vec![],
            RelatedFields::default(),
        )
        .unwrap();
        let ctx = Context {
            value: Value::from_json(json!({
              "foo": {
                "bar": "baz",
                "header": "abc"
              }
            }))
            .unwrap(),
            headers: Default::default(),
        };

        let req = tmpl.to_request(&ctx).unwrap();
        let body = req.body().unwrap().as_bytes().unwrap().to_owned();

        assert_eq!(
            std::str::from_utf8(&body).unwrap(),
            r#"{ "query": "query { myQuery { a,b,c } }" }"#
        );
    }

    #[test]
    fn test_query_with_args() {
        let tmpl = RequestTemplate::new(
            "http://localhost:3000".to_string(),
            &GraphQLOperationType::Mutation,
            "create",
            Some(
                serde_json::from_str(
                    r#"[{"key": "id", "value": "{{foo.bar}}"}, {"key": "struct", "value": "{{foo}}"}]"#,
                )
                .unwrap(),
            )
            .as_ref(),
            vec![],
            RelatedFields::default(),
        )
        .unwrap();
        let ctx = Context {
            value: Value::from_json(json!({
              "foo": {
                "bar": "baz",
                "header": "abc"
              }
            }))
            .unwrap(),
            headers: Default::default(),
        };

        let req = tmpl.to_request(&ctx).unwrap();
        let body = req.body().unwrap().as_bytes().unwrap().to_owned();

        assert_eq!(
            std::str::from_utf8(&body).unwrap(),
            r#"{ "query": "mutation { create(id: \"baz\", struct: {bar: \"baz\", header: \"abc\"}) { a,b,c } }" }"#
        );
    }

    fn create_gql_request_template_and_ctx(json: serde_json::Value) -> (RequestTemplate, Context) {
        let value = Value::from_json(json).unwrap();

        let tmpl = RequestTemplate::new(
            "http://localhost:3000".to_string(),
            &GraphQLOperationType::Mutation,
            "create",
            Some(
                serde_json::from_str(
                    r#"[{"key": "id", "value": "{{foo.bar}}"}, {"key": "struct", "value": "{{foo}}"}]"#,
                )
                    .unwrap(),
            )
                .as_ref(),
            vec![],
            RelatedFields::default(),
        )
            .unwrap();
        let ctx = Context { value, headers: Default::default() };

        (tmpl, ctx)
    }

    #[test]
    fn test_cache_key_collision() {
        let arr = [
            json!({
              "foo": {
                "bar": "baz",
                "header": "abc"
              }
            }),
            json!({
              "foo": {
                "bar": "baz",
                "header": "ab"
              }
            }),
            json!({
              "foo": {
                "bar": "ba",
                "header": "abc"
              }
            }),
            json!({
              "foo": {
                "bar": "abc",
                "header": "baz"
              }
            }),
        ];

        let cache_key_set: HashSet<_> = arr
            .iter()
            .cloned()
            .map(|value| {
                let (tmpl, ctx) = create_gql_request_template_and_ctx(value);
                tmpl.cache_key(&ctx)
            })
            .collect();

        assert_eq!(arr.len(), cache_key_set.len());
    }
}<|MERGE_RESOLUTION|>--- conflicted
+++ resolved
@@ -121,12 +121,8 @@
         operation_name: &str,
         args: Option<&Vec<KeyValue>>,
         headers: MustacheHeaders,
-<<<<<<< HEAD
+        related_fields: RelatedFields,
     ) -> Result<Self, Error> {
-=======
-        related_fields: RelatedFields,
-    ) -> anyhow::Result<Self> {
->>>>>>> 5ff2a222
         let mut operation_arguments = None;
 
         if let Some(args) = args.as_ref() {
