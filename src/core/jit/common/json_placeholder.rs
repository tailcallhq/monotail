--- conflicted
+++ resolved
@@ -1,120 +1,40 @@
 use std::collections::HashMap;
-use std::rc::Rc;
 
-<<<<<<< HEAD
-use async_graphql_value::ConstValue;
-use serde::Deserialize;
-use serde_json_borrow::Value as BorrowedValue;
-=======
 use async_graphql::Value;
->>>>>>> b55acbf8
 
 use crate::core::blueprint::Blueprint;
 use crate::core::config::{Config, ConfigModule};
-use crate::core::jit;
 use crate::core::jit::builder::Builder;
-use crate::core::jit::model::{ExecutionPlan, FieldId};
 use crate::core::jit::store::{Data, Store};
-<<<<<<< HEAD
-use crate::core::jit::synth::{Synth, SynthBorrow};
-use crate::core::json::{JsonLike, Object};
-=======
 use crate::core::jit::synth::Synth;
 use crate::core::json::JsonLike;
->>>>>>> b55acbf8
 use crate::core::valid::Validator;
-
-pub trait SynthExt<Value: JsonLike<Output = Value>> {
-    fn init(plan: ExecutionPlan, data: Vec<(FieldId, Data<Value>)>) -> Self;
-    fn synthesize(&'static self) -> jit::Result<Value>;
-}
-
-impl SynthExt<ConstValue> for Synth {
-    fn init(plan: ExecutionPlan, data: Vec<(FieldId, Data<ConstValue>)>) -> Self {
-        let store = data
-            .into_iter()
-            .fold(Store::new(plan.size()), |mut store, (id, data)| {
-                let data: Data<jit::Result<ConstValue>> = match data {
-                    Data::Single(single) => Data::Single(Ok(single)),
-                    Data::Multiple(multi) => Data::Multiple(multi.into_iter().map(Ok).collect()),
-                    Data::Pending => Data::Pending,
-                };
-                store.set(id, data);
-                store
-            });
-        Synth::new(plan, store)
-    }
-
-    fn synthesize(&'static self) -> jit::Result<ConstValue> {
-        self.synthesize()
-    }
-}
-impl SynthExt<serde_json_borrow::Value<'static>> for SynthBorrow<'static> {
-    fn init(plan: ExecutionPlan, data: Vec<(FieldId, Data<BorrowedValue<'static>>)>) -> Self {
-        let store = data
-            .into_iter()
-            .fold(Store::new(plan.size()), |mut store, (id, data)| {
-                store.set(id, data);
-                store
-            });
-        SynthBorrow::new(plan, store)
-    }
-
-    fn synthesize(&'static self) -> jit::Result<BorrowedValue<'static>> {
-        Ok(self.synthesize())
-    }
-}
 
 /// NOTE: This is a bit of a boilerplate reducing module that is used in tests
 /// and benchmarks.
 pub struct JsonPlaceholder;
-
-struct TestData<T> {
-    posts: Vec<T>,
-    users: Vec<T>,
-}
 
 impl JsonPlaceholder {
     const POSTS: &'static str = include_str!("posts.json");
     const USERS: &'static str = include_str!("users.json");
     const CONFIG: &'static str = include_str!("../fixtures/jsonplaceholder-mutation.graphql");
 
-<<<<<<< HEAD
-    fn value<'a, Value: JsonLike + Deserialize<'a> + Clone + 'static>() -> TestData<Value> {
-=======
     pub fn init(query: &str) -> Synth {
->>>>>>> b55acbf8
         let posts = serde_json::from_str::<Vec<Value>>(Self::POSTS).unwrap();
         let users = serde_json::from_str::<Vec<Value>>(Self::USERS).unwrap();
+
         let user_map = users.iter().fold(HashMap::new(), |mut map, user| {
-<<<<<<< HEAD
-            let id = user
-                .as_object_ok()
-                .ok()
-                .and_then(|user| user.get_val("id"))
-                .and_then(|u| u.as_u64_ok().ok());
-=======
             let id = if let Value::Object(user) = user {
                 user.get("id").and_then(|u| u.as_u64_ok().ok())
             } else {
                 None
             };
 
->>>>>>> b55acbf8
             if let Some(id) = id {
                 map.insert(id, user);
             }
             map
         });
-<<<<<<< HEAD
-        let users = posts
-            .iter()
-            .map(|post| {
-                let user_id = post
-                    .as_object_ok()
-                    .ok()
-                    .and_then(|post| post.get_val("userId").and_then(|u| u.as_u64_ok().ok()));
-=======
 
         let users: HashMap<_, _> = posts
             .iter()
@@ -124,46 +44,28 @@
                 } else {
                     None
                 };
->>>>>>> b55acbf8
 
                 if let Some(user_id) = user_id {
                     if let Some(user) = user_map.get(&user_id) {
-                        (*user).to_owned()
+                        user.to_owned().to_owned().to_owned()
                     } else {
-                        <Value as JsonLike>::default()
+                        Value::Null
                     }
                 } else {
-                    <Value as JsonLike>::default()
+                    Value::Null
                 }
             })
-<<<<<<< HEAD
-            .collect::<Vec<Value>>();
-
-        TestData { posts, users }
-    }
-=======
             .map(Ok)
             .map(Data::Single)
             .enumerate()
             .collect();
->>>>>>> b55acbf8
 
-    fn plan(query: &str) -> ExecutionPlan {
         let config = ConfigModule::from(Config::from_sdl(Self::CONFIG).to_result().unwrap());
         let builder = Builder::new(
             &Blueprint::try_from(&config).unwrap(),
             async_graphql::parser::parse_query(query).unwrap(),
         );
-
-        builder.build().unwrap()
-    }
-
-    fn data<'a, Value: JsonLike<Output = Value> + Deserialize<'a> + Clone + 'static>(
-        plan: &ExecutionPlan,
-        data: TestData<Value>,
-    ) -> Vec<(FieldId, Data<Value>)> {
-        let TestData { posts, users } = data;
-
+        let plan = builder.build().unwrap();
         let posts_id = plan.find_field_path(&["posts"]).unwrap().id.to_owned();
         let users_id = plan
             .find_field_path(&["posts", "user"])
@@ -171,34 +73,6 @@
             .id
             .to_owned();
         let store = [
-<<<<<<< HEAD
-            (
-                posts_id,
-                Data::Single(<Value as JsonLike>::new_array(posts)),
-            ),
-            (users_id, Data::Multiple(users)),
-        ];
-
-        store.to_vec()
-    }
-
-    // I recommend to directly cast the return value to the desired type
-    // example:
-    // let synth: Box<SynthBorrow> = JsonPlaceholder::init("<qry>");
-    // we need 2 generic types because SynthBorrow takes BorrowedValue
-    // whereas Synth takes jit::Result<ConstValue>
-    pub fn init<
-        'a,
-        Value: JsonLike<Output = Value> + Deserialize<'a> + Clone + 'static,
-        T: SynthExt<Value>,
-    >(
-        query: &str,
-    ) -> Rc<T> {
-        let plan = Self::plan(query);
-        let data = Self::value::<Value>();
-        let data = Self::data(&plan, data);
-        Rc::new(T::init(plan, data))
-=======
             (posts_id, Data::Single(Ok(Value::List(posts)))),
             (users_id, Data::Multiple(users)),
         ]
@@ -209,6 +83,5 @@
         });
 
         Synth::new(plan, store)
->>>>>>> b55acbf8
     }
 }