--- conflicted
+++ resolved
@@ -84,15 +84,10 @@
             store
         });
 
-<<<<<<< HEAD
+        let vars = Variables::new();
         let input_resolver = InputResolver::new(plan);
 
-        let plan = input_resolver.resolve_input(&Variables::default()).unwrap();
-
-        Synth::new(plan, store)
-=======
-        let vars = Variables::new();
+        let plan = input_resolver.resolve_input(&vars).unwrap();
         Synth::new(plan, store, vars)
->>>>>>> 715907eb
     }
 }