--- conflicted
+++ resolved
@@ -242,14 +242,10 @@
     }
 
     #[inline(always)]
-<<<<<<< HEAD
-    pub fn build(&self) -> Result<OperationPlan, String> {
-=======
     pub fn build(
         &self,
         variables: &Variables<ConstValue>,
     ) -> Result<ExecutionPlan<ConstValue>, BuildError> {
->>>>>>> 09555080
         let mut fields = Vec::new();
         let mut fragments: HashMap<&str, &FragmentDefinition> = HashMap::new();
 
@@ -284,17 +280,13 @@
             }
         };
 
-<<<<<<< HEAD
-        Ok(OperationPlan::new(fields, operation_type))
-=======
-        let plan = ExecutionPlan::new(fields);
+        let plan = ExecutionPlan::new(fields, operation_type);
         // TODO: operation from [ExecutableDocument] could contain definitions for
         // default values of arguments. That info should be passed to
         // [InputResolver] to resolve defaults properly
         let input_resolver = InputResolver::new(plan);
 
         Ok(input_resolver.resolve_input(variables)?)
->>>>>>> 09555080
     }
 }
 
@@ -310,14 +302,10 @@
 
     const CONFIG: &str = include_str!("./fixtures/jsonplaceholder-mutation.graphql");
 
-<<<<<<< HEAD
-    fn plan(query: impl AsRef<str>) -> OperationPlan {
-=======
     fn plan(
         query: impl AsRef<str>,
         variables: &Variables<ConstValue>,
     ) -> ExecutionPlan<ConstValue> {
->>>>>>> 09555080
         let config = Config::from_sdl(CONFIG).to_result().unwrap();
         let blueprint = Blueprint::try_from(&config.into()).unwrap();
         let document = async_graphql::parser::parse_query(query).unwrap();
