use std::collections::HashMap;
use std::ops::Deref;
use std::sync::Arc;

use async_graphql::parser::types::{
    Directive, DocumentOperations, ExecutableDocument, FragmentDefinition, OperationDefinition,
    OperationType, Selection, SelectionSet,
};
use async_graphql::Positioned;
use async_graphql_value::Value;

use super::model::{Directive as JitDirective, *};
use super::BuildError;
use crate::core::blueprint::{Blueprint, Index, QueryField};
use crate::core::counter::{Count, Counter};
use crate::core::jit::model::OperationPlan;
use crate::core::Type;

#[derive(PartialEq, strum_macros::Display)]
enum Condition {
    True,
    False,
    Variable(Variable),
}

struct Conditions {
    skip: Condition,
    include: Condition,
}

impl Conditions {
    /// Checks if the field should be skipped always
    fn is_const_skip(&self) -> bool {
        // Truth Table
        // skip | include | ignore
        // T   |    T    |   T
        // T   |    F    |   T
        // F   |    T    |   F
        // F   |    F    |   T
        //
        // Logical expression:
        //     say skip = p, include = q
        // (p V ~q)

        // so instead of a normalizing variables,
        // we can just check for the above condition

        matches!(
            (&self.skip, &self.include),
            (Condition::True, _) | (Condition::False, Condition::False)
        )
    }

    fn into_variable_tuple(self) -> (Option<Variable>, Option<Variable>) {
        let comp = |condition| match condition {
            Condition::Variable(var) => Some(var),
            _ => None,
        };

        let include = comp(self.include);
        let skip = comp(self.skip);

        (include, skip)
    }
}

pub struct Builder {
    pub index: Arc<Index>,
    pub arg_id: Counter<usize>,
    pub field_id: Counter<usize>,
    pub document: ExecutableDocument,
}

// TODO: make generic over Value (Input) type
impl Builder {
    pub fn new(blueprint: &Blueprint, document: ExecutableDocument) -> Self {
        let index = Arc::new(blueprint.index());
        Self {
            document,
            index,
            arg_id: Counter::default(),
            field_id: Counter::default(),
        }
    }

    #[inline(always)]
    fn include(
        &self,
        directives: &[Positioned<async_graphql::parser::types::Directive>],
    ) -> Conditions {
        fn get_condition(dir: &Directive) -> Option<Condition> {
            let arg = dir.get_argument("if").map(|pos| &pos.node);
            match arg {
                None => None,
                Some(value) => match value {
                    Value::Boolean(bool) => {
                        let condition = if *bool {
                            Condition::True
                        } else {
                            Condition::False
                        };
                        Some(condition)
                    }
                    Value::Variable(var) => {
                        Some(Condition::Variable(Variable::new(var.deref().to_owned())))
                    }
                    _ => None,
                },
            }
        }
        Conditions {
            skip: directives
                .iter()
                .find(|d| d.node.name.node.as_str() == "skip")
                .map(|d| &d.node)
                .and_then(get_condition)
                .unwrap_or(Condition::False),
            include: directives
                .iter()
                .find(|d| d.node.name.node.as_str() == "include")
                .map(|d| &d.node)
                .and_then(get_condition)
                .unwrap_or(Condition::True),
        }
    }

    #[allow(clippy::too_many_arguments)]
    #[inline(always)]
    fn iter(
        &self,
        selection: &SelectionSet,
        type_condition: &str,
        fragments: &HashMap<&str, &FragmentDefinition>,
<<<<<<< HEAD
        parent_id: Option<FieldId>,
=======
>>>>>>> 912aad15
    ) -> Vec<Field<Value>> {
        let mut fields = vec![];

        for selection in &selection.items {
            match &selection.node {
                Selection::Field(Positioned { node: gql_field, .. }) => {
                    let conditions = self.include(&gql_field.directives);

                    // Skip fields based on GraphQL's skip/include conditions
                    if conditions.is_const_skip() {
                        continue;
                    }

                    let mut directives = Vec::with_capacity(gql_field.directives.len());
                    for directive in &gql_field.directives {
                        let directive = &directive.node;
                        if directive.name.node == "skip" || directive.name.node == "include" {
                            continue;
                        }
                        let arguments = directive
                            .arguments
                            .iter()
                            .map(|(k, v)| (k.node.to_string(), v.node.clone()))
                            .collect::<Vec<_>>();

                        directives
                            .push(JitDirective { name: directive.name.to_string(), arguments });
                    }

                    let (include, skip) = conditions.into_variable_tuple();
                    let field_name = gql_field.name.node.as_str();
                    let request_args = gql_field
                        .arguments
                        .iter()
                        .map(|(k, v)| (k.node.as_str().to_string(), v.node.to_owned()))
                        .collect::<HashMap<_, _>>();

                    // Check if the field is present in the schema index
                    if let Some(field_def) = self.index.get_field(type_condition, field_name) {
                        let mut args = Vec::with_capacity(request_args.len());
                        if let QueryField::Field((_, schema_args)) = field_def {
                            for (arg_name, arg_value) in schema_args {
                                let type_of = arg_value.of_type.clone();
                                let id = ArgId::new(self.arg_id.next());
                                let name = arg_name.clone();
                                let default_value = arg_value
                                    .default_value
                                    .as_ref()
                                    .and_then(|v| v.to_owned().try_into().ok());
                                args.push(Arg {
                                    id,
                                    name,
                                    type_of,
                                    value: request_args.get(arg_name).cloned(),
                                    default_value,
                                });
                            }
                        }

                        let type_of = match field_def {
                            QueryField::Field((field_def, _)) => field_def.of_type.clone(),
                            QueryField::InputField(field_def) => field_def.of_type.clone(),
                        };

                        let id = FieldId::new(self.field_id.next());

                        // Recursively gather child fields for the selection set
<<<<<<< HEAD
                        let child_fields = self.iter(
                            &gql_field.selection_set.node,
                            type_of.name(),
                            fragments,
                            Some(id.clone()),
                        );
=======
                        let child_fields =
                            self.iter(&gql_field.selection_set.node, type_of.name(), fragments);
>>>>>>> 912aad15

                        let ir = match field_def {
                            QueryField::Field((field_def, _)) => field_def.resolver.clone(),
                            _ => None,
                        };

                        // Create the field with its child fields in `selection`
                        let field = Field {
                            id,
<<<<<<< HEAD
                            parent_id: parent_id.clone(),
=======
>>>>>>> 912aad15
                            selection: child_fields,
                            name: field_name.to_string(),
                            output_name: gql_field
                                .alias
                                .as_ref()
                                .map(|a| a.node.to_string())
                                .unwrap_or(field_name.to_owned()),
                            ir,
                            type_of,
                            type_condition: Some(type_condition.to_string()),
                            skip,
                            include,
                            args,
                            pos: selection.pos.into(),
                            directives,
                        };

                        fields.push(field);
                    } else if field_name == "__typename" {
                        let typename_field = Field {
                            id: FieldId::new(self.field_id.next()),
                            parent_id: parent_id.clone(),
                            name: field_name.to_string(),
                            output_name: field_name.to_string(),
                            ir: None,
                            type_of: Type::Named { name: "String".to_owned(), non_null: true },
                            type_condition: None,
                            skip,
                            include,
                            args: Vec::new(),
                            pos: selection.pos.into(),
                            selection: vec![], // __typename has no child selection
                            directives,
                        };

                        fields.push(typename_field);
                    }
                }
                Selection::FragmentSpread(Positioned { node: fragment_spread, .. }) => {
                    if let Some(fragment) =
                        fragments.get(fragment_spread.fragment_name.node.as_str())
                    {
                        fields.extend(self.iter(
                            &fragment.selection_set.node,
                            fragment.type_condition.node.on.node.as_str(),
                            fragments,
                            parent_id.clone(),
                        ));
                    }
                }
                Selection::InlineFragment(Positioned { node: fragment, .. }) => {
                    let type_of = fragment
                        .type_condition
                        .as_ref()
                        .map(|cond| cond.node.on.node.as_str())
                        .unwrap_or(type_condition);

<<<<<<< HEAD
                    fields.extend(self.iter(
                        &fragment.selection_set.node,
                        type_of,
                        fragments,
                        parent_id.clone(),
                    ));
=======
                    fields.extend(self.iter(&fragment.selection_set.node, type_of, fragments));
>>>>>>> 912aad15
                }
            }
        }

        fields
    }
    #[inline(always)]
    fn get_type(&self, ty: OperationType) -> Option<&str> {
        match ty {
            OperationType::Query => Some(self.index.get_query()),
            OperationType::Mutation => self.index.get_mutation(),
            OperationType::Subscription => None,
        }
    }

    /// Resolves currently processed operation
    /// based on [spec](https://spec.graphql.org/October2021/#sec-Executing-Requests)
    #[inline(always)]
    fn get_operation(
        &self,
        operation_name: Option<&str>,
    ) -> Result<&OperationDefinition, BuildError> {
        if let Some(operation_name) = operation_name {
            match &self.document.operations {
                DocumentOperations::Single(_) => None,
                DocumentOperations::Multiple(operations) => {
                    operations.get(operation_name).map(|op| &op.node)
                }
            }
            .ok_or_else(|| BuildError::OperationNotFound(operation_name.to_string()))
        } else {
            match &self.document.operations {
                DocumentOperations::Single(operation) => Ok(&operation.node),
                DocumentOperations::Multiple(map) if map.len() == 1 => {
                    let (_, operation) = map.iter().next().unwrap();
                    Ok(&operation.node)
                }
                DocumentOperations::Multiple(_) => Err(BuildError::OperationNameRequired),
            }
        }
    }

    #[inline(always)]
    pub fn build(&self, operation_name: Option<&str>) -> Result<OperationPlan<Value>, BuildError> {
        let mut fragments: HashMap<&str, &FragmentDefinition> = HashMap::new();

        for (name, fragment) in self.document.fragments.iter() {
            fragments.insert(name.as_str(), &fragment.node);
        }

        let operation = self.get_operation(operation_name)?;

        let name = self
            .get_type(operation.ty)
            .ok_or(BuildError::RootOperationTypeNotDefined { operation: operation.ty })?;
<<<<<<< HEAD
        let fields = self.iter(&operation.selection_set.node, name, &fragments, None);
=======
        let fields = self.iter(&operation.selection_set.node, name, &fragments);
>>>>>>> 912aad15

        let is_introspection_query = operation.selection_set.node.items.iter().any(|f| {
            if let Selection::Field(Positioned { node: gql_field, .. }) = &f.node {
                let query = gql_field.name.node.as_str();
                query.contains("__schema") || query.contains("__type")
            } else {
                false
            }
        });

        let plan = OperationPlan::new(
            name,
            fields,
            operation.ty,
            self.index.clone(),
            is_introspection_query,
        );
        Ok(plan)
    }
}

#[cfg(test)]
mod tests {
    use pretty_assertions::assert_eq;

    use super::*;
    use crate::core::blueprint::Blueprint;
    use crate::core::config::Config;
    use crate::core::jit::builder::Builder;
    use crate::core::valid::Validator;

    const CONFIG: &str = include_str!("./fixtures/jsonplaceholder-mutation.graphql");

    fn plan(query: impl AsRef<str>) -> OperationPlan<Value> {
        let config = Config::from_sdl(CONFIG).to_result().unwrap();
        let blueprint = Blueprint::try_from(&config.into()).unwrap();
        let document = async_graphql::parser::parse_query(query).unwrap();
        Builder::new(&blueprint, document).build(None).unwrap()
    }

    #[tokio::test]
    async fn test_from_document() {
        let plan = plan(
            r#"
            query {
                posts { user { id name } }
            }
        "#,
        );
        println!("{:#?}", plan.selection);
        assert!(plan.is_query());
        insta::assert_debug_snapshot!(plan.selection);
    }

    #[tokio::test]
    async fn test_size() {
        let plan = plan(
            r#"
            query {
                posts { user { id name } }
            }
        "#,
        );

        assert!(plan.is_query());
        assert_eq!(plan.size(), 4)
    }

    #[test]
    fn test_simple_query() {
        let plan = plan(
            r#"
            query {
                posts { user { id } }
            }
        "#,
        );

        assert!(plan.is_query());
        insta::assert_debug_snapshot!(plan.selection);
    }

    #[test]
    fn test_alias_query() {
        let plan = plan(
            r#"
            query {
                articles: posts { author: user { identifier: id } }
            }
        "#,
        );

        assert!(plan.is_query());
        insta::assert_debug_snapshot!(plan.selection);
    }

    #[test]
    fn test_simple_mutation() {
        let plan = plan(
            r#"
            mutation {
              createUser(user: {
                id: 101,
                name: "Tailcall",
                email: "tailcall@tailcall.run",
                phone: "2345234234",
                username: "tailcall",
                website: "tailcall.run"
              }) {
                id
                name
                email
                phone
                website
                username
              }
            }
        "#,
        );

        assert!(!plan.is_query());
        insta::assert_debug_snapshot!(plan.selection);
    }

    #[test]
    fn test_fragments() {
        let plan = plan(
            r#"
            fragment UserPII on User {
              name
              email
              phone
            }

            fragment PostPII on Post {
              title
              body
            }

            query {
              user(id:1) {
                ...UserPII
                ...PostPII
              }
            }
        "#,
        );

        assert!(plan.is_query());
        insta::assert_debug_snapshot!(plan.selection);
    }

    #[test]
    fn test_multiple_operations() {
        let plan = plan(
            r#"
            query {
              user(id:1) {
                id
                username
              }
              posts {
                id
                title
              }
            }
        "#,
        );

        assert!(plan.is_query());
        insta::assert_debug_snapshot!(plan.selection);
    }

    #[test]
    fn test_variables() {
        let plan = plan(
            r#"
            query user($id: Int!) {
              user(id: $id) {
                id
                name
              }
            }
        "#,
        );

        assert!(plan.is_query());
        insta::assert_debug_snapshot!(plan.selection);
    }

    #[test]
    fn test_unions() {
        let plan = plan(
            r#"
            query {
              getUserIdOrEmail(id:1) {
                ...on UserId {
                  id
                }
                ...on UserEmail {
                  email
                }
              }
            }
        "#,
        );

        assert!(plan.is_query());
        insta::assert_debug_snapshot!(plan.selection);
    }

    #[test]
    fn test_default_value() {
        let plan = plan(
            r#"
            mutation {
              createPost(post:{
                userId:123,
                title:"tailcall",
                body:"tailcall test"
              }) {
                id
              }
            }
        "#,
        );

        assert!(!plan.is_query());
        insta::assert_debug_snapshot!(plan.selection);
    }

    #[test]
    fn test_condition() {
        // cases:
        // skip | include | ignore
        // T  |    T    |   T
        // T  |    F    |   T
        // T  |    V    |   T
        // F  |    F    |   T
        // F  |    T    |   F
        // F  |    V    |   F
        // V  |    T    |   F
        // V  |    F    |   F

        let test_var = Variable::new("ssdd.dev".to_string());

        let test_cases = vec![
            // ignore
            (Condition::True, Condition::True, true),
            (Condition::True, Condition::False, true),
            (Condition::True, Condition::Variable(test_var.clone()), true),
            (Condition::False, Condition::False, true),
            // don't ignore
            (Condition::False, Condition::True, false),
            (
                Condition::False,
                Condition::Variable(test_var.clone()),
                false,
            ),
            (
                Condition::Variable(test_var.clone()),
                Condition::True,
                false,
            ),
            (Condition::Variable(test_var), Condition::False, false),
        ];

        for (skip, include, expected) in test_cases {
            let conditions = Conditions { skip, include };
            assert_eq!(
                conditions.is_const_skip(),
                expected,
                "Failed for skip: {}, include: {}",
                conditions.skip,
                conditions.include
            );
        }
    }

    #[test]
    fn test_resolving_operation() {
        let query = r#"
            query GetPosts {
                posts {
                    id
                    userId
                    title
                }
            }

            mutation CreateNewPost {
                createPost(post: {
                    userId: 1,
                    title: "test-12",
                    body: "test-12",
                }) {
                    id
                    userId
                    title
                    body
                }
            }
        "#;
        let config = Config::from_sdl(CONFIG).to_result().unwrap();
        let blueprint = Blueprint::try_from(&config.into()).unwrap();
        let document = async_graphql::parser::parse_query(query).unwrap();
        let error = Builder::new(&blueprint, document.clone())
            .build(None)
            .unwrap_err();

        assert_eq!(error, BuildError::OperationNameRequired);

        let error = Builder::new(&blueprint, document.clone())
            .build(Some("unknown"))
            .unwrap_err();

        assert_eq!(error, BuildError::OperationNotFound("unknown".to_string()));

        let plan = Builder::new(&blueprint, document.clone())
            .build(Some("GetPosts"))
            .unwrap();
        assert!(plan.is_query());
        insta::assert_debug_snapshot!(plan.selection);

        let plan = Builder::new(&blueprint, document.clone())
            .build(Some("CreateNewPost"))
            .unwrap();
        assert!(!plan.is_query());
        insta::assert_debug_snapshot!(plan.selection);
    }

    #[test]
    fn test_directives() {
        let plan = plan(
            r#"
            query($includeName: Boolean! = true) {
                users {
                    id @options(paging: $includeName)
                    name @include(if: $includeName)
                }
            }
            "#,
        );

        assert!(plan.is_query());
        insta::assert_debug_snapshot!(plan.selection);
    }
}<|MERGE_RESOLUTION|>--- conflicted
+++ resolved
@@ -131,10 +131,6 @@
         selection: &SelectionSet,
         type_condition: &str,
         fragments: &HashMap<&str, &FragmentDefinition>,
-<<<<<<< HEAD
-        parent_id: Option<FieldId>,
-=======
->>>>>>> 912aad15
     ) -> Vec<Field<Value>> {
         let mut fields = vec![];
 
@@ -202,17 +198,8 @@
                         let id = FieldId::new(self.field_id.next());
 
                         // Recursively gather child fields for the selection set
-<<<<<<< HEAD
-                        let child_fields = self.iter(
-                            &gql_field.selection_set.node,
-                            type_of.name(),
-                            fragments,
-                            Some(id.clone()),
-                        );
-=======
                         let child_fields =
                             self.iter(&gql_field.selection_set.node, type_of.name(), fragments);
->>>>>>> 912aad15
 
                         let ir = match field_def {
                             QueryField::Field((field_def, _)) => field_def.resolver.clone(),
@@ -222,10 +209,6 @@
                         // Create the field with its child fields in `selection`
                         let field = Field {
                             id,
-<<<<<<< HEAD
-                            parent_id: parent_id.clone(),
-=======
->>>>>>> 912aad15
                             selection: child_fields,
                             name: field_name.to_string(),
                             output_name: gql_field
@@ -247,7 +230,6 @@
                     } else if field_name == "__typename" {
                         let typename_field = Field {
                             id: FieldId::new(self.field_id.next()),
-                            parent_id: parent_id.clone(),
                             name: field_name.to_string(),
                             output_name: field_name.to_string(),
                             ir: None,
@@ -272,7 +254,6 @@
                             &fragment.selection_set.node,
                             fragment.type_condition.node.on.node.as_str(),
                             fragments,
-                            parent_id.clone(),
                         ));
                     }
                 }
@@ -283,16 +264,7 @@
                         .map(|cond| cond.node.on.node.as_str())
                         .unwrap_or(type_condition);
 
-<<<<<<< HEAD
-                    fields.extend(self.iter(
-                        &fragment.selection_set.node,
-                        type_of,
-                        fragments,
-                        parent_id.clone(),
-                    ));
-=======
                     fields.extend(self.iter(&fragment.selection_set.node, type_of, fragments));
->>>>>>> 912aad15
                 }
             }
         }
@@ -348,11 +320,7 @@
         let name = self
             .get_type(operation.ty)
             .ok_or(BuildError::RootOperationTypeNotDefined { operation: operation.ty })?;
-<<<<<<< HEAD
-        let fields = self.iter(&operation.selection_set.node, name, &fragments, None);
-=======
         let fields = self.iter(&operation.selection_set.node, name, &fragments);
->>>>>>> 912aad15
 
         let is_introspection_query = operation.selection_set.node.items.iter().any(|f| {
             if let Selection::Field(Positioned { node: gql_field, .. }) = &f.node {
