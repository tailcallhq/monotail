use std::collections::HashMap;

use async_graphql::parser::types::{
    DocumentOperations, ExecutableDocument, FragmentDefinition, OperationType, Selection,
    SelectionSet,
};
use async_graphql::Positioned;
use async_graphql_value::Value;

use super::{model::*, BuildError};
use crate::core::blueprint::{Blueprint, Index, QueryField};
use crate::core::counter::{Count, Counter};
use crate::core::jit::model::ExecutionPlan;
use crate::core::merge_right::MergeRight;

pub struct Builder {
    pub index: Index,
    pub arg_id: Counter<usize>,
    pub field_id: Counter<usize>,
    pub document: ExecutableDocument,
}

// TODO: make generic over Value (Input) type
impl Builder {
    pub fn new(blueprint: &Blueprint, document: ExecutableDocument) -> Self {
        let index = blueprint.index();
        Self {
            document,
            index,
            arg_id: Counter::default(),
            field_id: Counter::default(),
        }
    }

    #[allow(clippy::too_many_arguments)]
    fn iter(
        &self,
        selection: &SelectionSet,
        type_of: &str,
        exts: Option<Flat>,
        fragments: &HashMap<&str, &FragmentDefinition>,
<<<<<<< HEAD
    ) -> Vec<Field<Parent, Value>> {
=======
    ) -> Vec<Field<Flat>> {
>>>>>>> a68b1c03
        let mut fields = vec![];
        for selection in &selection.items {
            match &selection.node {
                Selection::Field(Positioned { node: gql_field, .. }) => {
                    let field_name = gql_field.name.node.as_str();
                    let request_args = gql_field
                        .arguments
                        .iter()
                        .map(|(k, v)| (k.node.as_str().to_string(), v.node.to_owned()))
                        .collect::<HashMap<_, _>>();

                    if let Some(field_def) = self.index.get_field(type_of, field_name) {
                        let mut args = Vec::with_capacity(request_args.len());
                        if let QueryField::Field((_, schema_args)) = field_def {
                            for (arg_name, arg_value) in schema_args {
                                let type_of = arg_value.of_type.clone();
                                let id = ArgId::new(self.arg_id.next());
                                let name = arg_name.clone();
                                let default_value = arg_value
                                    .default_value
                                    .as_ref()
                                    .and_then(|v| v.to_owned().try_into().ok());
                                args.push(Arg {
                                    id,
                                    name,
                                    type_of,
                                    // TODO: handle errors for non existing request_args without the default
                                    value: request_args.get(arg_name).cloned(),
                                    default_value,
                                });
                            }
                        }

                        let type_of = match field_def {
                            QueryField::Field((field_def, _)) => field_def.of_type.clone(),
                            QueryField::InputField(field_def) => field_def.of_type.clone(),
                        };

                        let id = FieldId::new(self.field_id.next());
                        let child_fields = self.iter(
                            &gql_field.selection_set.node,
                            type_of.name(),
                            Some(Flat::new(id.clone())),
                            fragments,
                        );
                        let name = field_name.to_owned();
                        let ir = match field_def {
                            QueryField::Field((field_def, _)) => field_def.resolver.clone(),
                            _ => None,
                        };
                        fields.push(Field {
                            id,
                            name,
                            ir,
                            type_of,
                            args,
                            extensions: exts.clone(),
                        });
                        fields = fields.merge_right(child_fields);
                    } else {
                        // TODO: error if the field is not found in the schema
                    }
                }
                Selection::FragmentSpread(Positioned { node: fragment_spread, .. }) => {
                    if let Some(fragment) =
                        fragments.get(fragment_spread.fragment_name.node.as_str())
                    {
                        fields.extend(self.iter(
                            &fragment.selection_set.node,
                            fragment.type_condition.node.on.node.as_str(),
                            exts.clone(),
                            fragments,
                        ));
                    }
                }
                _ => {}
            }
        }

        fields
    }

    fn get_type(&self, ty: OperationType) -> Option<&str> {
        match ty {
            OperationType::Query => Some(self.index.get_query()),
            OperationType::Mutation => self.index.get_mutation(),
            OperationType::Subscription => None,
        }
    }

    pub fn build(&self) -> Result<ExecutionPlan<Value>, BuildError> {
        let mut fields = Vec::new();
        let mut fragments: HashMap<&str, &FragmentDefinition> = HashMap::new();

        for (name, fragment) in self.document.fragments.iter() {
            fragments.insert(name.as_str(), &fragment.node);
        }

        match &self.document.operations {
            DocumentOperations::Single(single) => {
                let name = self
                    .get_type(single.node.ty)
                    .ok_or(BuildError::RootOperationTypeNotDefined { operation: single.node.ty })?;
                fields.extend(self.iter(&single.node.selection_set.node, name, None, &fragments));
            }
            DocumentOperations::Multiple(multiple) => {
                for single in multiple.values() {
                    let name = self.get_type(single.node.ty).ok_or(
                        BuildError::RootOperationTypeNotDefined { operation: single.node.ty },
                    )?;
                    fields.extend(self.iter(
                        &single.node.selection_set.node,
                        name,
                        None,
                        &fragments,
                    ));
                }
            }
        }

        Ok(ExecutionPlan::new(fields))
    }
}

#[cfg(test)]
mod tests {
    use pretty_assertions::assert_eq;

    use super::*;
    use crate::core::blueprint::Blueprint;
    use crate::core::config::Config;
    use crate::core::jit::builder::Builder;
    use crate::core::valid::Validator;

    const CONFIG: &str = include_str!("./fixtures/jsonplaceholder-mutation.graphql");

    fn plan(query: impl AsRef<str>) -> ExecutionPlan<Value> {
        let config = Config::from_sdl(CONFIG).to_result().unwrap();
        let blueprint = Blueprint::try_from(&config.into()).unwrap();
        let document = async_graphql::parser::parse_query(query).unwrap();

        Builder::new(&blueprint, document).build().unwrap()
    }

    #[tokio::test]
    async fn test_from_document() {
        let plan = plan(
            r#"
            query {
                posts { user { id name } }
            }
        "#,
        );
        insta::assert_debug_snapshot!(plan.into_nested());
    }

    #[tokio::test]
    async fn test_size() {
        let plan = plan(
            r#"
            query {
                posts { user { id name } }
            }
        "#,
        );

        assert_eq!(plan.size(), 4)
    }

    #[test]
    fn test_simple_query() {
        let plan = plan(
            r#"
            query {
                posts { user { id } }
            }
        "#,
        );
        insta::assert_debug_snapshot!(plan.into_nested());
    }

    #[test]
    fn test_simple_mutation() {
        let plan = plan(
            r#"
            mutation {
              createUser(user: {
                id: 101,
                name: "Tailcall",
                email: "tailcall@tailcall.run",
                phone: "2345234234",
                username: "tailcall",
                website: "tailcall.run"
              }) {
                id
                name
                email
                phone
                website
                username
              }
            }
        "#,
        );
        insta::assert_debug_snapshot!(plan.into_nested());
    }

    #[test]
    fn test_fragments() {
        let plan = plan(
            r#"
            fragment UserPII on User {
              name
              email
              phone
            }

            query {
              user(id:1) {
                ...UserPII
              }
            }
        "#,
        );
        insta::assert_debug_snapshot!(plan.into_nested());
    }

    #[test]
    fn test_multiple_operations() {
        let plan = plan(
            r#"
            query {
              user(id:1) {
                id
                username
              }
              posts {
                id
                title
              }
            }
        "#,
        );
        insta::assert_debug_snapshot!(plan.into_nested());
    }

    #[test]
    fn test_variables() {
        let plan = plan(
            r#"
            query user($id: Int!) {
              user(id: $id) {
                id
                name
              }
            }
        "#,
        );
        insta::assert_debug_snapshot!(plan.into_nested());
    }

    #[test]
    fn test_unions() {
        let plan = plan(
            r#"
            query {
              getUserIdOrEmail(id:1) {
                ...on UserId {
                  id
                }
                ...on UserEmail {
                  email
                }
              }
            }
        "#,
        );
        insta::assert_debug_snapshot!(plan.into_nested());
    }

    #[test]
    fn test_default_value() {
        let plan = plan(
            r#"
            mutation {
              createPost(post:{
                userId:123,
                title:"tailcall",
                body:"tailcall test"
              }) {
                id
              }
            }
        "#,
        );
        insta::assert_debug_snapshot!(plan.into_nested());
    }
}<|MERGE_RESOLUTION|>--- conflicted
+++ resolved
@@ -39,11 +39,7 @@
         type_of: &str,
         exts: Option<Flat>,
         fragments: &HashMap<&str, &FragmentDefinition>,
-<<<<<<< HEAD
-    ) -> Vec<Field<Parent, Value>> {
-=======
-    ) -> Vec<Field<Flat>> {
->>>>>>> a68b1c03
+    ) -> Vec<Field<Flat, Value>> {
         let mut fields = vec![];
         for selection in &selection.items {
             match &selection.node {
