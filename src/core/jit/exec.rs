--- conflicted
+++ resolved
@@ -72,33 +72,10 @@
     }
 
     async fn init(&mut self) {
-<<<<<<< HEAD
         join_all(self.plan.as_nested().iter().map(|field| async {
             let ctx = Context::new(&self.request, self.plan.is_query(), field);
             // TODO: with_args should be called on inside iter_field on any level, not only
             // for root fields
-=======
-        join_all(self.request.plan().as_nested().iter().map(|field| async {
-            let mut arg_map = indexmap::IndexMap::new();
-            for arg in field.args.iter() {
-                let name = arg.name.as_str();
-                let value: Option<Input> = arg
-                    .value
-                    .clone()
-                    // TODO: default value resolution should happen in the InputResolver
-                    .or_else(|| arg.default_value.clone());
-
-                if let Some(value) = value {
-                    arg_map.insert(name, value);
-                } else if !arg.type_of.is_nullable() {
-                    // TODO: throw error here
-                    todo!()
-                }
-            }
-            // TODO: with_args should be called on inside iter_field on any level, not only
-            // for root fields
-            let ctx = Context::new(field, self.request).with_args(arg_map);
->>>>>>> a2f89a90
             self.execute(&ctx, DataPath::new()).await
         }))
         .await;
