use std::fmt::Debug;
use std::mem;
use std::sync::{Arc, Mutex};

use derive_getters::Getters;
use futures_util::future::join_all;

use super::context::{Context, RequestContext};
use super::{DataPath, OperationPlan, Positioned, Response, Store};
use crate::core::ir::model::IR;
use crate::core::ir::TypedValue;
use crate::core::jit;
use crate::core::jit::synth::Synth;
use crate::core::json::{JsonLike, JsonObjectLike};

type SharedStore<Output, Error> = Arc<Mutex<Store<Result<Output, Positioned<Error>>>>>;

///
/// Default GraphQL executor that takes in a GraphQL Request and produces a
/// GraphQL Response
pub struct Executor<IRExec, Input> {
    ctx: RequestContext<Input>,
    exec: IRExec,
}

impl<Input, Output, Exec> Executor<Exec, Input>
where
    Output:
        for<'b> JsonLike<'b, JsonObject<'b>: JsonObjectLike<'b, Value = Output>> + Debug + Clone,
    Input: Clone + Debug,
    Exec: IRExecutor<Input = Input, Output = Output, Error = jit::Error>,
{
    pub fn new(plan: OperationPlan<Input>, exec: Exec) -> Self {
        Self { exec, ctx: RequestContext::new(plan) }
    }

<<<<<<< HEAD
    pub async fn store(
        &self,
        request: Request<Input>,
    ) -> Store<Result<Output, Positioned<jit::Error>>> {
=======
    pub async fn store(&self) -> Store<Result<TypedValue<Output>, Positioned<jit::Error>>> {
>>>>>>> edc81dc6
        let store = Arc::new(Mutex::new(Store::new()));
        let mut ctx = ExecutorInner::new(store.clone(), &self.exec, &self.ctx);
        ctx.init().await;

        let store = mem::replace(&mut *store.lock().unwrap(), Store::new());
        store
    }

    pub async fn execute(self, synth: Synth<Output>) -> Response<Output, jit::Error> {
        let mut response = Response::new(synth.synthesize());
        response.add_errors(self.ctx.errors().clone());
        response
    }
}

#[derive(Getters)]
struct ExecutorInner<'a, Input, Output, Error, Exec> {
    store: SharedStore<Output, Error>,
    ir_exec: &'a Exec,
    request: &'a RequestContext<Input>,
}

impl<'a, Input, Output, Error, Exec> ExecutorInner<'a, Input, Output, Error, Exec>
where
    for<'i> Output: JsonLike<'i> + TypedValue<'i> + Debug,
    Input: Clone + Debug,
    Exec: IRExecutor<Input = Input, Output = Output, Error = Error>,
{
    fn new(
        store: SharedStore<Output, Error>,
        ir_exec: &'a Exec,
        env: &'a RequestContext<Input>,
    ) -> Self {
        Self { store, ir_exec, request: env }
    }

    async fn init(&mut self) {
        join_all(self.request.plan().as_nested().iter().map(|field| async {
            let mut arg_map = indexmap::IndexMap::new();
            for arg in field.args.iter() {
                let name = arg.name.as_str();
                let value: Option<Input> = arg
                    .value
                    .clone()
                    // TODO: default value resolution should happen in the InputResolver
                    .or_else(|| arg.default_value.clone());

                if let Some(value) = value {
                    arg_map.insert(name, value);
                } else if !arg.type_of.is_nullable() {
                    // TODO: throw error here
                    todo!()
                }
            }
            // TODO: with_args should be called on inside iter_field on any level, not only
            // for root fields
            let ctx = Context::new(field, self.request).with_args(arg_map);
            self.execute(&ctx, DataPath::new()).await
        }))
        .await;
    }

    async fn iter_field<'b>(
        &'b self,
        ctx: &'b Context<'b, Input, Output>,
        data_path: &DataPath,
        value: &'b Output,
    ) -> Result<(), Error> {
        let field = ctx.field();
        // Array
        // Check if the field expects a list
        if field.type_of.is_list() {
            // Check if the value is an array
            if let Some(array) = value.as_array() {
                join_all(array.iter().enumerate().map(|(index, value)| {
                    let type_name = value.get_type_name().unwrap_or(field.type_of.name());

                    join_all(field.nested_iter(type_name).map(|field| {
                        let ctx = ctx.with_value_and_field(value, field);
                        let data_path = data_path.clone().with_index(index);
                        async move { self.execute(&ctx, data_path).await }
                    }))
                }))
                .await;
            }
            // TODO:  We should throw an error stating that we expected
            // a list type here but because the `Error` is a
            // type-parameter, its not possible
        }
        // TODO: Validate if the value is an Object
        // Has to be an Object, we don't do anything while executing if its a Scalar
        else {
            let type_name = value.get_type_name().unwrap_or(field.type_of.name());

            join_all(field.nested_iter(type_name).map(|child| {
                let ctx = ctx.with_value_and_field(value, child);
                let data_path = data_path.clone();
                async move { self.execute(&ctx, data_path).await }
            }))
            .await;
        }

        Ok(())
    }

    async fn execute<'b>(
        &'b self,
        ctx: &'b Context<'b, Input, Output>,
        data_path: DataPath,
    ) -> Result<(), Error> {
        let field = ctx.field();

        if let Some(ir) = &field.ir {
            let result = self.ir_exec.execute(ir, ctx).await;

            if let Ok(value) = &result {
                self.iter_field(ctx, &data_path, value).await?;
            }

            let mut store = self.store.lock().unwrap();

            store.set(
                &field.id,
                &data_path,
                result.map_err(|e| Positioned::new(e, field.pos)),
            );
        } else {
            // if the present field doesn't have IR, still go through it's extensions to see
            // if they've IR.
            let default_obj = Output::object(Output::JsonObject::new());
            let value = ctx
                .value()
                .and_then(|v| v.get_key(&field.name))
                // in case there is no value we still put some dumb empty value anyway
                // to force execution of the nested fields even when parent object is not present.
                // For async_graphql it's done by `fix_dangling_resolvers` fn that basically creates
                // fake IR that resolves to empty object. The `fix_dangling_resolvers` is also
                // working here, but eventually it can be replaced by this logic
                // here without doing the "fix"
                .unwrap_or(&default_obj);

            self.iter_field(ctx, &data_path, value).await?;
        }

        Ok(())
    }
}

/// Executor for IR
pub trait IRExecutor {
    type Input;
    type Output;
    type Error;
    async fn execute<'a>(
        &'a self,
        ir: &'a IR,
        ctx: &'a Context<'a, Self::Input, Self::Output>,
    ) -> Result<Self::Output, Self::Error>;
}<|MERGE_RESOLUTION|>--- conflicted
+++ resolved
@@ -34,14 +34,7 @@
         Self { exec, ctx: RequestContext::new(plan) }
     }
 
-<<<<<<< HEAD
-    pub async fn store(
-        &self,
-        request: Request<Input>,
-    ) -> Store<Result<Output, Positioned<jit::Error>>> {
-=======
-    pub async fn store(&self) -> Store<Result<TypedValue<Output>, Positioned<jit::Error>>> {
->>>>>>> edc81dc6
+    pub async fn store(&self) -> Store<Result<Output, Positioned<jit::Error>>> {
         let store = Arc::new(Mutex::new(Store::new()));
         let mut ctx = ExecutorInner::new(store.clone(), &self.exec, &self.ctx);
         ctx.init().await;
