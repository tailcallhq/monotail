use std::fmt::Debug;
use std::mem;
use std::sync::{Arc, Mutex};

use async_graphql_value::ConstValue;
use derive_getters::Getters;
use futures_util::future::join_all;

use super::context::Context;
use super::synth::Synthesizer;
use super::{DataPath, ExecutionPlan, Field, Nested, Request, Response, Store};
use crate::core::ir::model::IR;
use crate::core::json::JsonLike;

///
/// Default GraphQL executor that takes in a GraphQL Request and produces a
/// GraphQL Response
pub struct Executor<Synth, IRExec, Input> {
    plan: ExecutionPlan<Input>,
    synth: Synth,
    exec: IRExec,
}

<<<<<<< HEAD
impl<Input, Output, Error, Synth, Exec> Executor<Synth, Exec, Input>
where
    Output: JsonLike<Json = Output> + Debug,
    Input: Clone + Debug,
    Synth: Synthesizer<Value = Result<Output, Error>>,
=======
impl<Input: Clone, Output, Error, Synth, Exec> Executor<Synth, Exec>
where
    Output: JsonLike<Json = Output> + Debug,
    Synth: Synthesizer<Value = Result<Output, Error>, Variable = Input>,
>>>>>>> 715907eb
    Exec: IRExecutor<Input = Input, Output = Output, Error = Error>,
    ConstValue: From<Input>,
{
    pub fn new(plan: ExecutionPlan<Input>, synth: Synth, exec: Exec) -> Self {
        Self { plan, synth, exec }
    }

    async fn execute_inner(&self, request: Request<Input>) -> Store<Result<Output, Error>> {
        let store: Arc<Mutex<Store<Result<Output, Error>>>> = Arc::new(Mutex::new(Store::new()));
        let mut ctx = ExecutorInner::new(request, store.clone(), self.plan.to_owned(), &self.exec);
        ctx.init().await;

        let store = mem::replace(&mut *store.lock().unwrap(), Store::new());
        store
    }

    pub async fn execute(self, request: Request<Input>) -> Response<Output, Error> {
        let vars = request.variables.clone();
        let store = self.execute_inner(request).await;
        Response::new(self.synth.synthesize(store, vars))
    }
}

#[derive(Getters)]
struct ExecutorInner<'a, Input, Output, Error, Exec> {
    request: Request<Input>,
    store: Arc<Mutex<Store<Result<Output, Error>>>>,
    plan: ExecutionPlan<Input>,
    ir_exec: &'a Exec,
}

impl<'a, Input, Output, Error, Exec> ExecutorInner<'a, Input, Output, Error, Exec>
where
    Output: JsonLike<Json = Output> + Debug,
    Input: Clone + Debug,
    Exec: IRExecutor<Input = Input, Output = Output, Error = Error>,
    ConstValue: From<Input>,
{
    fn new(
        request: Request<Input>,
        store: Arc<Mutex<Store<Result<Output, Error>>>>,
        plan: ExecutionPlan<Input>,
        ir_exec: &'a Exec,
    ) -> Self {
        Self { request, store, plan, ir_exec }
    }

    async fn init(&mut self) {
        join_all(self.plan.as_nested().iter().map(|field| async {
            let ctx = Context::new(&self.request);
            let mut arg_map = indexmap::IndexMap::new();
            for arg in field.args.iter() {
                let name = arg.name.as_str();
                let value: Option<Input> = arg
                    .value
                    .clone()
                    // TODO: default value resolution should happen in the InputResolver
                    .or_else(|| arg.default_value.clone());

                if let Some(value) = value {
                    arg_map.insert(name, value);
                } else if !arg.type_of.is_nullable() {
                    // TODO: throw error here
                    todo!()
                }
            }
            let ctx = ctx.with_args(arg_map);
            self.execute(field, &ctx, DataPath::new()).await
        }))
        .await;
    }

    async fn execute<'b>(
        &'b self,
        field: &'b Field<Nested<Input>, Input>,
        ctx: &'b Context<'b, Input, Output>,
        data_path: DataPath,
    ) -> Result<(), Error> {
        if let Some(ir) = &field.ir {
            let result = self.ir_exec.execute(ir, ctx).await;

            if let Ok(ref value) = result {
                // Array
                // Check if the field expects a list
                if field.type_of.is_list() {
                    // Check if the value is an array
                    if let Ok(array) = value.as_array_ok() {
                        join_all(field.nested_iter().map(|field| {
                            join_all(array.iter().enumerate().map(|(index, value)| {
                                let ctx = ctx.with_value(value);
                                let data_path = data_path.clone().with_index(index);
                                async move { self.execute(field, &ctx, data_path).await }
                            }))
                        }))
                        .await;
                    }
                    // TODO:  We should throw an error stating that we expected
                    // a list type here but because the `Error` is a
                    // type-parameter, its not possible
                }
                // TODO: Validate if the value is an Object
                // Has to be an Object, we don't do anything while executing if its a Scalar
                else {
                    join_all(field.nested_iter().map(|child| {
                        let ctx = ctx.with_value(value);
                        let data_path = data_path.clone();
                        async move { self.execute(child, &ctx, data_path).await }
                    }))
                    .await;
                }
            }

            let mut store = self.store.lock().unwrap();

            store.set(&field.id, &data_path, result);
        }

        Ok(())
    }
}

/// Executor for IR
#[async_trait::async_trait]
pub trait IRExecutor {
    type Input;
    type Output;
    type Error;
    async fn execute<'a>(
        &'a self,
        ir: &'a IR,
        ctx: &'a Context<'a, Self::Input, Self::Output>,
    ) -> Result<Self::Output, Self::Error>;
}<|MERGE_RESOLUTION|>--- conflicted
+++ resolved
@@ -21,18 +21,11 @@
     exec: IRExec,
 }
 
-<<<<<<< HEAD
 impl<Input, Output, Error, Synth, Exec> Executor<Synth, Exec, Input>
 where
     Output: JsonLike<Json = Output> + Debug,
     Input: Clone + Debug,
-    Synth: Synthesizer<Value = Result<Output, Error>>,
-=======
-impl<Input: Clone, Output, Error, Synth, Exec> Executor<Synth, Exec>
-where
-    Output: JsonLike<Json = Output> + Debug,
     Synth: Synthesizer<Value = Result<Output, Error>, Variable = Input>,
->>>>>>> 715907eb
     Exec: IRExecutor<Input = Input, Output = Output, Error = Error>,
     ConstValue: From<Input>,
 {
