--- conflicted
+++ resolved
@@ -105,16 +105,22 @@
         &'b self,
         ctx: &'b Context<'b, Input, Output>,
         data_path: &DataPath,
-        value: &'b Output,
+        result: ExecResultRef<'b, Output>,
     ) -> Result<(), Error> {
         let field = ctx.field();
+        let ExecResultRef { value, type_name } = result;
         // Array
         // Check if the field expects a list
         if field.type_of.is_list() {
             // Check if the value is an array
             if let Some(array) = value.as_array() {
-                join_all(field.nested_iter().map(|field| {
-                    join_all(array.iter().enumerate().map(|(index, value)| {
+                join_all(array.iter().enumerate().map(|(index, value)| {
+                    let type_name = match &type_name {
+                        Some(TypeName::Single(type_name)) => type_name, // TODO: should throw ValidationError
+                        Some(TypeName::Vec(v)) => &v[index],
+                        None => field.type_of.name(),
+                    };
+                    join_all(field.nested_iter(type_name).map(|field| {
                         let ctx = ctx.with_value_and_field(value, field);
                         let data_path = data_path.clone().with_index(index);
                         async move { self.execute(&ctx, data_path).await }
@@ -129,7 +135,13 @@
         // TODO: Validate if the value is an Object
         // Has to be an Object, we don't do anything while executing if its a Scalar
         else {
-            join_all(field.nested_iter().map(|child| {
+            let type_name = match &type_name {
+                Some(TypeName::Single(type_name)) => type_name,
+                Some(TypeName::Vec(_)) => panic!("TypeName type mismatch"), /* TODO: should throw ValidationError */
+                None => field.type_of.name(),
+            };
+
+            join_all(field.nested_iter(type_name).map(|child| {
                 let ctx = ctx.with_value_and_field(value, child);
                 let data_path = data_path.clone();
                 async move { self.execute(&ctx, data_path).await }
@@ -150,52 +162,8 @@
         if let Some(ir) = &field.ir {
             let result = self.ir_exec.execute(ir, ctx).await;
 
-<<<<<<< HEAD
-            if let Ok(ExecResult { value, type_name }) = &result {
-                // Array
-                // Check if the field expects a list
-                if field.type_of.is_list() {
-                    // Check if the value is an array
-                    if let Some(array) = value.as_array() {
-                        join_all(array.iter().enumerate().map(|(index, value)| {
-                            let type_name = match &type_name {
-                                Some(TypeName::Single(type_name)) => type_name, // TODO: should throw ValidationError
-                                Some(TypeName::Vec(v)) => &v[index],
-                                None => field.type_of.name(),
-                            };
-
-                            join_all(field.nested_iter(type_name).map(|field| {
-                                let ctx = ctx.with_value_and_field(value, field);
-                                let data_path = data_path.clone().with_index(index);
-                                async move { self.execute(field, &ctx, data_path).await }
-                            }))
-                        }))
-                        .await;
-                    }
-                    // TODO:  We should throw an error stating that we expected
-                    // a list type here but because the `Error` is a
-                    // type-parameter, its not possible
-                }
-                // TODO: Validate if the value is an Object
-                // Has to be an Object, we don't do anything while executing if its a Scalar
-                else {
-                    let type_name = match &type_name {
-                        Some(TypeName::Single(type_name)) => type_name,
-                        Some(TypeName::Vec(_)) => panic!("TypeName type mismatch"), /* TODO: should throw ValidationError */
-                        None => field.type_of.name(),
-                    };
-
-                    join_all(field.nested_iter(type_name).map(|child| {
-                        let ctx = ctx.with_value_and_field(value, child);
-                        let data_path = data_path.clone();
-                        async move { self.execute(child, &ctx, data_path).await }
-                    }))
-                    .await;
-                }
-=======
-            if let Ok(ref value) = result {
-                self.iter_field(ctx, &data_path, value).await?;
->>>>>>> fb29f1d0
+            if let Ok(ref result) = result {
+                self.iter_field(ctx, &data_path, result.as_ref()).await?;
             }
 
             let mut store = self.store.lock().unwrap();
@@ -220,18 +188,12 @@
                 // here without doing the "fix"
                 .unwrap_or(&default_obj);
 
-<<<<<<< HEAD
-            // if the present field doesn't have IR, still go through it's extensions to see
-            // if they've IR.
-            join_all(field.nested_iter(field.type_of.name()).map(|child| {
-                let ctx = ctx.with_value_and_field(value, child);
-                let data_path = data_path.clone();
-                async move { self.execute(child, &ctx, data_path).await }
-            }))
-            .await;
-=======
-            self.iter_field(ctx, &data_path, value).await?;
->>>>>>> fb29f1d0
+            let result = ExecResultRef {
+                value,
+                type_name: None,
+            };
+
+            self.iter_field(ctx, &data_path, result).await?;
         }
 
         Ok(())
