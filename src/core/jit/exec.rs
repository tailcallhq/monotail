use std::fmt::Debug;
use std::mem;
use std::sync::{Arc, Mutex};

use async_graphql_value::ConstValue;
use derive_getters::Getters;
use futures_util::future::join_all;

use super::context::Context;
use super::synth::Synthesizer;
use super::{Children, DataPath, ExecutionPlan, Field, Request, Response, Store};
use crate::core::ir::model::IR;
use crate::core::jit::builder::FromParsedValue;
use crate::core::json::JsonLike;

///
/// Default GraphQL executor that takes in a GraphQL Request and produces a
/// GraphQL Response
pub struct Executor<Synth, IRExec, ParsedValue: Clone, Input: Clone> {
    plan: ExecutionPlan<ParsedValue, Input>,
    synth: Synth,
    exec: IRExec,
}

impl<ParsedValue, Input, Output, Error, Synth, Exec> Executor<Synth, Exec, ParsedValue, Input>
where
<<<<<<< HEAD
    Output: JsonLike<Output = Output> + Default + Clone,
    Input: Clone + FromParsedValue<ParsedValue>,
    ParsedValue: Clone,
=======
    Output: JsonLike<Output = Output> + Debug,
>>>>>>> 8dea1fd6
    Synth: Synthesizer<Value = Result<Output, Error>>,
    Exec: IRExecutor<Input = Input, Output = Output, Error = Error>,
    ConstValue: From<Input>,
{
    pub fn new(plan: ExecutionPlan<ParsedValue, Input>, synth: Synth, exec: Exec) -> Self {
        Self { plan, synth, exec }
    }

    async fn execute_inner(&self, request: Request<Input>) -> Store<Result<Output, Error>> {
        let store: Arc<Mutex<Store<Result<Output, Error>>>> = Arc::new(Mutex::new(Store::new()));
        let mut ctx = ExecutorInner::new(request, store.clone(), self.plan.to_owned(), &self.exec);
        ctx.init().await;

        let store = mem::replace(&mut *store.lock().unwrap(), Store::new());
        store
    }

    pub async fn execute(self, request: Request<Input>) -> Response<Output, Error> {
        let store = self.execute_inner(request).await;
        Response::new(self.synth.synthesize(store))
    }
}

#[derive(Getters)]
struct ExecutorInner<'a, ParsedValue: Clone, Input: Clone, Output: Clone, Error, Exec> {
    request: Request<Input>,
    store: Arc<Mutex<Store<Result<Output, Error>>>>,
    plan: ExecutionPlan<ParsedValue, Input>,
    ir_exec: &'a Exec,
}

impl<'a, ParsedValue: Clone, Input, Output, Error, Exec>
    ExecutorInner<'a, ParsedValue, Input, Output, Error, Exec>
where
<<<<<<< HEAD
    Output: JsonLike<Output = Output> + Default + Clone,
    Input: Clone + FromParsedValue<ParsedValue>,
=======
    Output: JsonLike<Output = Output> + Debug,
>>>>>>> 8dea1fd6
    Exec: IRExecutor<Input = Input, Output = Output, Error = Error>,
    ConstValue: From<Input>,
{
    fn new(
        request: Request<Input>,
        store: Arc<Mutex<Store<Result<Output, Error>>>>,
        plan: ExecutionPlan<ParsedValue, Input>,
        ir_exec: &'a Exec,
    ) -> Self {
        Self { request, store, plan, ir_exec }
    }

    async fn init(&mut self) {
        join_all(self.plan.as_children().iter().map(|field| async {
            let ctx = Context::new(&self.request);
<<<<<<< HEAD
            let mut arg_map = indexmap::IndexMap::new();
            for arg in field.args.iter() {
                let name = arg.name.as_str();
                let value: Option<Input> = arg
                    .value
                    .as_ref()
                    .and_then(|value| Input::from_parsed_value(value.clone()))
                    .or_else(|| arg.default_value.clone());

                if let Some(value) = value {
                    arg_map.insert(name, value);
                } else if !arg.type_of.is_nullable() {
                    // TODO: throw error here
                    todo!()
                }
            }
            let ctx = ctx.with_args(&arg_map);
            self.execute(field, &ctx).await
=======
            self.execute(field, &ctx, DataPath::new()).await
>>>>>>> 8dea1fd6
        }))
        .await;
    }

    async fn execute<'b>(
        &'b self,
        field: &'b Field<Children<ParsedValue, Input>, ParsedValue, Input>,
        ctx: &'b Context<'b, Input, Output>,
        data_path: DataPath,
    ) -> Result<(), Error> {
        if let Some(ir) = &field.ir {
            let result = self.ir_exec.execute(ir, ctx).await;

            if let Ok(ref value) = result {
                // Array
                // Check if the field expects a list
                if field.type_of.is_list() {
                    // Check if the value is an array
                    if let Ok(array) = value.as_array_ok() {
<<<<<<< HEAD
                        let values = join_all(
                            field
                                .children_iter()
                                .filter_map(|field| field.ir.as_ref())
                                .map(|ir| {
                                    join_all(array.iter().map(|value| {
                                        let ctx = ctx.with_value(value);
                                        // TODO: doesn't handle nested values
                                        async move { self.ir_exec.execute(ir, &ctx).await }
                                    }))
                                }),
                        )
                        .await;

                        let mut store = self.store.lock().unwrap();
                        for (field, values) in field
                            .children_iter()
                            .filter(|field| field.ir.is_some())
                            .zip(values)
                        {
                            store.set_multiple(&field.id, values)
                        }
=======
                        join_all(field.children().iter().map(|field| {
                            join_all(array.iter().enumerate().map(|(index, value)| {
                                let ctx = ctx.with_value(value);
                                let data_path = data_path.clone().with_index(index);
                                async move { self.execute(field, &ctx, data_path).await }
                            }))
                        }))
                        .await;
>>>>>>> 8dea1fd6
                    }
                    // TODO:  We should throw an error stating that we expected
                    // a list type here but because the `Error` is a
                    // type-parameter, its not possible
                }
                // TODO: Validate if the value is an Object
                // Has to be an Object, we don't do anything while executing if its a Scalar
                else {
                    join_all(field.children_iter().map(|child| {
                        let ctx = ctx.with_value(value);
                        let data_path = data_path.clone();
                        async move { self.execute(child, &ctx, data_path).await }
                    }))
                    .await;
                }
            }

            let mut store = self.store.lock().unwrap();

            store.set(&field.id, &data_path, result);
        }

        Ok(())
    }
}

/// Executor for IR
#[async_trait::async_trait]
pub trait IRExecutor {
    type Input;
    type Output;
    type Error;
    async fn execute<'a>(
        &'a self,
        ir: &'a IR,
        ctx: &'a Context<'a, Self::Input, Self::Output>,
    ) -> Result<Self::Output, Self::Error>;
}<|MERGE_RESOLUTION|>--- conflicted
+++ resolved
@@ -24,13 +24,9 @@
 
 impl<ParsedValue, Input, Output, Error, Synth, Exec> Executor<Synth, Exec, ParsedValue, Input>
 where
-<<<<<<< HEAD
-    Output: JsonLike<Output = Output> + Default + Clone,
-    Input: Clone + FromParsedValue<ParsedValue>,
+    Output: JsonLike<Output = Output> + Default + Clone + Debug,
+    Input: Clone + FromParsedValue<ParsedValue> + Debug,
     ParsedValue: Clone,
-=======
-    Output: JsonLike<Output = Output> + Debug,
->>>>>>> 8dea1fd6
     Synth: Synthesizer<Value = Result<Output, Error>>,
     Exec: IRExecutor<Input = Input, Output = Output, Error = Error>,
     ConstValue: From<Input>,
@@ -65,12 +61,8 @@
 impl<'a, ParsedValue: Clone, Input, Output, Error, Exec>
     ExecutorInner<'a, ParsedValue, Input, Output, Error, Exec>
 where
-<<<<<<< HEAD
-    Output: JsonLike<Output = Output> + Default + Clone,
-    Input: Clone + FromParsedValue<ParsedValue>,
-=======
-    Output: JsonLike<Output = Output> + Debug,
->>>>>>> 8dea1fd6
+    Output: JsonLike<Output = Output> + Default + Clone + Debug,
+    Input: Clone + FromParsedValue<ParsedValue> + Debug,
     Exec: IRExecutor<Input = Input, Output = Output, Error = Error>,
     ConstValue: From<Input>,
 {
@@ -86,7 +78,6 @@
     async fn init(&mut self) {
         join_all(self.plan.as_children().iter().map(|field| async {
             let ctx = Context::new(&self.request);
-<<<<<<< HEAD
             let mut arg_map = indexmap::IndexMap::new();
             for arg in field.args.iter() {
                 let name = arg.name.as_str();
@@ -103,11 +94,8 @@
                     todo!()
                 }
             }
-            let ctx = ctx.with_args(&arg_map);
-            self.execute(field, &ctx).await
-=======
+            let ctx = ctx.with_args(dbg!(&arg_map));
             self.execute(field, &ctx, DataPath::new()).await
->>>>>>> 8dea1fd6
         }))
         .await;
     }
@@ -127,31 +115,7 @@
                 if field.type_of.is_list() {
                     // Check if the value is an array
                     if let Ok(array) = value.as_array_ok() {
-<<<<<<< HEAD
-                        let values = join_all(
-                            field
-                                .children_iter()
-                                .filter_map(|field| field.ir.as_ref())
-                                .map(|ir| {
-                                    join_all(array.iter().map(|value| {
-                                        let ctx = ctx.with_value(value);
-                                        // TODO: doesn't handle nested values
-                                        async move { self.ir_exec.execute(ir, &ctx).await }
-                                    }))
-                                }),
-                        )
-                        .await;
-
-                        let mut store = self.store.lock().unwrap();
-                        for (field, values) in field
-                            .children_iter()
-                            .filter(|field| field.ir.is_some())
-                            .zip(values)
-                        {
-                            store.set_multiple(&field.id, values)
-                        }
-=======
-                        join_all(field.children().iter().map(|field| {
+                        join_all(field.children_iter().map(|field| {
                             join_all(array.iter().enumerate().map(|(index, value)| {
                                 let ctx = ctx.with_value(value);
                                 let data_path = data_path.clone().with_index(index);
@@ -159,7 +123,6 @@
                             }))
                         }))
                         .await;
->>>>>>> 8dea1fd6
                     }
                     // TODO:  We should throw an error stating that we expected
                     // a list type here but because the `Error` is a
