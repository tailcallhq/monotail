mod synth;

<<<<<<< HEAD
// pub use synth_borrow::SynthBorrow;
pub use synth_const::{Synth, SynthConst};

use super::{Store, Variables};
use crate::core::json::JsonLike;
pub trait Synthesizer {
    type Value;
    type Output;
    type Variable: for<'a> JsonLike<'a>;
    fn synthesize(
        self,
        store: Store<Self::Value>,
        variables: Variables<Self::Variable>,
    ) -> Self::Output;
}
=======
pub use synth::Synth;
>>>>>>> 81bbb1af
<|MERGE_RESOLUTION|>--- conflicted
+++ resolved
@@ -1,21 +1,3 @@
 mod synth;
 
-<<<<<<< HEAD
-// pub use synth_borrow::SynthBorrow;
-pub use synth_const::{Synth, SynthConst};
-
-use super::{Store, Variables};
-use crate::core::json::JsonLike;
-pub trait Synthesizer {
-    type Value;
-    type Output;
-    type Variable: for<'a> JsonLike<'a>;
-    fn synthesize(
-        self,
-        store: Store<Self::Value>,
-        variables: Variables<Self::Variable>,
-    ) -> Self::Output;
-}
-=======
-pub use synth::Synth;
->>>>>>> 81bbb1af
+pub use synth::Synth;