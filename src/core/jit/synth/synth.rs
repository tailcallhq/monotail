--- conflicted
+++ resolved
@@ -60,17 +60,11 @@
         data_path: &DataPath,
         path: &mut Vec<PathSegment>,
     ) -> Result<Value, Positioned<Error>> {
-<<<<<<< HEAD
-        match self.store.get(&node.id) {
+        path.push(PathSegment::Field(node.output_name.clone()));
+
+        let result = match self.store.get(&node.id) {
             Some(value) => {
                 let mut value = value.as_ref().map_err(Clone::clone)?;
-=======
-        path.push(PathSegment::Field(node.output_name.clone()));
-
-        let result = match self.store.get(&node.id) {
-            Some(val) => {
-                let mut data = val;
->>>>>>> 30a323fa
 
                 for index in data_path.as_slice() {
                     if let Some(arr) = value.as_array() {
@@ -80,27 +74,10 @@
                     }
                 }
 
-<<<<<<< HEAD
                 if node.type_of.is_list() != value.as_array().is_some() {
-                    return self.node_nullable_guard(node);
-=======
-                match data {
-                    Data::Single(result) => {
-                        let value = result.as_ref().map_err(Clone::clone)?;
-
-                        if node.type_of.is_list() != value.as_array().is_some() {
-                            self.node_nullable_guard(node, path)
-                        } else {
-                            self.iter_inner(node, value, data_path, path)
-                        }
-                    }
-                    _ => {
-                        // TODO: should bailout instead of returning Null
-                        Ok(Value::null())
-                    }
->>>>>>> 30a323fa
-                }
-                self.iter_inner(node, value, data_path)
+                    return self.node_nullable_guard(node, path);
+                }
+                self.iter_inner(node, value, data_path, path)
             }
             None => match value {
                 Some(result) => self.iter_inner(node, result, data_path, path),
