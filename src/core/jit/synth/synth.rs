--- conflicted
+++ resolved
@@ -174,15 +174,7 @@
                         let include = self.include(child);
                         if include {
                             let val = obj.get_key(child.name.as_str());
-<<<<<<< HEAD
-
-                            ans.insert_key(child.name.as_str(), self.iter(child, val, data_path)?);
-=======
-                            ans.insert_key(
-                                &child.output_name,
-                                self.iter(child, val.map(TypedValueRef::new), data_path)?,
-                            );
->>>>>>> 9a50f131
+                            ans.insert_key(&child.output_name, self.iter(child, val, data_path)?);
                         }
                     }
 
