<<<<<<< HEAD
use async_graphql::Positioned;

use crate::core::ir::TypedValue;
=======
use crate::core::ir::TypeName;
use crate::core::jit::exec::{TypedValue, TypedValueRef};
>>>>>>> edc81dc6
use crate::core::jit::model::{Field, Nested, OperationPlan, Variable, Variables};
use crate::core::jit::store::{Data, DataPath, Store};
use crate::core::jit::{Error, PathSegment, Positioned, ValidationError};
use crate::core::json::{JsonLike, JsonObjectLike};
use crate::core::scalar;

type ValueStore<Value> = Store<Result<Value, Positioned<Error>>>;

pub struct Synth<Value> {
    plan: OperationPlan<Value>,
    store: ValueStore<Value>,
    variables: Variables<Value>,
}

impl<Extensions, Input> Field<Extensions, Input> {
    #[inline(always)]
    pub fn skip<'json, Value: JsonLike<'json>>(&self, variables: &Variables<Value>) -> bool {
        let eval =
            |variable_option: Option<&Variable>, variables: &Variables<Value>, default: bool| {
                variable_option
                    .map(|a| a.as_str())
                    .and_then(|name| variables.get(name))
                    .and_then(|value| value.as_bool())
                    .unwrap_or(default)
            };
        let skip = eval(self.skip.as_ref(), variables, false);
        let include = eval(self.include.as_ref(), variables, true);

        skip == include
    }
}

impl<Value> Synth<Value> {
    #[inline(always)]
    pub fn new(
        plan: OperationPlan<Value>,
        store: ValueStore<Value>,
        variables: Variables<Value>,
    ) -> Self {
        Self { plan, store, variables }
    }
}

impl<'a, Value> Synth<Value>
where
    Value: JsonLike<'a> + Clone + std::fmt::Debug,
    Value::JsonObject<'a>: JsonObjectLike<'a, Value = Value>,
{
    #[inline(always)]
    fn include<T>(&self, field: &Field<T, Value>) -> bool {
        !field.skip(&self.variables)
    }

    #[inline(always)]
    pub fn synthesize(&'a self) -> Result<Value, Positioned<Error>> {
        let mut data = Value::JsonObject::new();

        for child in self.plan.as_nested().iter() {
            if !self.include(child) {
                continue;
            }
            let val = self.iter(child, None, &DataPath::new())?;
            data.insert_key(child.name.as_str(), val);
        }

        Ok(Value::object(data))
    }

    /// checks if type_of is an array and value is an array
    #[inline(always)]
    fn is_array(type_of: &crate::core::blueprint::Type, value: &Value) -> bool {
        type_of.is_list() == value.as_array().is_some()
    }

    #[inline(always)]
    fn iter(
        &'a self,
        node: &'a Field<Nested<Value>, Value>,
        value: Option<&'a Value>,
        data_path: &DataPath,
    ) -> Result<Value, Positioned<Error>> {
        match self.store.get(&node.id) {
            Some(val) => {
                let mut data = val;

                for index in data_path.as_slice() {
                    match data {
                        Data::Multiple(v) => {
                            data = &v[index];
                        }
                        _ => return Ok(Value::null()),
                    }
                }

                match data {
                    Data::Single(result) => {
                        let value = result.as_ref().map_err(Clone::clone)?;

                        if !Self::is_array(&node.type_of, value) {
                            return Ok(Value::null());
                        }
                        self.iter_inner(node, value, data_path)
                    }
                    _ => {
                        // TODO: should bailout instead of returning Null
                        Ok(Value::null())
                    }
                }
            }
            None => match value {
                Some(value) => self.iter_inner(node, value, data_path),
                None => Ok(Value::null()),
            },
        }
    }

    #[inline(always)]
    fn iter_inner(
        &'a self,
        node: &'a Field<Nested<Value>, Value>,
        value: &'a Value,
        data_path: &DataPath,
    ) -> Result<Value, Positioned<Error>> {
        if !self.include(node) {
            return Ok(Value::null());
        }

<<<<<<< HEAD
        if node.is_scalar {
=======
        let TypedValueRef { type_name, value } = result;

        let eval_result = if value.is_null() {
            if node.type_of.is_nullable() {
                Ok(Value::null())
            } else {
                Err(ValidationError::ValueRequired.into())
            }
        } else if self.plan.field_is_scalar(node) {
>>>>>>> edc81dc6
            let scalar =
                scalar::Scalar::find(node.type_of.name()).unwrap_or(&scalar::Scalar::Empty);

            // TODO: add validation for input type as well. But input types are not checked
            // by async_graphql anyway so it should be done after replacing
            // default engine with JIT
            if scalar.validate(value) {
                Ok(value.clone())
            } else {
                Err(ValidationError::ScalarInvalid {
                    type_of: node.type_of.name().to_string(),
                    path: node.name.to_string(),
                }
                .into())
            }
        } else if self.plan.field_is_enum(node) {
            if value
                .as_str()
                .map(|v| self.plan.field_validate_enum_value(node, v))
                .unwrap_or(false)
            {
                Ok(value.clone())
            } else {
                Err(
                    ValidationError::EnumInvalid { type_of: node.type_of.name().to_string() }
                        .into(),
                )
            }
        } else {
            match (value.as_array(), value.as_object()) {
                (_, Some(obj)) => {
                    let mut ans = Value::JsonObject::new();

                    let type_name = value.get_type_name().unwrap_or(node.type_of.name());

                    for child in node.nested_iter(type_name) {
                        // all checks for skip must occur in `iter_inner`
                        // and include be checked before calling `iter` or recursing.
                        let include = self.include(child);
                        if include {
                            let val = obj.get_key(child.name.as_str());

                            ans.insert_key(child.name.as_str(), self.iter(child, val, data_path)?);
                        }
                    }

                    Ok(Value::object(ans))
                }
                (Some(arr), _) => {
                    let mut ans = vec![];
                    for (i, val) in arr.iter().enumerate() {
                        let val = self.iter_inner(node, val, &data_path.clone().with_index(i))?;
                        ans.push(val)
                    }
                    Ok(Value::array(ans))
                }
                _ => Ok(value.clone()),
            }
        };

        eval_result.map_err(|e| self.to_location_error(e, node))
    }

    fn to_location_error(
        &'a self,
        error: Error,
        node: &'a Field<Nested<Value>, Value>,
    ) -> Positioned<Error> {
        // create path from the root to the current node in the fields tree
        let path = {
            let mut path = Vec::new();

            let mut parent = self.plan.find_field(node.id.clone());

            while let Some(field) = parent {
                path.push(PathSegment::Field(field.name.to_string()));
                parent = field
                    .parent()
                    .and_then(|id| self.plan.find_field(id.clone()));
            }

            path.reverse();
            path
        };

        Positioned::new(error, node.pos).with_path(path)
    }
}

#[cfg(test)]
mod tests {
    use async_graphql_value::ConstValue;
    use serde::{Deserialize, Serialize};

    use crate::core::blueprint::Blueprint;
    use crate::core::config::{Config, ConfigModule};
    use crate::core::jit::builder::Builder;
    use crate::core::jit::common::JP;
    use crate::core::jit::model::{FieldId, Variables};
    use crate::core::jit::store::{Data, Store};
    use crate::core::jit::synth::Synth;
    use crate::core::valid::Validator;

    const POSTS: &str = r#"
        [
                {
                    "id": 1,
                    "userId": 1,
                    "title": "Some Title"
                },
                {
                    "id": 2,
                    "userId": 1,
                    "title": "Not Some Title"
                }
        ]
    "#;

    const USER1: &str = r#"
        {
                "id": 1,
                "name": "foo"
        }
    "#;

    const USER2: &str = r#"
        {
                "id": 2,
                "name": "bar"
        }
    "#;
    const USERS: &str = r#"
        [
          {
            "id": 1,
            "name": "Leanne Graham"
          },
          {
            "id": 2,
            "name": "Ervin Howell"
          }
        ]
    "#;

    #[derive(Clone)]
    enum TestData {
        Posts,
        UsersData,
        Users,
        User1,
    }

    impl TestData {
        fn into_value<'a, Value: Deserialize<'a>>(self) -> Data<Value> {
            match self {
                Self::Posts => Data::Single(serde_json::from_str(POSTS).unwrap()),
                Self::User1 => Data::Single(serde_json::from_str(USER1).unwrap()),
                TestData::UsersData => Data::Multiple(
                    vec![
                        Data::Single(serde_json::from_str(USER1).unwrap()),
                        Data::Single(serde_json::from_str(USER2).unwrap()),
                    ]
                    .into_iter()
                    .enumerate()
                    .collect(),
                ),
                TestData::Users => Data::Single(serde_json::from_str(USERS).unwrap()),
            }
        }
    }

    const CONFIG: &str = include_str!("../fixtures/jsonplaceholder-mutation.graphql");

    fn make_store<'a, Value>(query: &str, store: Vec<(FieldId, TestData)>) -> Synth<Value>
    where
        Value: Deserialize<'a> + Serialize + Clone + std::fmt::Debug,
    {
        let store = store
            .into_iter()
            .map(|(id, data)| (id, data.into_value()))
            .collect::<Vec<_>>();

        let doc = async_graphql::parser::parse_query(query).unwrap();
        let config = Config::from_sdl(CONFIG).to_result().unwrap();
        let config = ConfigModule::from(config);

        let builder = Builder::new(&Blueprint::try_from(&config).unwrap(), doc);
        let plan = builder.build(&Variables::new(), None).unwrap();
        let plan = plan.try_map(Deserialize::deserialize).unwrap();

        let store = store
            .into_iter()
            .fold(Store::new(), |mut store, (id, data)| {
                store.set_data(id, data.map(Ok));
                store
            });
        let vars = Variables::new();

        super::Synth::new(plan, store, vars)
    }

    struct Synths<'a> {
        synth_const: Synth<async_graphql::Value>,
        synth_borrow: Synth<serde_json_borrow::Value<'a>>,
    }

    impl<'a> Synths<'a> {
        fn init(query: &str, store: Vec<(FieldId, TestData)>) -> Self {
            let synth_const = make_store::<ConstValue>(query, store.clone());
            let synth_borrow = make_store::<serde_json_borrow::Value>(query, store.clone());
            Self { synth_const, synth_borrow }
        }
        fn assert(self) {
            let val_const = self.synth_const.synthesize().unwrap();
            let val_const = serde_json::to_string_pretty(&val_const).unwrap();
            let val_borrow = self.synth_borrow.synthesize().unwrap();
            let val_borrow = serde_json::to_string_pretty(&val_borrow).unwrap();
            assert_eq!(val_const, val_borrow);
        }
    }

    #[test]
    fn test_posts() {
        let store = vec![(FieldId::new(0), TestData::Posts)];
        let query = r#"
            query {
                posts { id }
            }
        "#;

        let synths = Synths::init(query, store);
        synths.assert();
    }

    #[test]
    fn test_user() {
        let store = vec![(FieldId::new(0), TestData::User1)];
        let query = r#"
                query {
                    user(id: 1) { id }
                }
            "#;

        let synths = Synths::init(query, store);
        synths.assert();
    }

    #[test]
    fn test_nested() {
        let store = vec![
            (FieldId::new(0), TestData::Posts),
            (FieldId::new(3), TestData::UsersData),
        ];
        let query = r#"
                query {
                    posts { id title user { id name } }
                }
            "#;
        let synths = Synths::init(query, store);
        synths.assert();
    }

    #[test]
    fn test_multiple_nested() {
        let store = vec![
            (FieldId::new(0), TestData::Posts),
            (FieldId::new(3), TestData::UsersData),
            (FieldId::new(6), TestData::Users),
        ];
        let query = r#"
                query {
                    posts { id title user { id name } }
                    users { id name }
                }
            "#;
        let synths = Synths::init(query, store);
        synths.assert();
    }

    #[test]
    fn test_json_placeholder() {
        let jp = JP::init("{ posts { id title userId user { id name } } }", None);
        let synth = jp.synth();
        let val: async_graphql::Value = synth.synthesize().unwrap();
        insta::assert_snapshot!(serde_json::to_string_pretty(&val).unwrap())
    }

    #[test]
    fn test_json_placeholder_borrowed() {
        let jp = JP::init("{ posts { id title userId user { id name } } }", None);
        let synth = jp.synth();
        let val: serde_json_borrow::Value = synth.synthesize().unwrap();
        insta::assert_snapshot!(serde_json::to_string_pretty(&val).unwrap())
    }
}<|MERGE_RESOLUTION|>--- conflicted
+++ resolved
@@ -1,11 +1,4 @@
-<<<<<<< HEAD
-use async_graphql::Positioned;
-
 use crate::core::ir::TypedValue;
-=======
-use crate::core::ir::TypeName;
-use crate::core::jit::exec::{TypedValue, TypedValueRef};
->>>>>>> edc81dc6
 use crate::core::jit::model::{Field, Nested, OperationPlan, Variable, Variables};
 use crate::core::jit::store::{Data, DataPath, Store};
 use crate::core::jit::{Error, PathSegment, Positioned, ValidationError};
@@ -133,11 +126,6 @@
             return Ok(Value::null());
         }
 
-<<<<<<< HEAD
-        if node.is_scalar {
-=======
-        let TypedValueRef { type_name, value } = result;
-
         let eval_result = if value.is_null() {
             if node.type_of.is_nullable() {
                 Ok(Value::null())
@@ -145,7 +133,6 @@
                 Err(ValidationError::ValueRequired.into())
             }
         } else if self.plan.field_is_scalar(node) {
->>>>>>> edc81dc6
             let scalar =
                 scalar::Scalar::find(node.type_of.name()).unwrap_or(&scalar::Scalar::Empty);
 
