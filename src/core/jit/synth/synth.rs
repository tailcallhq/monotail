--- conflicted
+++ resolved
@@ -52,15 +52,6 @@
         Ok(Value::object(data))
     }
 
-<<<<<<< HEAD
-    /// checks if type_of is an array and value is an array
-    #[inline(always)]
-    fn is_array(type_of: &crate::core::Type, value: &Value) -> bool {
-        type_of.is_list() == value.as_array().is_some()
-    }
-
-=======
->>>>>>> aeb10437
     #[inline(always)]
     fn iter(
         &'a self,
@@ -132,8 +123,8 @@
         let eval_result = if value.is_null() {
             // check the nullability of this type unwrapping list modifier
             let is_nullable = match &node.type_of {
-                crate::core::blueprint::Type::NamedType { non_null, .. } => !*non_null,
-                crate::core::blueprint::Type::ListType { of_type, .. } => of_type.is_nullable(),
+                crate::core::Type::Named { non_null, .. } => !*non_null,
+                crate::core::Type::List { of_type, .. } => of_type.is_nullable(),
             };
             if is_nullable {
                 Ok(Value::null())
