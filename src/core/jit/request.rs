use std::collections::HashMap;

use derive_setters::Setters;
use serde::Deserialize;

use super::{Builder, Error, ExecutionPlan, Result};
use crate::core::blueprint::Blueprint;

#[derive(Debug, Deserialize, Setters)]
pub struct Request<Value> {
    #[serde(default)]
    pub query: String,
    #[serde(default, rename = "operationName")]
    pub operation_name: Option<String>,
<<<<<<< HEAD
    pub variables: Variables<Value>,
    pub extensions: HashMap<String, Value>,
}

#[derive(Debug, Deserialize, Clone)]
pub struct Variables<Value>(HashMap<String, Value>);

impl<Value> Default for Variables<Value> {
    fn default() -> Self {
        Self::new()
    }
}

impl<Value> Variables<Value> {
    pub fn new() -> Self {
        Self(HashMap::new())
    }
    pub fn get(&self, key: &str) -> Option<&Value> {
        self.0.get(key)
    }
    pub fn insert(&mut self, key: String, value: Value) {
        self.0.insert(key, value);
    }
}

impl Request<async_graphql_value::ConstValue> {
=======
    #[serde(default)]
    pub variables: HashMap<String, Value>,
    #[serde(default)]
    pub extensions: HashMap<String, Value>,
}

impl From<async_graphql::Request> for Request<async_graphql_value::ConstValue> {
    fn from(value: async_graphql::Request) -> Self {
        Self {
            query: value.query,
            operation_name: value.operation_name,
            variables: match value.variables.into_value() {
                async_graphql_value::ConstValue::Object(val) => {
                    HashMap::from_iter(val.into_iter().map(|(k, v)| (k.to_string(), v)))
                }
                _ => HashMap::new(),
            },
            extensions: value.extensions,
        }
    }
}

impl<Value> Request<Value> {
>>>>>>> 969ac6ef
    pub fn try_new(&self, blueprint: &Blueprint) -> Result<ExecutionPlan> {
        let doc = async_graphql::parser::parse_query(&self.query)?;
        let builder = Builder::new(blueprint, doc, self.variables.clone());
        builder.build().map_err(Error::BuildError)
    }
}

impl<A> Request<A> {
    pub fn new(query: &str) -> Self {
        Self {
            query: query.to_string(),
            operation_name: None,
            variables: Variables::new(),
            extensions: HashMap::new(),
        }
    }
}<|MERGE_RESOLUTION|>--- conflicted
+++ resolved
@@ -12,38 +12,22 @@
     pub query: String,
     #[serde(default, rename = "operationName")]
     pub operation_name: Option<String>,
-<<<<<<< HEAD
+    #[serde(default)]
     pub variables: Variables<Value>,
+    #[serde(default)]
     pub extensions: HashMap<String, Value>,
 }
 
 #[derive(Debug, Deserialize, Clone)]
 pub struct Variables<Value>(HashMap<String, Value>);
 
-impl<Value> Default for Variables<Value> {
-    fn default() -> Self {
-        Self::new()
+
+impl<Value> Request<Value> {
+    pub fn try_new(&self, blueprint: &Blueprint) -> Result<ExecutionPlan> {
+        let doc = async_graphql::parser::parse_query(&self.query)?;
+        let builder = Builder::new(blueprint, doc, self.variables.clone());
+        builder.build().map_err(Error::BuildError)
     }
-}
-
-impl<Value> Variables<Value> {
-    pub fn new() -> Self {
-        Self(HashMap::new())
-    }
-    pub fn get(&self, key: &str) -> Option<&Value> {
-        self.0.get(key)
-    }
-    pub fn insert(&mut self, key: String, value: Value) {
-        self.0.insert(key, value);
-    }
-}
-
-impl Request<async_graphql_value::ConstValue> {
-=======
-    #[serde(default)]
-    pub variables: HashMap<String, Value>,
-    #[serde(default)]
-    pub extensions: HashMap<String, Value>,
 }
 
 impl From<async_graphql::Request> for Request<async_graphql_value::ConstValue> {
@@ -53,18 +37,17 @@
             operation_name: value.operation_name,
             variables: match value.variables.into_value() {
                 async_graphql_value::ConstValue::Object(val) => {
-                    HashMap::from_iter(val.into_iter().map(|(k, v)| (k.to_string(), v)))
+                    Variables(HashMap::from_iter(val.into_iter().map(|(k, v)| (k.to_string(), v))))
                 }
-                _ => HashMap::new(),
+                _ => Variables(HashMap::new()),
             },
             extensions: value.extensions,
         }
     }
 }
 
-impl<Value> Request<Value> {
->>>>>>> 969ac6ef
-    pub fn try_new(&self, blueprint: &Blueprint) -> Result<ExecutionPlan> {
+impl Request<async_graphql_value::ConstValue> {
+    pub fn try_new(&self, blueprint: &Blueprint) -> std::result::Result<ExecutionPlan> {
         let doc = async_graphql::parser::parse_query(&self.query)?;
         let builder = Builder::new(blueprint, doc, self.variables.clone());
         builder.build().map_err(Error::BuildError)
