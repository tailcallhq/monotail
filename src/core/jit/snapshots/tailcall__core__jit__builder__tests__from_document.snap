---
source: src/core/jit/builder.rs
expression: plan.into_nested()
---
[
    Field {
        id: 0,
        name: "posts",
        ir: "Some(..)",
        type_of: [Post],
        extensions: Some(
            Nested(
                [
                    Field {
                        id: 1,
                        name: "user",
                        ir: "Some(..)",
                        type_of: User,
                        extensions: Some(
                            Nested(
                                [
                                    Field {
                                        id: 2,
                                        name: "id",
                                        type_of: ID!,
<<<<<<< HEAD
=======
                                        is_scalar: true,
                                        directives: [],
>>>>>>> 9c2539b8
                                    },
                                    Field {
                                        id: 3,
                                        name: "name",
                                        type_of: String!,
<<<<<<< HEAD
                                    },
                                ],
                            ),
                        ),
                    },
                ],
            ),
        ),
=======
                                        is_scalar: true,
                                        directives: [],
                                    },
                                ],
                            ),
                        ),
                        is_scalar: false,
                        directives: [],
                    },
                ],
            ),
        ),
        is_scalar: false,
        directives: [],
>>>>>>> 9c2539b8
    },
]<|MERGE_RESOLUTION|>--- conflicted
+++ resolved
@@ -23,40 +23,22 @@
                                         id: 2,
                                         name: "id",
                                         type_of: ID!,
-<<<<<<< HEAD
-=======
-                                        is_scalar: true,
                                         directives: [],
->>>>>>> 9c2539b8
                                     },
                                     Field {
                                         id: 3,
                                         name: "name",
                                         type_of: String!,
-<<<<<<< HEAD
-                                    },
-                                ],
-                            ),
-                        ),
-                    },
-                ],
-            ),
-        ),
-=======
-                                        is_scalar: true,
                                         directives: [],
                                     },
                                 ],
                             ),
                         ),
-                        is_scalar: false,
                         directives: [],
                     },
                 ],
             ),
         ),
-        is_scalar: false,
         directives: [],
->>>>>>> 9c2539b8
     },
 ]