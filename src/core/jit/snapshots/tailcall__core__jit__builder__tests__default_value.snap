--- conflicted
+++ resolved
@@ -5,7 +5,6 @@
 [
     Field {
         id: 0,
-        parent_id: None,
         name: "createPost",
         output_name: "createPost",
         ir: "Some(..)",
@@ -45,12 +44,6 @@
         selection: [
             Field {
                 id: 1,
-<<<<<<< HEAD
-                parent_id: Some(
-                    0,
-                ),
-=======
->>>>>>> 912aad15
                 name: "id",
                 output_name: "id",
                 type_of: ID!,
