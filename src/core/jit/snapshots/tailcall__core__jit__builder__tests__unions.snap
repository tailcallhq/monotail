---
source: src/core/jit/builder.rs
expression: plan.into_nested()
---
[
    Field {
        id: 0,
        name: "getUserIdOrEmail",
        ir: "Some(..)",
        type_of: UserIdOrEmail,
        args: [
            Arg {
                id: 0,
                name: "id",
                type_of: ID!,
                value: Some(
                    Number(
                        Number(1),
                    ),
                ),
                default_value: None,
            },
        ],
<<<<<<< HEAD
=======
        is_scalar: false,
        directives: [],
>>>>>>> 9c2539b8
    },
]<|MERGE_RESOLUTION|>--- conflicted
+++ resolved
@@ -21,10 +21,6 @@
                 default_value: None,
             },
         ],
-<<<<<<< HEAD
-=======
-        is_scalar: false,
         directives: [],
->>>>>>> 9c2539b8
     },
 ]