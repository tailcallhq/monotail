--- conflicted
+++ resolved
@@ -5,7 +5,6 @@
 [
     Field {
         id: 0,
-        parent_id: None,
         name: "users",
         output_name: "users",
         ir: "Some(..)",
@@ -16,12 +15,6 @@
         selection: [
             Field {
                 id: 1,
-<<<<<<< HEAD
-                parent_id: Some(
-                    0,
-                ),
-=======
->>>>>>> 912aad15
                 name: "id",
                 output_name: "id",
                 type_of: ID!,
@@ -46,12 +39,6 @@
             },
             Field {
                 id: 2,
-<<<<<<< HEAD
-                parent_id: Some(
-                    0,
-                ),
-=======
->>>>>>> 912aad15
                 name: "name",
                 output_name: "name",
                 type_of: String!,
