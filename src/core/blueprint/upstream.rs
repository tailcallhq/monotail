use std::collections::BTreeSet;

use derive_setters::Setters;
<<<<<<< HEAD

use crate::core::config::{self, Batch, CacheType, ConfigModule};
=======
use crate::core::config::CacheType;
use crate::core::config::{self, Batch, ConfigModule};
>>>>>>> f058622e
use crate::core::valid::{Valid, ValidationError, Validator};

#[derive(PartialEq, Eq, Clone, Debug, schemars::JsonSchema)]
pub struct Proxy {
    pub url: String,
}

#[derive(PartialEq, Eq, Clone, Debug, Setters, schemars::JsonSchema)]
pub struct Upstream {
    pub pool_idle_timeout: u64,
    pub pool_max_idle_per_host: usize,
    pub keep_alive_interval: u64,
    pub keep_alive_timeout: u64,
    pub keep_alive_while_idle: bool,
    pub proxy: Option<Proxy>,
    pub connect_timeout: u64,
    pub timeout: u64,
    pub tcp_keep_alive: u64,
    pub user_agent: String,
    pub allowed_headers: BTreeSet<String>,
    pub base_url: Option<String>,
    pub http_cache: u64,
    pub http_cache_type: Option<CacheType>,
    pub batch: Option<Batch>,
    pub http2_only: bool,
    pub dedupe: bool,
}

impl Upstream {
    /// If the delay is set to 0, then batching is disabled. By default delay is
    /// set to 0.
    pub fn is_batching_enabled(&self) -> bool {
        if let Some(batch) = self.batch.as_ref() {
            batch.delay >= 1
        } else {
            false
        }
    }
}

impl Default for Upstream {
    fn default() -> Self {
        // NOTE: Using unwrap because try_from default will never fail
        Upstream::try_from(&ConfigModule::default()).unwrap()
    }
}

impl TryFrom<&ConfigModule> for Upstream {
    type Error = ValidationError<String>;

    fn try_from(config_module: &ConfigModule) -> Result<Self, Self::Error> {
        let config_upstream = config_module.upstream.clone();

        let mut allowed_headers = config_upstream.get_allowed_headers();

        if config_module.extensions.has_auth() {
            // force add auth specific headers to use it to make actual validation
            allowed_headers.insert(hyper::header::AUTHORIZATION.to_string());
        }

        get_batch(&config_upstream)
            .fuse(get_base_url(&config_upstream))
            .fuse(get_proxy(&config_upstream))
            .map(|(batch, base_url, proxy)| Upstream {
                pool_idle_timeout: (config_upstream).get_pool_idle_timeout(),
                pool_max_idle_per_host: (config_upstream).get_pool_max_idle_per_host(),
                keep_alive_interval: (config_upstream).get_keep_alive_interval(),
                keep_alive_timeout: (config_upstream).get_keep_alive_timeout(),
                keep_alive_while_idle: (config_upstream).get_keep_alive_while_idle(),
                proxy,
                connect_timeout: (config_upstream).get_connect_timeout(),
                timeout: (config_upstream).get_timeout(),
                tcp_keep_alive: (config_upstream).get_tcp_keep_alive(),
                user_agent: (config_upstream).get_user_agent(),
                allowed_headers,
                base_url,
                http_cache: (config_upstream).get_http_cache_size(),
                http_cache_type: Some((config_upstream).get_http_cache_type()),
                batch,
                http2_only: (config_upstream).get_http_2_only(),
                dedupe: (config_upstream).get_dedupe(),
            })
            .to_result()
    }
}

fn get_batch(upstream: &config::Upstream) -> Valid<Option<Batch>, String> {
    upstream.batch.as_ref().map_or_else(
        || Valid::succeed(None),
        |batch| {
            Valid::succeed(Some(Batch {
                max_size: Some((upstream).get_max_size()),
                delay: (upstream).get_delay(),
                headers: batch.headers.clone(),
            }))
        },
    )
}

fn get_base_url(upstream: &config::Upstream) -> Valid<Option<String>, String> {
    if let Some(ref base_url) = upstream.base_url {
        Valid::from(reqwest::Url::parse(base_url).map_err(|e| ValidationError::new(e.to_string())))
            .map_to(Some(base_url.clone()))
    } else {
        Valid::succeed(None)
    }
}

fn get_proxy(upstream: &config::Upstream) -> Valid<Option<Proxy>, String> {
    if let Some(ref proxy) = upstream.proxy {
        Valid::succeed(Some(Proxy { url: proxy.url.clone() }))
    } else {
        Valid::succeed(None)
    }
}<|MERGE_RESOLUTION|>--- conflicted
+++ resolved
@@ -1,13 +1,8 @@
 use std::collections::BTreeSet;
 
 use derive_setters::Setters;
-<<<<<<< HEAD
 
 use crate::core::config::{self, Batch, CacheType, ConfigModule};
-=======
-use crate::core::config::CacheType;
-use crate::core::config::{self, Batch, ConfigModule};
->>>>>>> f058622e
 use crate::core::valid::{Valid, ValidationError, Validator};
 
 #[derive(PartialEq, Eq, Clone, Debug, schemars::JsonSchema)]
@@ -30,6 +25,7 @@
     pub allowed_headers: BTreeSet<String>,
     pub base_url: Option<String>,
     pub http_cache: u64,
+    pub http_cache_type: Option<CacheType>,
     pub http_cache_type: Option<CacheType>,
     pub batch: Option<Batch>,
     pub http2_only: bool,
