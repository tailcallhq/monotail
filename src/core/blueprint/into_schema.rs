--- conflicted
+++ resolved
@@ -121,31 +121,18 @@
                                 FieldFuture::new(
                                     async move {
                                         let ctx: ResolverContext = ctx.into();
-<<<<<<< HEAD
                                         let ctx = &mut EvaluationContext::new(req_ctx, &ctx);
 
-                                        let value =
-                                            expr.eval(ctx).await.map_err(|err| err.extend())?;
+                                        let value = expr
+                                            .eval(ctx)
+                                            .await
+                                            .map_err(|err| err.extend())?;
 
                                         if let ConstValue::Null = value {
                                             Ok(FieldValue::NONE)
                                         } else {
                                             Ok(Some(to_field_value(ctx, value)?))
                                         }
-=======
-                                        let mut ctx = EvaluationContext::new(req_ctx, &ctx);
-
-                                        let const_value = expr
-                                            .eval(&mut ctx)
-                                            .await
-                                            .map_err(|err| err.extend())?;
-                                        let p = match const_value {
-                                            ConstValue::List(a) => Some(FieldValue::list(a)),
-                                            ConstValue::Null => FieldValue::NONE,
-                                            a => Some(FieldValue::from(a)),
-                                        };
-                                        Ok(p)
->>>>>>> 6e892641
                                     }
                                     .instrument(span)
                                     .inspect_err(|err| tracing::error!(?err)),
