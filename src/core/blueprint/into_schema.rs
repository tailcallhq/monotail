use std::borrow::Cow;
use std::sync::Arc;

use anyhow::{bail, Result};
use async_graphql::dynamic::{self, FieldFuture, FieldValue, SchemaBuilder};
use async_graphql::ErrorExtensions;
use async_graphql_value::ConstValue;
use futures_util::TryFutureExt;
use tracing::Instrument;

use crate::core::blueprint::{Blueprint, Definition, Type};
use crate::core::http::RequestContext;
use crate::core::ir::{Eval, EvaluationContext, ResolverContext, TypeName};
use crate::core::scalar::CUSTOM_SCALARS;

fn to_type_ref(type_of: &Type) -> dynamic::TypeRef {
    match type_of {
        Type::NamedType { name, non_null } => {
            if *non_null {
                dynamic::TypeRef::NonNull(Box::from(dynamic::TypeRef::Named(Cow::Owned(
                    name.clone(),
                ))))
            } else {
                dynamic::TypeRef::Named(Cow::Owned(name.clone()))
            }
        }
        Type::ListType { of_type, non_null } => {
            let inner = Box::new(to_type_ref(of_type));
            if *non_null {
                dynamic::TypeRef::NonNull(Box::from(dynamic::TypeRef::List(inner)))
            } else {
                dynamic::TypeRef::List(inner)
            }
        }
    }
}

<<<<<<< HEAD
fn to_field_value<'a>(
    ctx: &mut EvaluationContext<'a, ResolverContext<'a>>,
    value: async_graphql::Value,
) -> Result<FieldValue<'static>> {
    let type_name = ctx.type_name.take();

    Ok(match (value, type_name) {
        // NOTE: Mostly type_name is going to be None so we should keep that as the first check.
        (value, None) => FieldValue::from(value),
        (ConstValue::List(values), Some(TypeName::Vec(names))) => FieldValue::list(
            values
                .into_iter()
                .zip(names)
                .map(|(value, type_name)| FieldValue::from(value).with_type(type_name)),
        ),
        (value @ ConstValue::Object(_), Some(TypeName::Single(type_name))) => {
            FieldValue::from(value).with_type(type_name)
        }
        (ConstValue::Null, _) => FieldValue::NULL,
        (_, Some(_)) => bail!("Failed to match type_name"),
    })
=======
/// We set the default value for an `InputValue` by reading it from the
/// blueprint and assigning it to the provided `InputValue` during the
/// generation of the `async_graphql::Schema`. The `InputValue` represents the
/// structure of arguments and their types that can be passed to a field. In
/// other GraphQL implementations, this is commonly referred to as
/// `InputValueDefinition`.
fn set_default_value(
    input_value: dynamic::InputValue,
    value: Option<serde_json::Value>,
) -> dynamic::InputValue {
    if let Some(value) = value {
        match ConstValue::from_json(value) {
            Ok(const_value) => input_value.default_value(const_value),
            Err(err) => {
                tracing::warn!("conversion from serde_json::Value to ConstValue failed for default_value with error {err:?}");
                input_value
            }
        }
    } else {
        input_value
    }
>>>>>>> 60e257d6
}

fn to_type(def: &Definition) -> dynamic::Type {
    match def {
        Definition::Object(def) => {
            let mut object = dynamic::Object::new(def.name.clone());
            for field in def.fields.iter() {
                let field = field.clone();
                let type_ref = to_type_ref(&field.of_type);
                let field_name = &field.name.clone();

                let mut dyn_schema_field = dynamic::Field::new(
                    field_name,
                    type_ref.clone(),
                    move |ctx| {
                        // region: HOT CODE
                        // --------------------------------------------------
                        //                HOT CODE STARTS HERE
                        // --------------------------------------------------

                        let req_ctx = ctx.ctx.data::<Arc<RequestContext>>().unwrap();
                        let field_name = &field.name;

                        match &field.resolver {
                            None => {
                                let ctx: ResolverContext = ctx.into();
                                let ctx = EvaluationContext::new(req_ctx, &ctx);

                                FieldFuture::from_value(
                                    ctx.path_value(&[field_name]).map(|a| a.into_owned()),
                                )
                            }
                            Some(expr) => {
                                let span = tracing::info_span!(
                                    "field_resolver",
                                    otel.name = ctx.path_node.map(|p| p.to_string()).unwrap_or(field_name.clone()), graphql.returnType = %type_ref
                                );

                                let expr = expr.to_owned();
                                FieldFuture::new(
                                    async move {
                                        let ctx: ResolverContext = ctx.into();
                                        let ctx = &mut EvaluationContext::new(req_ctx, &ctx);

                                        let value =
                                            expr.eval(ctx).await.map_err(|err| err.extend())?;

                                        if let ConstValue::Null = value {
                                            Ok(FieldValue::NONE)
                                        } else {
                                            Ok(Some(to_field_value(ctx, value)?))
                                        }
                                    }
                                    .instrument(span)
                                    .inspect_err(|err| tracing::error!(?err)),
                                )
                            }
                        }

                        // --------------------------------------------------
                        //                HOT CODE ENDS HERE
                        // --------------------------------------------------
                        // endregion: hot_code
                    },
                );
                if let Some(description) = &field.description {
                    dyn_schema_field = dyn_schema_field.description(description);
                }
                for arg in field.args.iter() {
                    dyn_schema_field = dyn_schema_field.argument(set_default_value(
                        dynamic::InputValue::new(arg.name.clone(), to_type_ref(&arg.of_type)),
                        arg.default_value.clone(),
                    ));
                }
                object = object.field(dyn_schema_field);
            }
            if let Some(description) = &def.description {
                object = object.description(description);
            }
            for interface in def.implements.iter() {
                object = object.implement(interface.clone());
            }

            dynamic::Type::Object(object)
        }
        Definition::Interface(def) => {
            let mut interface = dynamic::Interface::new(def.name.clone());
            for field in def.fields.iter() {
                interface = interface.field(dynamic::InterfaceField::new(
                    field.name.clone(),
                    to_type_ref(&field.of_type),
                ));
            }

            dynamic::Type::Interface(interface)
        }
        Definition::InputObject(def) => {
            let mut input_object = dynamic::InputObject::new(def.name.clone());
            for field in def.fields.iter() {
                let mut input_field =
                    dynamic::InputValue::new(field.name.clone(), to_type_ref(&field.of_type));
                if let Some(description) = &field.description {
                    input_field = input_field.description(description);
                }
                let input_field = set_default_value(input_field, field.default_value.clone());
                input_object = input_object.field(input_field);
            }
            if let Some(description) = &def.description {
                input_object = input_object.description(description);
            }

            dynamic::Type::InputObject(input_object)
        }
        Definition::Scalar(def) => {
            let mut scalar = dynamic::Scalar::new(def.name.clone());
            if let Some(description) = &def.description {
                scalar = scalar.description(description);
            }
            scalar = scalar.validator(def.validator);
            dynamic::Type::Scalar(scalar)
        }
        Definition::Enum(def) => {
            let mut enum_type = dynamic::Enum::new(def.name.clone());
            for value in def.enum_values.iter() {
                enum_type = enum_type.item(dynamic::EnumItem::new(value.name.clone()));
            }
            if let Some(desc) = def.description.clone() {
                enum_type = enum_type.description(desc);
            }
            dynamic::Type::Enum(enum_type)
        }
        Definition::Union(def) => {
            let mut union = dynamic::Union::new(def.name.clone());
            for type_ in def.types.iter() {
                union = union.possible_type(type_.clone());
            }
            dynamic::Type::Union(union)
        }
    }
}

impl From<&Blueprint> for SchemaBuilder {
    fn from(blueprint: &Blueprint) -> Self {
        let query = blueprint.query();
        let mutation = blueprint.mutation();
        let mut schema = dynamic::Schema::build(query.as_str(), mutation.as_deref(), None);

        for (k, v) in CUSTOM_SCALARS.iter() {
            schema = schema.register(dynamic::Type::Scalar(
                dynamic::Scalar::new(k.clone()).validator(v.validate()),
            ));
        }

        for def in blueprint.definitions.iter() {
            schema = schema.register(to_type(def));
        }

        schema
    }
}<|MERGE_RESOLUTION|>--- conflicted
+++ resolved
@@ -35,29 +35,6 @@
     }
 }
 
-<<<<<<< HEAD
-fn to_field_value<'a>(
-    ctx: &mut EvaluationContext<'a, ResolverContext<'a>>,
-    value: async_graphql::Value,
-) -> Result<FieldValue<'static>> {
-    let type_name = ctx.type_name.take();
-
-    Ok(match (value, type_name) {
-        // NOTE: Mostly type_name is going to be None so we should keep that as the first check.
-        (value, None) => FieldValue::from(value),
-        (ConstValue::List(values), Some(TypeName::Vec(names))) => FieldValue::list(
-            values
-                .into_iter()
-                .zip(names)
-                .map(|(value, type_name)| FieldValue::from(value).with_type(type_name)),
-        ),
-        (value @ ConstValue::Object(_), Some(TypeName::Single(type_name))) => {
-            FieldValue::from(value).with_type(type_name)
-        }
-        (ConstValue::Null, _) => FieldValue::NULL,
-        (_, Some(_)) => bail!("Failed to match type_name"),
-    })
-=======
 /// We set the default value for an `InputValue` by reading it from the
 /// blueprint and assigning it to the provided `InputValue` during the
 /// generation of the `async_graphql::Schema`. The `InputValue` represents the
@@ -79,7 +56,29 @@
     } else {
         input_value
     }
->>>>>>> 60e257d6
+}
+
+fn to_field_value<'a>(
+    ctx: &mut EvaluationContext<'a, ResolverContext<'a>>,
+    value: async_graphql::Value,
+) -> Result<FieldValue<'static>> {
+    let type_name = ctx.type_name.take();
+
+    Ok(match (value, type_name) {
+        // NOTE: Mostly type_name is going to be None so we should keep that as the first check.
+        (value, None) => FieldValue::from(value),
+        (ConstValue::List(values), Some(TypeName::Vec(names))) => FieldValue::list(
+            values
+                .into_iter()
+                .zip(names)
+                .map(|(value, type_name)| FieldValue::from(value).with_type(type_name)),
+        ),
+        (value @ ConstValue::Object(_), Some(TypeName::Single(type_name))) => {
+            FieldValue::from(value).with_type(type_name)
+        }
+        (ConstValue::Null, _) => FieldValue::NULL,
+        (_, Some(_)) => bail!("Failed to match type_name"),
+    })
 }
 
 fn to_type(def: &Definition) -> dynamic::Type {
