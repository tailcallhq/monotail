--- conflicted
+++ resolved
@@ -512,11 +512,8 @@
         .and(fix_dangling_resolvers())
         .and(update_cache_resolvers())
         .and(update_protected(object_name).trace(Protected::trace_name().as_str()))
-<<<<<<< HEAD
+        .and(update_enum_alias())
         .and(update_union_resolver())
-=======
-        .and(update_enum_alias())
->>>>>>> 6e892641
         .try_fold(
             &(config_module, field, type_of, name),
             FieldDefinition::default(),
