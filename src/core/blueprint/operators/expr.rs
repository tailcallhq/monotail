--- conflicted
+++ resolved
@@ -34,17 +34,10 @@
     let value = &inputs.expr.body;
     let validate = inputs.validate;
 
-<<<<<<< HEAD
-    Valid::from(
-        DynamicValue::try_from(&value.clone())
-            .map_err(|e: anyhow::Error| ValidationError::new(e.to_string())),
-    )
-=======
     match DynamicValue::try_from(&value.clone()) {
         Ok(data) => Valid::succeed(data),
         Err(err) => Valid::fail(BlueprintError::Error(err)),
     }
->>>>>>> a14e9985
     .and_then(|value| {
         if !value.is_const() {
             // TODO: Add validation for const with Mustache here
