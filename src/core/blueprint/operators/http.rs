use tailcall_valid::{Valid, Validator};

use crate::core::blueprint::*;
use crate::core::config::group_by::GroupBy;
use crate::core::endpoint::Endpoint;
use crate::core::http::{HttpFilter, Method, RequestTemplate};
use crate::core::ir::model::{IO, IR};
use crate::core::{config, helpers, Mustache};

pub fn compile_http(
    config_module: &config::ConfigModule,
    http: &config::Http,
    is_list: bool,
) -> Valid<IR, BlueprintError> {
    let dedupe = http.dedupe.unwrap_or_default();
    let mustache_headers = match helpers::headers::to_mustache_headers(&http.headers).to_result() {
        Ok(mustache_headers) => Valid::succeed(mustache_headers),
        Err(e) => Valid::from_validation_err(BlueprintError::from_validation_string(e)),
    };

    Valid::<(), BlueprintError>::fail(BlueprintError::GroupByOnlyForGet)
        .when(|| !http.batch_key.is_empty() && http.method != Method::GET)
        .and(
            Valid::<(), BlueprintError>::fail(BlueprintError::IncorrectBatchingUsage).when(|| {
                (config_module.upstream.get_delay() < 1
                    || config_module.upstream.get_max_size() < 1)
                    && !http.batch_key.is_empty()
            }),
        )
        .and(Valid::succeed(http.url.as_str()))
        .zip(mustache_headers)
        .and_then(|(base_url, headers)| {
            let query = http
                .query
                .clone()
                .iter()
                .map(|key_value| {
                    (
                        key_value.key.clone(),
                        key_value.value.clone(),
                        key_value.skip_empty.unwrap_or_default(),
                    )
                })
                .collect();

            match RequestTemplate::try_from(
                Endpoint::new(base_url.to_string())
                    .method(http.method.clone())
                    .query(query)
                    .body(http.body.clone())
                    .encoding(http.encoding.clone()),
            )
            .map(|req_tmpl| req_tmpl.headers(headers))
            {
                Ok(data) => Valid::succeed(data),
                Err(e) => Valid::fail(BlueprintError::Error(e)),
            }
        })
        .map(|req_template| {
            // marge http and upstream on_request
            let http_filter = http
                .on_request
                .clone()
                .or(config_module.upstream.on_request.clone())
                .map(|on_request| HttpFilter { on_request });

            let io = if !http.batch_key.is_empty() && http.method == Method::GET {
                // Find a query parameter that contains a reference to the {{.value}} key
                let key = http.query.iter().find_map(|q| {
                    Mustache::parse(&q.value)
                        .expression_contains("value")
                        .then(|| q.key.clone())
                });
                IR::IO(IO::Http {
                    req_template,
                    group_by: Some(GroupBy::new(http.batch_key.clone(), key)),
                    dl_id: None,
                    http_filter,
                    is_list,
                    dedupe,
                })
            } else {
                IR::IO(IO::Http {
                    req_template,
                    group_by: None,
                    dl_id: None,
                    http_filter,
                    is_list,
                    dedupe,
                })
            };
            (io, &http.select)
        })
        .and_then(apply_select)
<<<<<<< HEAD
=======
}

pub fn update_http<'a>() -> TryFold<
    'a,
    (&'a ConfigModule, &'a Field, &'a config::Type, &'a str),
    FieldDefinition,
    BlueprintError,
> {
    TryFold::<(&ConfigModule, &Field, &config::Type, &'a str), FieldDefinition, BlueprintError>::new(
        |(config_module, field, type_of, _), b_field| {
            let Some(Resolver::Http(http)) = &field.resolver else {
                return Valid::succeed(b_field);
            };

            compile_http(config_module, http, field.type_of.is_list())
                .map(|resolver| b_field.resolver(Some(resolver)))
                .and_then(|b_field| {
                    b_field
                        .validate_field(type_of, config_module)
                        .map_to(b_field)
                })
        },
    )
>>>>>>> 47d6b0c4
}<|MERGE_RESOLUTION|>--- conflicted
+++ resolved
@@ -92,30 +92,4 @@
             (io, &http.select)
         })
         .and_then(apply_select)
-<<<<<<< HEAD
-=======
-}
-
-pub fn update_http<'a>() -> TryFold<
-    'a,
-    (&'a ConfigModule, &'a Field, &'a config::Type, &'a str),
-    FieldDefinition,
-    BlueprintError,
-> {
-    TryFold::<(&ConfigModule, &Field, &config::Type, &'a str), FieldDefinition, BlueprintError>::new(
-        |(config_module, field, type_of, _), b_field| {
-            let Some(Resolver::Http(http)) = &field.resolver else {
-                return Valid::succeed(b_field);
-            };
-
-            compile_http(config_module, http, field.type_of.is_list())
-                .map(|resolver| b_field.resolver(Some(resolver)))
-                .and_then(|b_field| {
-                    b_field
-                        .validate_field(type_of, config_module)
-                        .map_to(b_field)
-                })
-        },
-    )
->>>>>>> 47d6b0c4
 }