--- conflicted
+++ resolved
@@ -4,13 +4,8 @@
 use async_graphql::parser::types::ServiceDocument;
 use tailcall_valid::{Valid, Validator};
 
-<<<<<<< HEAD
 use super::{compile_resolver, CompileResolver};
-use crate::core::blueprint::{Blueprint, Definition, TryFoldConfig};
-=======
-use super::{compile_call, compile_expr, compile_graphql, compile_grpc, compile_http, compile_js};
 use crate::core::blueprint::{Blueprint, BlueprintError, Definition, TryFoldConfig};
->>>>>>> 47d6b0c4
 use crate::core::config::{
     ApolloFederation, ConfigModule, EntityResolver, Field, GraphQLOperationType, Resolver,
 };
@@ -53,7 +48,7 @@
                     };
 
                     compile_resolver(&inputs, resolver).and_then(|resolver| {
-                        Valid::from_option(resolver, "Resolver is empty".to_string())
+                        Valid::from_option(resolver, BlueprintError::NoResolverFoundInSchema)
                     })
                 }
             };
