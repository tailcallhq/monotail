use std::collections::{BTreeMap, BTreeSet, HashMap, HashSet};
use std::fmt::{self, Display};
use std::num::NonZeroU64;

use anyhow::Result;
use async_graphql::parser::types::ServiceDocument;
use derive_setters::Setters;
use serde::{Deserialize, Serialize};
use serde_json::Value;
use tailcall_macros::{DirectiveDefinition, InputDefinition};
use tailcall_typedefs_common::directive_definition::DirectiveDefinition;
use tailcall_typedefs_common::input_definition::InputDefinition;
use tailcall_typedefs_common::ServiceDocumentBuilder;

use super::telemetry::Telemetry;
use super::{KeyValue, Link, Server, Upstream};
use crate::core::config::from_document::from_document;
<<<<<<< HEAD
use crate::core::config::npo::Yield;
=======
use crate::core::config::n_plus_one::{FieldName, TypeName};
>>>>>>> e43beb56
use crate::core::config::source::Source;
use crate::core::directive::DirectiveCodec;
use crate::core::http::Method;
use crate::core::is_default;
use crate::core::json::JsonSchema;
use crate::core::macros::MergeRight;
use crate::core::merge_right::MergeRight;
use crate::core::scalar::Scalar;
use crate::core::valid::{Valid, Validator};

#[derive(
    Serialize,
    Deserialize,
    Clone,
    Debug,
    Default,
    Setters,
    PartialEq,
    Eq,
    schemars::JsonSchema,
    MergeRight,
)]
#[serde(rename_all = "camelCase")]
pub struct Config {
    ///
    /// Dictates how the server behaves and helps tune tailcall for all ingress
    /// requests. Features such as request batching, SSL, HTTP2 etc. can be
    /// configured here.
    #[serde(default)]
    pub server: Server,

    ///
    /// Dictates how tailcall should handle upstream requests/responses.
    /// Tuning upstream can improve performance and reliability for connections.
    #[serde(default)]
    pub upstream: Upstream,

    ///
    /// Specifies the entry points for query and mutation in the generated
    /// GraphQL schema.
    pub schema: RootSchema,

    ///
    /// A map of all the types in the schema.
    #[serde(default)]
    #[setters(skip)]
    pub types: BTreeMap<String, Type>,

    ///
    /// A map of all the union types in the schema.
    #[serde(default, skip_serializing_if = "is_default")]
    pub unions: BTreeMap<String, Union>,

    ///
    /// A map of all the enum types in the schema
    #[serde(default, skip_serializing_if = "is_default")]
    pub enums: BTreeMap<String, Enum>,

    ///
    /// A list of all links in the schema.
    #[serde(default, skip_serializing_if = "is_default")]
    pub links: Vec<Link>,
    #[serde(default, skip_serializing_if = "is_default")]
    /// Enable [opentelemetry](https://opentelemetry.io) support
    pub telemetry: Telemetry,
}

///
/// Represents a GraphQL type.
/// A type can be an object, interface, enum or scalar.
#[derive(
    Serialize, Deserialize, Clone, Debug, Default, PartialEq, Eq, schemars::JsonSchema, MergeRight,
)]
pub struct Type {
    ///
    /// A map of field name and its definition.
    pub fields: BTreeMap<String, Field>,
    #[serde(default, skip_serializing_if = "is_default")]
    ///
    /// Additional fields to be added to the type
    pub added_fields: Vec<AddField>,
    #[serde(default, skip_serializing_if = "is_default")]
    ///
    /// Documentation for the type that is publicly visible.
    pub doc: Option<String>,
    #[serde(default, skip_serializing_if = "is_default")]
    ///
    /// Interfaces that the type implements.
    pub implements: BTreeSet<String>,
    #[serde(default, skip_serializing_if = "is_default")]
    ///
    /// Setting to indicate if the type can be cached.
    pub cache: Option<Cache>,
    ///
    /// Marks field as protected by auth providers
    #[serde(default)]
    pub protected: Option<Protected>,
    #[serde(default, skip_serializing_if = "is_default")]
    ///
    /// Contains source information for the type.
    pub tag: Option<Tag>,
}

impl Type {
    pub fn fields(mut self, fields: Vec<(&str, Field)>) -> Self {
        let mut graphql_fields = BTreeMap::new();
        for (name, field) in fields {
            graphql_fields.insert(name.to_string(), field);
        }
        self.fields = graphql_fields;
        self
    }

    pub fn scalar(&self) -> bool {
        self.fields.is_empty()
    }
}

#[derive(
    Clone,
    Debug,
    Default,
    PartialEq,
    Deserialize,
    Serialize,
    Eq,
    schemars::JsonSchema,
    MergeRight,
    DirectiveDefinition,
)]
#[directive_definition(locations = "Object")]
#[serde(deny_unknown_fields)]
/// Used to represent an identifier for a type. Typically used via only by the
/// configuration generators to provide additional information about the type.
pub struct Tag {
    /// A unique identifier for the type.
    pub id: String,
}

#[derive(
    Clone,
    Debug,
    PartialEq,
    Deserialize,
    Serialize,
    Eq,
    schemars::JsonSchema,
    MergeRight,
    DirectiveDefinition,
    InputDefinition,
)]
#[directive_definition(locations = "Object,FieldDefinition")]
/// The @cache operator enables caching for the query, field or type it is
/// applied to.
#[serde(rename_all = "camelCase")]
#[serde(deny_unknown_fields)]
pub struct Cache {
    /// Specifies the duration, in milliseconds, of how long the value has to be
    /// stored in the cache.
    pub max_age: NonZeroU64,
}

#[derive(
    Clone,
    Debug,
    Deserialize,
    Serialize,
    PartialEq,
    Eq,
    Default,
    schemars::JsonSchema,
    MergeRight,
    DirectiveDefinition,
)]
#[directive_definition(locations = "Object,FieldDefinition")]
pub struct Protected {}

#[derive(
    Serialize,
    Deserialize,
    Clone,
    Debug,
    Default,
    Setters,
    PartialEq,
    Eq,
    schemars::JsonSchema,
    MergeRight,
)]
#[setters(strip_option)]
pub struct RootSchema {
    pub query: Option<String>,
    #[serde(default, skip_serializing_if = "is_default")]
    pub mutation: Option<String>,
    #[serde(default, skip_serializing_if = "is_default")]
    pub subscription: Option<String>,
}

#[derive(
    Serialize, Deserialize, Clone, Debug, PartialEq, Eq, schemars::JsonSchema, DirectiveDefinition,
)]
#[directive_definition(locations = "FieldDefinition")]
#[serde(deny_unknown_fields)]
/// Used to omit a field from public consumption.
pub struct Omit {}

///
/// A field definition containing all the metadata information about resolving a
/// field.
#[derive(
    Serialize, Deserialize, Clone, Debug, Default, Setters, PartialEq, Eq, schemars::JsonSchema,
)]
#[setters(strip_option)]
pub struct Field {
    ///
    /// Refers to the type of the value the field can be resolved to.
    #[serde(rename = "type", default, skip_serializing_if = "is_default")]
    pub type_of: String,

    ///
    /// Flag to indicate the type is a list.
    #[serde(default, skip_serializing_if = "is_default")]
    pub list: bool,

    ///
    /// Flag to indicate the type is required.
    #[serde(default, skip_serializing_if = "is_default")]
    pub required: bool,

    ///
    /// Flag to indicate if the type inside the list is required.
    #[serde(default, skip_serializing_if = "is_default")]
    pub list_type_required: bool,

    ///
    /// Map of argument name and its definition.
    #[serde(default, skip_serializing_if = "is_default")]
    pub args: BTreeMap<String, Arg>,

    ///
    /// Publicly visible documentation for the field.
    #[serde(default, skip_serializing_if = "is_default")]
    pub doc: Option<String>,

    ///
    /// Allows modifying existing fields.
    #[serde(default, skip_serializing_if = "is_default")]
    pub modify: Option<Modify>,

    ///
    /// Omits a field from public consumption.
    #[serde(default, skip_serializing_if = "is_default")]
    pub omit: Option<Omit>,

    ///
    /// Inserts an HTTP resolver for the field.
    #[serde(default, skip_serializing_if = "is_default")]
    pub http: Option<Http>,

    ///
    /// Inserts a call resolver for the field.
    #[serde(default, skip_serializing_if = "is_default")]
    pub call: Option<Call>,

    ///
    /// Inserts a GRPC resolver for the field.
    #[serde(default, skip_serializing_if = "is_default")]
    pub grpc: Option<Grpc>,

    ///
    /// Inserts a Javascript resolver for the field.
    #[serde(default, skip_serializing_if = "is_default")]
    pub script: Option<JS>,

    ///
    /// Inserts a constant resolver for the field.
    #[serde(rename = "expr", default, skip_serializing_if = "is_default")]
    pub const_field: Option<Expr>,

    ///
    /// Inserts a GraphQL resolver for the field.
    #[serde(default, skip_serializing_if = "is_default")]
    pub graphql: Option<GraphQL>,

    ///
    /// Sets the cache configuration for a field
    pub cache: Option<Cache>,

    ///
    /// Marks field as protected by auth provider
    #[serde(default)]
    pub protected: Option<Protected>,

    ///
    /// Stores the default value for the field
    #[serde(default, skip_serializing_if = "is_default")]
    pub default_value: Option<Value>,
}

// It's a terminal implementation of MergeRight
impl MergeRight for Field {
    fn merge_right(self, other: Self) -> Self {
        other
    }
}

impl Field {
    pub fn has_resolver(&self) -> bool {
        self.http.is_some()
            || self.script.is_some()
            || self.const_field.is_some()
            || self.graphql.is_some()
            || self.grpc.is_some()
            || self.call.is_some()
    }

    /// Returns a list of resolvable directives for the field.
    pub fn resolvable_directives(&self) -> Vec<String> {
        let mut directives = Vec::new();
        if self.http.is_some() {
            directives.push(Http::trace_name());
        }
        if self.graphql.is_some() {
            directives.push(GraphQL::trace_name());
        }
        if self.script.is_some() {
            directives.push(JS::trace_name());
        }
        if self.const_field.is_some() {
            directives.push(Expr::trace_name());
        }
        if self.grpc.is_some() {
            directives.push(Grpc::trace_name());
        }
        if self.call.is_some() {
            directives.push(Call::trace_name());
        }
        directives
    }
    pub fn has_batched_resolver(&self) -> bool {
        self.http
            .as_ref()
            .is_some_and(|http| !http.batch_key.is_empty())
            || self.graphql.as_ref().is_some_and(|graphql| graphql.batch)
            || self
                .grpc
                .as_ref()
                .is_some_and(|grpc| !grpc.batch_key.is_empty())
    }
    pub fn into_list(mut self) -> Self {
        self.list = true;
        self
    }

    pub fn int() -> Self {
        Self { type_of: "Int".to_string(), ..Default::default() }
    }

    pub fn string() -> Self {
        Self { type_of: "String".to_string(), ..Default::default() }
    }

    pub fn float() -> Self {
        Self { type_of: "Float".to_string(), ..Default::default() }
    }

    pub fn boolean() -> Self {
        Self { type_of: "Boolean".to_string(), ..Default::default() }
    }

    pub fn id() -> Self {
        Self { type_of: "ID".to_string(), ..Default::default() }
    }

    pub fn is_omitted(&self) -> bool {
        self.omit.is_some()
            || self
                .modify
                .as_ref()
                .and_then(|m| m.omit)
                .unwrap_or_default()
    }
}

#[derive(
    Serialize,
    Deserialize,
    Clone,
    Debug,
    PartialEq,
    Eq,
    schemars::JsonSchema,
    DirectiveDefinition,
    InputDefinition,
)]
#[directive_definition(locations = "FieldDefinition", lowercase_name)]
pub struct JS {
    pub name: String,
}

#[derive(
    Serialize,
    Deserialize,
    Clone,
    Debug,
    PartialEq,
    Eq,
    schemars::JsonSchema,
    DirectiveDefinition,
    InputDefinition,
)]
#[directive_definition(locations = "FieldDefinition")]
#[serde(deny_unknown_fields)]
pub struct Modify {
    #[serde(default, skip_serializing_if = "is_default")]
    pub name: Option<String>,
    #[serde(default, skip_serializing_if = "is_default")]
    pub omit: Option<bool>,
}

#[derive(Serialize, Deserialize, Clone, Debug, PartialEq, Eq)]
pub struct Inline {
    pub path: Vec<String>,
}

#[derive(Default, Serialize, Deserialize, Clone, Debug, PartialEq, Eq, schemars::JsonSchema)]
pub struct Arg {
    #[serde(rename = "type")]
    pub type_of: String,
    #[serde(default, skip_serializing_if = "is_default")]
    pub list: bool,
    #[serde(default, skip_serializing_if = "is_default")]
    pub required: bool,
    #[serde(default, skip_serializing_if = "is_default")]
    pub doc: Option<String>,
    #[serde(default, skip_serializing_if = "is_default")]
    pub modify: Option<Modify>,
    #[serde(default, skip_serializing_if = "is_default")]
    pub default_value: Option<Value>,
}

#[derive(
    Serialize, Deserialize, Clone, Debug, Default, PartialEq, Eq, schemars::JsonSchema, MergeRight,
)]
pub struct Union {
    pub types: BTreeSet<String>,
    pub doc: Option<String>,
}

#[derive(Serialize, Deserialize, Clone, Debug, PartialEq, Eq, schemars::JsonSchema, MergeRight)]
/// Definition of GraphQL enum type
pub struct Enum {
    pub variants: BTreeSet<Variant>,
    pub doc: Option<String>,
}

/// Definition of GraphQL value
#[derive(
    Serialize,
    Deserialize,
    Clone,
    Debug,
    PartialEq,
    Eq,
    PartialOrd,
    Ord,
    schemars::JsonSchema,
    MergeRight,
)]
pub struct Variant {
    pub name: String,
    // directive: alias
    pub alias: Option<Alias>,
}

/// The @alias directive indicates that aliases of one enum value.
#[derive(
    Serialize,
    Deserialize,
    Clone,
    Debug,
    PartialEq,
    Eq,
    PartialOrd,
    Ord,
    schemars::JsonSchema,
    MergeRight,
    DirectiveDefinition,
)]
#[directive_definition(locations = "EnumValue")]
pub struct Alias {
    pub options: BTreeSet<String>,
}

#[derive(
    Serialize,
    Deserialize,
    Clone,
    Debug,
    Default,
    PartialEq,
    Eq,
    schemars::JsonSchema,
    DirectiveDefinition,
    InputDefinition,
)]
#[directive_definition(locations = "FieldDefinition")]
#[serde(deny_unknown_fields)]
/// The @http operator indicates that a field or node is backed by a REST API.
///
/// For instance, if you add the @http operator to the `users` field of the
/// Query type with a path argument of `"/users"`, it signifies that the `users`
/// field is backed by a REST API. The path argument specifies the path of the
/// REST API. In this scenario, the GraphQL server will make a GET request to
/// the API endpoint specified when the `users` field is queried.
pub struct Http {
    #[serde(rename = "onRequest", default, skip_serializing_if = "is_default")]
    /// onRequest field in @http directive gives the ability to specify the
    /// request interception handler.
    pub on_request: Option<String>,

    #[serde(rename = "baseURL", default, skip_serializing_if = "is_default")]
    /// This refers to the base URL of the API. If not specified, the default
    /// base URL is the one specified in the `@upstream` operator.
    pub base_url: Option<String>,

    #[serde(default, skip_serializing_if = "is_default")]
    /// The body of the API call. It's used for methods like POST or PUT that
    /// send data to the server. You can pass it as a static object or use a
    /// Mustache template to substitute variables from the GraphQL variables.
    pub body: Option<String>,

    #[serde(default, skip_serializing_if = "is_default")]
    /// The `encoding` parameter specifies the encoding of the request body. It
    /// can be `ApplicationJson` or `ApplicationXWwwFormUrlEncoded`. @default
    /// `ApplicationJson`.
    pub encoding: Encoding,

    #[serde(rename = "batchKey", default, skip_serializing_if = "is_default")]
    /// The `batchKey` dictates the path Tailcall will follow to group the returned items from the batch request. For more details please refer out [n + 1 guide](https://tailcall.run/docs/guides/n+1#solving-using-batching).
    pub batch_key: Vec<String>,

    #[serde(default, skip_serializing_if = "is_default")]
    /// The `headers` parameter allows you to customize the headers of the HTTP
    /// request made by the `@http` operator. It is used by specifying a
    /// key-value map of header names and their values.
    pub headers: Vec<KeyValue>,

    #[serde(default, skip_serializing_if = "is_default")]
    /// Schema of the input of the API call. It is automatically inferred in
    /// most cases.
    pub input: Option<JsonSchema>,

    #[serde(default, skip_serializing_if = "is_default")]
    /// This refers to the HTTP method of the API call. Commonly used methods
    /// include `GET`, `POST`, `PUT`, `DELETE` etc. @default `GET`.
    pub method: Method,

    /// This refers to the API endpoint you're going to call. For instance `https://jsonplaceholder.typicode.com/users`.
    ///
    /// For dynamic segments in your API endpoint, use Mustache templates for
    /// variable substitution. For instance, to fetch a specific user, use
    /// `/users/{{args.id}}`.
    pub path: String,

    #[serde(default, skip_serializing_if = "is_default")]
    /// Schema of the output of the API call. It is automatically inferred in
    /// most cases.
    pub output: Option<JsonSchema>,

    #[serde(default, skip_serializing_if = "is_default")]
    /// This represents the query parameters of your API call. You can pass it
    /// as a static object or use Mustache template for dynamic parameters.
    /// These parameters will be added to the URL.
    /// When `batchKey` is present Tailcall uses the first query parameter as
    /// the key for the groupBy operator.
    pub query: Vec<KeyValue>,
}

///
/// Provides the ability to refer to multiple fields in the Query or
/// Mutation root.
#[derive(
    Serialize,
    Deserialize,
    Clone,
    Debug,
    Default,
    PartialEq,
    Eq,
    schemars::JsonSchema,
    DirectiveDefinition,
)]
#[directive_definition(locations = "FieldDefinition")]
pub struct Call {
    /// Steps are composed together to form a call.
    /// If you have multiple steps, the output of the previous step is passed as
    /// input to the next step.
    pub steps: Vec<Step>,
}

///
/// Provides the ability to refer to a field defined in the root Query or
/// Mutation.
#[derive(Serialize, Deserialize, Clone, Debug, Default, PartialEq, Eq, schemars::JsonSchema)]
pub struct Step {
    #[serde(default, skip_serializing_if = "is_default")]
    /// The name of the field on the `Query` type that you want to call.
    pub query: Option<String>,

    #[serde(default, skip_serializing_if = "is_default")]
    /// The name of the field on the `Mutation` type that you want to call.
    pub mutation: Option<String>,

    /// The arguments that will override the actual arguments of the field.
    #[serde(default, skip_serializing_if = "is_default")]
    pub args: BTreeMap<String, Value>,
}

#[derive(
    Serialize,
    Deserialize,
    Clone,
    Debug,
    Default,
    PartialEq,
    Eq,
    schemars::JsonSchema,
    InputDefinition,
    DirectiveDefinition,
)]
#[directive_definition(locations = "FieldDefinition")]
#[serde(rename_all = "camelCase")]
#[serde(deny_unknown_fields)]
/// The @grpc operator indicates that a field or node is backed by a gRPC API.
///
/// For instance, if you add the @grpc operator to the `users` field of the
/// Query type with a service argument of `NewsService` and method argument of
/// `GetAllNews`, it signifies that the `users` field is backed by a gRPC API.
/// The `service` argument specifies the name of the gRPC service.
/// The `method` argument specifies the name of the gRPC method.
/// In this scenario, the GraphQL server will make a gRPC request to the gRPC
/// endpoint specified when the `users` field is queried.
pub struct Grpc {
    #[serde(rename = "baseURL", default, skip_serializing_if = "is_default")]
    /// This refers to the base URL of the API. If not specified, the default
    /// base URL is the one specified in the `@upstream` operator.
    pub base_url: Option<String>,
    #[serde(default, skip_serializing_if = "is_default")]
    /// This refers to the arguments of your gRPC call. You can pass it as a
    /// static object or use Mustache template for dynamic parameters. These
    /// parameters will be added in the body in `protobuf` format.
    pub body: Option<Value>,
    #[serde(rename = "batchKey", default, skip_serializing_if = "is_default")]
    /// The `batchKey` dictates the path Tailcall will follow to group the returned items from the batch request. For more details please refer out [n + 1 guide](https://tailcall.run/docs/guides/n+1#solving-using-batching).
    pub batch_key: Vec<String>,
    #[serde(default, skip_serializing_if = "is_default")]
    /// The `headers` parameter allows you to customize the headers of the HTTP
    /// request made by the `@grpc` operator. It is used by specifying a
    /// key-value map of header names and their values. Note: content-type is
    /// automatically set to application/grpc
    pub headers: Vec<KeyValue>,
    /// This refers to the gRPC method you're going to call. For instance
    /// `GetAllNews`.
    pub method: String,
}

#[derive(
    Serialize,
    Deserialize,
    Clone,
    Debug,
    Default,
    PartialEq,
    Eq,
    schemars::JsonSchema,
    DirectiveDefinition,
    InputDefinition,
)]
#[directive_definition(locations = "FieldDefinition")]
#[serde(deny_unknown_fields)]
/// The @graphQL operator allows to specify GraphQL API server request to fetch
/// data from.
pub struct GraphQL {
    #[serde(default, skip_serializing_if = "is_default")]
    /// Named arguments for the requested field. More info [here](https://tailcall.run/docs/guides/operators/#args)
    pub args: Option<Vec<KeyValue>>,

    #[serde(rename = "baseURL", default, skip_serializing_if = "is_default")]
    /// This refers to the base URL of the API. If not specified, the default
    /// base URL is the one specified in the `@upstream` operator.
    pub base_url: Option<String>,

    #[serde(default, skip_serializing_if = "is_default")]
    /// If the upstream GraphQL server supports request batching, you can
    /// specify the 'batch' argument to batch several requests into a single
    /// batch request.
    ///
    /// Make sure you have also specified batch settings to the `@upstream` and
    /// to the `@graphQL` operator.
    pub batch: bool,

    #[serde(default, skip_serializing_if = "is_default")]
    /// The headers parameter allows you to customize the headers of the GraphQL
    /// request made by the `@graphQL` operator. It is used by specifying a
    /// key-value map of header names and their values.
    pub headers: Vec<KeyValue>,

    /// Specifies the root field on the upstream to request data from. This maps
    /// a field in your schema to a field in the upstream schema. When a query
    /// is received for this field, Tailcall requests data from the
    /// corresponding upstream field.
    pub name: String,
}

#[derive(Default, Debug, Clone, Serialize, Deserialize, PartialEq, Eq)]
#[serde(rename_all = "lowercase")]
pub enum GraphQLOperationType {
    #[default]
    Query,
    Mutation,
}

impl Display for GraphQLOperationType {
    fn fmt(&self, f: &mut fmt::Formatter) -> fmt::Result {
        f.write_str(match self {
            Self::Query => "query",
            Self::Mutation => "mutation",
        })
    }
}

#[derive(
    Serialize,
    Deserialize,
    Clone,
    Debug,
    PartialEq,
    Eq,
    schemars::JsonSchema,
    DirectiveDefinition,
    InputDefinition,
)]
#[directive_definition(locations = "FieldDefinition")]
#[serde(deny_unknown_fields)]
/// The `@expr` operators allows you to specify an expression that can evaluate
/// to a value. The expression can be a static value or built form a Mustache
/// template. schema.
pub struct Expr {
    pub body: Value,
}

#[derive(
    Serialize, Deserialize, Clone, Debug, PartialEq, Eq, schemars::JsonSchema, DirectiveDefinition,
)]
#[directive_definition(repeatable, locations = "Object")]
#[serde(deny_unknown_fields)]
/// The @addField operator simplifies data structures and queries by adding a field that inlines or flattens a nested field or node within your schema. more info [here](https://tailcall.run/docs/guides/operators/#addfield)
pub struct AddField {
    /// Name of the new field to be added
    pub name: String,
    /// Path of the data where the field should point to
    pub path: Vec<String>,
}

impl Config {
    pub fn is_root_operation_type(&self, type_name: &str) -> bool {
        let type_name = type_name.to_lowercase();

        [
            &self.schema.query,
            &self.schema.mutation,
            &self.schema.subscription,
        ]
        .iter()
        .filter_map(|&root_name| root_name.as_ref())
        .any(|root_name| root_name.to_lowercase() == type_name)
    }

    pub fn port(&self) -> u16 {
        self.server.port.unwrap_or(8000)
    }

    pub fn find_type(&self, name: &str) -> Option<&Type> {
        self.types.get(name)
    }

    pub fn find_union(&self, name: &str) -> Option<&Union> {
        self.unions.get(name)
    }

    pub fn find_enum(&self, name: &str) -> Option<&Enum> {
        self.enums.get(name)
    }

    pub fn to_yaml(&self) -> Result<String> {
        Ok(serde_yaml::to_string(self)?)
    }

    pub fn to_json(&self, pretty: bool) -> Result<String> {
        if pretty {
            Ok(serde_json::to_string_pretty(self)?)
        } else {
            Ok(serde_json::to_string(self)?)
        }
    }

    /// Renders current config to graphQL string
    pub fn to_sdl(&self) -> String {
        crate::core::document::print(self.into())
    }

    pub fn query(mut self, query: &str) -> Self {
        self.schema.query = Some(query.to_string());
        self
    }

    pub fn types(mut self, types: Vec<(&str, Type)>) -> Self {
        let mut graphql_types = BTreeMap::new();
        for (name, type_) in types {
            graphql_types.insert(name.to_string(), type_);
        }
        self.types = graphql_types;
        self
    }

    pub fn contains(&self, name: &str) -> bool {
        self.types.contains_key(name)
            || self.unions.contains_key(name)
            || self.enums.contains_key(name)
    }

    pub fn from_json(json: &str) -> Result<Self> {
        Ok(serde_json::from_str(json)?)
    }

    pub fn from_yaml(yaml: &str) -> Result<Self> {
        Ok(serde_yaml::from_str(yaml)?)
    }

    pub fn from_sdl(sdl: &str) -> Valid<Self, String> {
        let doc = async_graphql::parser::parse_schema(sdl);
        match doc {
            Ok(doc) => from_document(doc),
            Err(e) => Valid::fail(e.to_string()),
        }
    }

    pub fn from_source(source: Source, schema: &str) -> Result<Self> {
        match source {
            Source::GraphQL => Ok(Config::from_sdl(schema).to_result()?),
            Source::Json => Ok(Config::from_json(schema)?),
            Source::Yml => Ok(Config::from_yaml(schema)?),
        }
    }

<<<<<<< HEAD
    pub fn n_plus_one(&self) -> Yield {
        super::npo::NPOIdentifier::new(self).identify()
=======
    pub fn n_plus_one(&self) -> HashMap<TypeName, HashSet<(FieldName, TypeName)>> {
        super::n_plus_one::n_plus_one(self)
>>>>>>> e43beb56
    }

    ///
    /// Given a starting type, this function searches for all the unique types
    /// that this type can be connected to via it's fields
    fn find_connections(&self, type_of: &str, mut types: HashSet<String>) -> HashSet<String> {
        if let Some(union_) = self.find_union(type_of) {
            types.insert(type_of.into());

            for type_ in union_.types.iter() {
                types = self.find_connections(type_, types);
            }
        } else if let Some(type_) = self.find_type(type_of) {
            types.insert(type_of.into());
            for (_, field) in type_.fields.iter() {
                if !types.contains(&field.type_of) && !self.is_scalar(&field.type_of) {
                    types = self.find_connections(&field.type_of, types);
                }
            }
        }
        types
    }

    ///
    /// Checks if a type is a scalar or not.
    pub fn is_scalar(&self, type_name: &str) -> bool {
        self.types
            .get(type_name)
            .map_or(Scalar::is_predefined(type_name), |ty| ty.scalar())
    }

    ///
    /// Goes through the complete config and finds all the types that are used
    /// as inputs directly ot indirectly.
    pub fn input_types(&self) -> HashSet<String> {
        self.arguments()
            .iter()
            .filter(|(_, arg)| !self.is_scalar(&arg.type_of))
            .map(|(_, arg)| arg.type_of.as_str())
            .fold(HashSet::new(), |types, type_of| {
                self.find_connections(type_of, types)
            })
    }

    /// finds the all types which are present in union.
    pub fn union_types(&self) -> HashSet<String> {
        self.unions
            .values()
            .flat_map(|union| union.types.iter().cloned())
            .collect()
    }

    /// Returns a list of all the types that are used as output types
    pub fn output_types(&self) -> HashSet<String> {
        let mut types = HashSet::new();

        if let Some(ref query) = &self.schema.query {
            types = self.find_connections(query, types);
        }

        if let Some(ref mutation) = &self.schema.mutation {
            types = self.find_connections(mutation, types);
        }

        types
    }

    /// Returns a list of all the types that are used as interface
    pub fn interface_types(&self) -> HashSet<String> {
        let mut types = HashSet::new();

        for ty in self.types.values() {
            for interface in ty.implements.iter() {
                types.insert(interface.clone());
            }
        }

        types
    }

    /// Returns a list of all the arguments in the configuration
    fn arguments(&self) -> Vec<(&String, &Arg)> {
        self.types
            .iter()
            .flat_map(|(_, type_of)| type_of.fields.iter())
            .flat_map(|(_, field)| field.args.iter())
            .collect::<Vec<_>>()
    }
    /// Removes all types that are passed in the set
    pub fn remove_types(mut self, types: HashSet<String>) -> Self {
        for unused_type in types {
            self.types.remove(&unused_type);
            self.unions.remove(&unused_type);
        }

        self
    }

    pub fn unused_types(&self) -> HashSet<String> {
        let used_types = self.get_all_used_type_names();
        let all_types: HashSet<String> = self
            .types
            .keys()
            .chain(self.unions.keys())
            .cloned()
            .collect();
        all_types.difference(&used_types).cloned().collect()
    }

    /// Gets all the type names used in the schema.
    pub fn get_all_used_type_names(&self) -> HashSet<String> {
        let mut set = HashSet::new();
        let mut stack = Vec::new();
        if let Some(query) = &self.schema.query {
            stack.push(query.clone());
        }
        if let Some(mutation) = &self.schema.mutation {
            stack.push(mutation.clone());
        }
        while let Some(type_name) = stack.pop() {
            if set.contains(&type_name) {
                continue;
            }
            if let Some(union_) = self.unions.get(&type_name) {
                set.insert(type_name);
                for type_ in &union_.types {
                    stack.push(type_.clone());
                }
            } else if let Some(typ) = self.types.get(&type_name) {
                set.insert(type_name);
                for field in typ.fields.values() {
                    stack.extend(field.args.values().map(|arg| arg.type_of.clone()));
                    stack.push(field.type_of.clone());
                }
            }
        }

        set
    }

    pub fn graphql_schema() -> ServiceDocument {
        // Multiple structs may contain a field of the same type when creating directive
        // definitions. To avoid generating the same GraphQL type multiple times,
        // this hash set is used to track visited types and ensure no duplicates are
        // generated.
        let mut generated_types: HashSet<String> = HashSet::new();
        let generated_types = &mut generated_types;

        let builder = ServiceDocumentBuilder::new();
        builder
            .add_directive(AddField::directive_definition(generated_types))
            .add_directive(Alias::directive_definition(generated_types))
            .add_directive(Cache::directive_definition(generated_types))
            .add_directive(Call::directive_definition(generated_types))
            .add_directive(Expr::directive_definition(generated_types))
            .add_directive(GraphQL::directive_definition(generated_types))
            .add_directive(Grpc::directive_definition(generated_types))
            .add_directive(Http::directive_definition(generated_types))
            .add_directive(JS::directive_definition(generated_types))
            .add_directive(Link::directive_definition(generated_types))
            .add_directive(Modify::directive_definition(generated_types))
            .add_directive(Omit::directive_definition(generated_types))
            .add_directive(Protected::directive_definition(generated_types))
            .add_directive(Server::directive_definition(generated_types))
            .add_directive(Tag::directive_definition(generated_types))
            .add_directive(Telemetry::directive_definition(generated_types))
            .add_directive(Upstream::directive_definition(generated_types))
            .add_input(GraphQL::input_definition())
            .add_input(Grpc::input_definition())
            .add_input(Http::input_definition())
            .add_input(Expr::input_definition())
            .add_input(JS::input_definition())
            .add_input(Modify::input_definition())
            .add_input(Cache::input_definition())
            .add_input(Telemetry::input_definition())
            .add_scalar(Scalar::Bytes.scalar_definition())
            .add_scalar(Scalar::Date.scalar_definition())
            .add_scalar(Scalar::Email.scalar_definition())
            .add_scalar(Scalar::Empty.scalar_definition())
            .add_scalar(Scalar::Int128.scalar_definition())
            .add_scalar(Scalar::Int16.scalar_definition())
            .add_scalar(Scalar::Int32.scalar_definition())
            .add_scalar(Scalar::Int64.scalar_definition())
            .add_scalar(Scalar::Int8.scalar_definition())
            .add_scalar(Scalar::JSON.scalar_definition())
            .add_scalar(Scalar::PhoneNumber.scalar_definition())
            .add_scalar(Scalar::UInt128.scalar_definition())
            .add_scalar(Scalar::UInt16.scalar_definition())
            .add_scalar(Scalar::UInt32.scalar_definition())
            .add_scalar(Scalar::UInt64.scalar_definition())
            .add_scalar(Scalar::UInt8.scalar_definition())
            .add_scalar(Scalar::Url.scalar_definition())
            .build()
    }
}

#[derive(
    Clone, Debug, Serialize, Deserialize, PartialEq, Eq, Hash, Default, schemars::JsonSchema,
)]
pub enum Encoding {
    #[default]
    ApplicationJson,
    ApplicationXWwwFormUrlencoded,
}

#[cfg(test)]
mod tests {
    use pretty_assertions::assert_eq;

    use super::*;

    #[test]
    fn test_field_has_or_not_batch_resolver() {
        let f1 = Field { ..Default::default() };

        let f2 = Field {
            http: Some(Http { batch_key: vec!["id".to_string()], ..Default::default() }),
            ..Default::default()
        };

        let f3 = Field {
            http: Some(Http { batch_key: vec![], ..Default::default() }),
            ..Default::default()
        };

        assert!(!f1.has_batched_resolver());
        assert!(f2.has_batched_resolver());
        assert!(!f3.has_batched_resolver());
    }

    #[test]
    fn test_graphql_directive_name() {
        let name = GraphQL::directive_name();
        assert_eq!(name, "graphQL");
    }

    #[test]
    fn test_from_sdl_empty() {
        let actual = Config::from_sdl("type Foo {a: Int}").to_result().unwrap();
        let expected = Config::default().types(vec![(
            "Foo",
            Type::default().fields(vec![("a", Field::int())]),
        )]);
        assert_eq!(actual, expected);
    }

    #[test]
    fn test_unused_types_with_cyclic_types() {
        let config = Config::from_sdl(
            "
            type Bar {a: Int}
            type Foo {a: [Foo]}

            type Query {
                foos: [Foo]
            }

            schema {
                query: Query
            }
            ",
        )
        .to_result()
        .unwrap();

        let actual = config.unused_types();
        let mut expected = HashSet::new();
        expected.insert("Bar".to_string());

        assert_eq!(actual, expected);
    }

    #[test]
    fn test_is_root_operation_type_with_query() {
        let mut config = Config::default();
        config.schema.query = Some("Query".to_string());

        assert!(config.is_root_operation_type("Query"));
        assert!(!config.is_root_operation_type("Mutation"));
        assert!(!config.is_root_operation_type("Subscription"));
    }

    #[test]
    fn test_is_root_operation_type_with_mutation() {
        let mut config = Config::default();
        config.schema.mutation = Some("Mutation".to_string());

        assert!(!config.is_root_operation_type("Query"));
        assert!(config.is_root_operation_type("Mutation"));
        assert!(!config.is_root_operation_type("Subscription"));
    }

    #[test]
    fn test_is_root_operation_type_with_subscription() {
        let mut config = Config::default();
        config.schema.subscription = Some("Subscription".to_string());

        assert!(!config.is_root_operation_type("Query"));
        assert!(!config.is_root_operation_type("Mutation"));
        assert!(config.is_root_operation_type("Subscription"));
    }

    #[test]
    fn test_is_root_operation_type_with_no_root_operation() {
        let config = Config::default();

        assert!(!config.is_root_operation_type("Query"));
        assert!(!config.is_root_operation_type("Mutation"));
        assert!(!config.is_root_operation_type("Subscription"));
    }

    #[test]
    fn test_union_types() {
        let sdl = std::fs::read_to_string(tailcall_fixtures::configs::UNION_CONFIG).unwrap();
        let config = Config::from_sdl(&sdl).to_result().unwrap();
        let union_types = config.union_types();
        let expected_union_types: HashSet<String> = ["Bar", "Baz", "Foo"]
            .iter()
            .cloned()
            .map(String::from)
            .collect();
        assert_eq!(union_types, expected_union_types);
    }
}<|MERGE_RESOLUTION|>--- conflicted
+++ resolved
@@ -15,11 +15,7 @@
 use super::telemetry::Telemetry;
 use super::{KeyValue, Link, Server, Upstream};
 use crate::core::config::from_document::from_document;
-<<<<<<< HEAD
 use crate::core::config::npo::Yield;
-=======
-use crate::core::config::n_plus_one::{FieldName, TypeName};
->>>>>>> e43beb56
 use crate::core::config::source::Source;
 use crate::core::directive::DirectiveCodec;
 use crate::core::http::Method;
@@ -876,13 +872,8 @@
         }
     }
 
-<<<<<<< HEAD
     pub fn n_plus_one(&self) -> Yield {
         super::npo::NPOIdentifier::new(self).identify()
-=======
-    pub fn n_plus_one(&self) -> HashMap<TypeName, HashSet<(FieldName, TypeName)>> {
-        super::n_plus_one::n_plus_one(self)
->>>>>>> e43beb56
     }
 
     ///
