use serde::{Deserialize, Serialize};
use tailcall_macros::DirectiveDefinition;

use super::super::is_default;
use super::KeyValue;

#[derive(
    Default,
    Serialize,
    Deserialize,
    PartialEq,
    Eq,
    Debug,
    Clone,
    schemars::JsonSchema,
    strum_macros::Display,
)]
pub enum LinkType {
    #[default]
    Config,
    Protobuf,
    Script,
    Cert,
    Key,
    Operation,
    Htpasswd,
    Jwks,
    Grpc,
}

/// The @link directive allows you to import external resources, such as
/// configuration – which will be merged into the config importing it –,
/// or a .proto file – which will be later used by `@grpc` directive –.
#[derive(
    Default,
    Serialize,
    Deserialize,
    PartialEq,
    Eq,
    Debug,
    Clone,
    schemars::JsonSchema,
    DirectiveDefinition,
)]
#[directive_definition(repeatable, locations = "Schema")]
#[serde(deny_unknown_fields)]
pub struct Link {
    ///
    /// The id of the link. It is used to reference the link in the schema.
    #[serde(default, skip_serializing_if = "is_default")]
    pub id: Option<String>,
    ///
    /// The source of the link. It can be a URL or a path to a file.
    /// If a path is provided, it is relative to the file that imports the link.
    #[serde(default, skip_serializing_if = "is_default")]
    pub src: String,
    ///
    /// The type of the link. It can be `Config`, or `Protobuf`.
    #[serde(default, skip_serializing_if = "is_default", rename = "type")]
    pub type_of: LinkType,
<<<<<<< HEAD

    #[serde(default, skip_serializing_if = "is_default")]
    pub headers: Option<Vec<KeyValue>>,
=======
    /// Additional metadata pertaining to the linked resource.
    #[serde(default, skip_serializing_if = "is_default")]
    pub meta: Option<serde_json::Value>,
>>>>>>> 5ce342cf
}<|MERGE_RESOLUTION|>--- conflicted
+++ resolved
@@ -58,13 +58,10 @@
     /// The type of the link. It can be `Config`, or `Protobuf`.
     #[serde(default, skip_serializing_if = "is_default", rename = "type")]
     pub type_of: LinkType,
-<<<<<<< HEAD
-
+    ///
     #[serde(default, skip_serializing_if = "is_default")]
     pub headers: Option<Vec<KeyValue>>,
-=======
     /// Additional metadata pertaining to the linked resource.
     #[serde(default, skip_serializing_if = "is_default")]
     pub meta: Option<serde_json::Value>,
->>>>>>> 5ce342cf
 }