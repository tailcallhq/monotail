use crate::core::config::{Config, Resolver};
use crate::core::valid::{Valid, Validator};
use crate::core::Transform;

#[derive(Clone)]
<<<<<<< HEAD
pub struct FieldName(String);

impl FieldName {
    pub fn new(name: impl Into<String>) -> Self {
        Self(name.into())
    }

    pub fn as_str(&self) -> &str {
        self.0.as_str()
    }
}

#[derive(Clone)]
pub struct TypeName(String);

impl TypeName {
    pub fn new(name: impl Into<String>) -> Self {
        Self(name.into())
    }

    pub fn as_str(&self) -> &str {
        self.0.as_str()
    }
=======
pub struct Location {
    pub new_argument_name: String,
    pub field_name: String,
    pub type_name: String,
>>>>>>> c08115c7
}

/// Transformer responsible for renaming the arguments.
///
/// old_argument_name => {
///     new_argument_name => new argument name for argument.
///     field_name => the field in which the argument in defined.
///     type_name => the type in which the argument is defined.
/// }
pub struct RenameArgs(Vec<(String, Location)>);

impl RenameArgs {
    pub fn new(arg_rename_map: Vec<(String, Location)>) -> Self {
        Self(arg_rename_map)
    }
}

impl Transform for RenameArgs {
    type Value = Config;
    type Error = String;

    fn transform(&self, mut config: Self::Value) -> Valid<Self::Value, Self::Error> {
        Valid::from_iter(self.0.iter(), |(existing_arg_name, location)| {
            let type_name = location.type_name.as_str();
            let field_name = location.field_name.as_str();
            let new_argument_name = location.new_argument_name.as_str();

            config
                .types
                .get_mut(type_name)
                .and_then(|type_| type_.fields.get_mut(field_name))
                .map_or_else(
                    || Valid::fail(format!(
                        "Cannot rename argument as Field '{}' not found in type '{}'.",
                        field_name, type_name
                    )),
                    |field_| {
                        if field_.args.contains_key(new_argument_name) {
                            return Valid::fail(format!(
                                "Cannot rename argument from '{}' to '{}' as it already exists in field '{}' of type '{}'.",
                                existing_arg_name, new_argument_name, field_name, type_name
                            ));
                        }

                        if matches!(&field_.resolver, Some(Resolver::Call(_)) | Some(Resolver::Graphql(_))) {
                            return Valid::fail(format!(
                                "Cannot rename argument '{}' to '{}' in field '{}' of type '{}'. Renaming is only supported for HTTP, Expr, JS and gRPC resolvers.",
                                existing_arg_name, new_argument_name, field_name, type_name
                            ));
                        }

                        if let Some(Resolver::Http(http)) = &field_.resolver {
                            if http.query.iter().any(|q| &q.key == existing_arg_name) {
                                return Valid::fail(format!(
                                    "Cannot rename argument '{}' to '{}' in field '{}' of type '{}'. Renaming of query parameters is not allowed.",
                                    existing_arg_name, new_argument_name, field_name, type_name
                                ));
                            }
                        }

                        if let Some(arg) = field_.args.shift_remove(existing_arg_name) {
                            field_.args.insert(new_argument_name.to_owned(), arg);

                            if let Some(resolver) = &mut field_.resolver {
                                match resolver {
                                    Resolver::Http(http) => {
                                        http.path = http.path.replace(existing_arg_name, new_argument_name);
                                        if let Some(body) = &mut http.body {
                                            *body = body.replace(existing_arg_name, new_argument_name);
                                        }
                                    }
                                    Resolver::Grpc(grpc) => {
                                        if let Some(body) = &mut grpc.body {
                                            if let Some(str_val) = body.as_str() {
                                                *body = serde_json::Value::String(str_val.replace(existing_arg_name, new_argument_name));
                                            }
                                        }
                                    }
                                    Resolver::Expr(expr) => {
                                        if let Some(str_val) = expr.body.as_str() {
                                            expr.body = serde_json::Value::String(str_val.replace(existing_arg_name, new_argument_name));
                                        }
                                    }
                                    Resolver::Js(_) => {
                                        // No handling required as it doesn't take any arguments.
                                    }
                                    _ => {
                                        // Call and GraphQL resolver not supported.
                                    }
                                }
                            }
                            Valid::succeed(())

                        }else{
                            Valid::fail(format!(
                                "Cannot rename argument '{}' as it does not exist in field '{}' of type '{}'.",
                                existing_arg_name, field_name, type_name
                            ))
                        }
                    },
                ).and_then(|_| {
                    if config.is_root_operation_type(type_name) {
                        let is_safe_operation = config.types.get(type_name)
                        .and_then(|base_type| base_type.fields.get(field_name))
                        .map(|base_field| {
                            if let Some(Resolver::Http(http)) = &base_field.resolver {
                                !http.query.iter().any(|q| &q.key == existing_arg_name)
                            } else {
                                true
                            }
                        })
                        .unwrap_or(false);
                        if is_safe_operation {
                            config.types.values_mut().for_each(|type_| {
                                type_.fields.values_mut().for_each(|field_| {
                                    if let Some(Resolver::Call(call)) = field_.resolver.as_mut() {
                                        call.steps.iter_mut().for_each(|step| {
                                            let new_f = field_name.to_owned();
                                            let is_field_name_matched = step.query.as_ref().eq(&Some(&new_f))
                                                || step.mutation.as_ref().eq(&Some(&new_f));
                                            if is_field_name_matched {
                                                if let Some(arg) = step.args.remove(existing_arg_name) {
                                                    step.args.insert(new_argument_name.to_string(), arg);
                                                }
                                            }
                                        })
                                    }
                                })
                            });
                        }
                    }
                    Valid::succeed(())
                })
        })
        .map(|_| config)
    }
}

#[cfg(test)]
mod tests {
    use super::*;
    use crate::core::valid::ValidationError;

    #[test]
    fn test_rename_args() {
        let sdl = r#"
            schema {
                query: Query
                mutation: Mutation
            }
            type Query {
                user(id: ID!): JSON @http(path: "https://jsonplaceholder.typicode.com/users/{{.args.id}}")
                userTest(id: ID!): JSON @http(path: "https://jsonplaceholder.typicode.com/users/{{.args.id}}")
                post(id: ID!): JSON @http(path: "https://jsonplaceholder.typicode.com/posts", query: [{key: "id", value: "{{.args.id}}"}])
                id(x: ID!): ID @expr(body: "{{.args.x}}")
                newsByIdBatch(input: JSON!): JSON! @grpc(method: "news.NewsService.GetMultipleNews", body: "{{args.input}}")
            }
            type Mutation {
              createPost(input: JSON): JSON! @http(path: "/posts", body: "{{.args.input}}", method: "POST")
            }
            type Foo {
                userId: ID!
                postId: ID!
                user: JSON @call(steps: [{query: "user", args: {id: "{{.value.userId}}"}}])
                userTest: JSON @call(steps: [{query: "userTest", args: {id: "{{.value.userId}}"}}])
                post: JSON @call(steps: [{query: "post", args: {id: "{{.value.postId}}"}}])
            }
        "#;
        let config = Config::from_sdl(sdl).to_result().unwrap();

        let arg_info1 = Location {
            field_name: "user".to_string(),
            new_argument_name: "userId".to_string(),
            type_name: "Query".to_string(),
        };

        let arg_info2 = Location {
            field_name: "id".to_string(),
            new_argument_name: "y".to_string(),
            type_name: "Query".to_string(),
        };

        let arg_info3 = Location {
            field_name: "newsByIdBatch".to_string(),
            new_argument_name: "newsInput".to_string(),
            type_name: "Query".to_string(),
        };

        let arg_info4 = Location {
            field_name: "createPost".to_string(),
            new_argument_name: "createPostInput".to_string(),
            type_name: "Mutation".to_string(),
        };

        let rename_args = vec![
            ("id".to_string(), arg_info1),
            ("x".to_string(), arg_info2),
            ("input".to_string(), arg_info3),
            ("input".to_string(), arg_info4),
        ];

        let transformed_config = RenameArgs::new(rename_args)
            .transform(config)
            .to_result()
            .unwrap();

        insta::assert_snapshot!(transformed_config.to_sdl());
    }

    #[test]
    fn test_fail_query_parameter_rename() {
        let sdl = r#"
            type Query {
                user(id: ID!, name: String): JSON @http(path: "https://jsonplaceholder.typicode.com/users", query: [{key: "id", value: "{{.args.id}}"}])
            }
        "#;
        let config = Config::from_sdl(sdl).to_result().unwrap();

        let arg_info1 = Location {
            field_name: "user".to_string(),
            new_argument_name: "userId".to_string(),
            type_name: "Query".to_string(),
        };

        let rename_args = vec![("id".to_string(), arg_info1)];

        let result = RenameArgs::new(rename_args).transform(config).to_result();
        let expected_err = ValidationError::new(
            "Cannot rename argument 'id' to 'userId' in field 'user' of type 'Query'. Renaming of query parameters is not allowed.".into()
        );

        assert!(result.is_err());
        assert_eq!(result.err().unwrap(), expected_err);
    }

    #[test]
    fn test_rename_args_conflict() {
        let sdl = r#"
            type Query {
                user(id: ID!, name: String, userName: String): JSON
            }
        "#;
        let config = Config::from_sdl(sdl).to_result().unwrap();

        let arg_info = Location {
            field_name: "user".to_string(),
            new_argument_name: "userName".to_string(),
            type_name: "Query".to_string(),
        };

        let rename_args = vec![("name".to_string(), arg_info)];

        let result = RenameArgs::new(rename_args).transform(config).to_result();

        let expected_err = ValidationError::new(
            "Cannot rename argument from 'name' to 'userName' as it already exists in field 'user' of type 'Query'.".into(),
        );

        assert!(result.is_err());
        assert_eq!(result.err().unwrap(), expected_err);
    }

    #[test]
    fn test_wrong_location_field_name_for_argument() {
        let sdl = r#"
            type Query {
                user(id: ID!): JSON @http(path: "https://jsonplaceholder.typicode.com/users/{{.args.id}}")
            }
        "#;
        let config = Config::from_sdl(sdl).to_result().unwrap();

        let arg_info = Location {
            field_name: "post".to_string(),
            new_argument_name: "postId".to_string(),
            type_name: "Query".to_string(),
        };

        let rename_args = vec![("id".to_string(), arg_info)];

        let result = RenameArgs::new(rename_args).transform(config).to_result();

        let expected_err = ValidationError::new(
            "Cannot rename argument as Field 'post' not found in type 'Query'.".into(),
        );

        assert!(result.is_err());
        assert_eq!(result.err().unwrap(), expected_err);
    }

    #[test]
    fn test_argument_not_exists() {
        let sdl = r#"
            type Query {
                user(id: ID!): JSON @http(path: "https://jsonplaceholder.typicode.com/users/{{.args.id}}")
            }
        "#;
        let config = Config::from_sdl(sdl).to_result().unwrap();

        let arg_info = Location {
            field_name: "user".to_string(),
            new_argument_name: "userId".to_string(),
            type_name: "Query".to_string(),
        };

        let rename_args = vec![("userById".to_string(), arg_info)];

        let result = RenameArgs::new(rename_args).transform(config).to_result();

        let expected_err = ValidationError::new(
            "Cannot rename argument 'userById' as it does not exist in field 'user' of type 'Query'.".into(),
        );

        assert!(result.is_err());
        assert_eq!(result.err().unwrap(), expected_err);
    }

    #[test]
    fn test_error_for_unsupported_resolver() {
        let sdl = r#"
            type Query {
              user(id: ID!): JSON! @graphQL(name: "user", args: [{key: "id", value: "{{.args.id}}"}])
            }
        "#;
        let config = Config::from_sdl(sdl).to_result().unwrap();

        let arg_info = Location {
            field_name: "user".to_string(),
            new_argument_name: "userId".to_string(),
            type_name: "Query".to_string(),
        };

        let rename_args = vec![("id".to_string(), arg_info)];

        let result = RenameArgs::new(rename_args).transform(config).to_result();

        let expected_err = ValidationError::new(
            "Cannot rename argument 'id' to 'userId' in field 'user' of type 'Query'. Renaming is only supported for HTTP, Expr, JS and gRPC resolvers.".into()
        );

        assert!(result.is_err());
        assert_eq!(result.err().unwrap(), expected_err);
    }

    #[test]
    fn test_grpc_rename_args() {
        let sdl = r#"
        type Query {
            newsById(article: NewsInput!): News! @grpc(method: "news.NewsService.GetNews", body: "{{.args.news}}")
        }
    "#;
        let config = Config::from_sdl(sdl).to_result().unwrap();

        let arg_info = ArgumentInfo::new(
            vec!["news".to_string()],
            FieldName::new("newsById"),
            TypeName::new("Query"),
        );

        let rename_args = indexmap::indexmap! {
            "article".to_string() => arg_info,
        };

        let transformed_config = RenameArgs::new(rename_args)
            .transform(config)
            .to_result()
            .unwrap();

        insta::assert_snapshot!(transformed_config.to_sdl());
    }
}<|MERGE_RESOLUTION|>--- conflicted
+++ resolved
@@ -3,36 +3,10 @@
 use crate::core::Transform;
 
 #[derive(Clone)]
-<<<<<<< HEAD
-pub struct FieldName(String);
-
-impl FieldName {
-    pub fn new(name: impl Into<String>) -> Self {
-        Self(name.into())
-    }
-
-    pub fn as_str(&self) -> &str {
-        self.0.as_str()
-    }
-}
-
-#[derive(Clone)]
-pub struct TypeName(String);
-
-impl TypeName {
-    pub fn new(name: impl Into<String>) -> Self {
-        Self(name.into())
-    }
-
-    pub fn as_str(&self) -> &str {
-        self.0.as_str()
-    }
-=======
 pub struct Location {
     pub new_argument_name: String,
     pub field_name: String,
     pub type_name: String,
->>>>>>> c08115c7
 }
 
 /// Transformer responsible for renaming the arguments.
