--- conflicted
+++ resolved
@@ -146,11 +146,7 @@
 #[cfg(test)]
 mod tests {
 
-<<<<<<< HEAD
-    use pretty_assertions::assert_eq;
-=======
     use insta::assert_snapshot;
->>>>>>> 4077dd2b
     use prost_reflect::prost_types::FileDescriptorSet;
     use tailcall_fixtures::protobuf;
 
@@ -225,26 +221,7 @@
             .to_result()
             .unwrap();
 
-<<<<<<< HEAD
-        let actual = config
-            .types
-            .keys()
-            .map(|s| s.as_str())
-            .collect::<HashSet<_>>();
-
-        let expected = maplit::hashset![
-            "Query",
-            "Type1Input",
-            "Type1",
-            "Type2Input",
-            "Type2",
-            "Type3"
-        ];
-
-        assert_eq!(actual, expected);
-=======
         assert_snapshot!(config.to_sdl());
->>>>>>> 4077dd2b
     }
 
     fn compile_protobuf(files: &[&str]) -> anyhow::Result<FileDescriptorSet> {
@@ -263,27 +240,6 @@
             })])
             .generate(false)?;
 
-<<<<<<< HEAD
-        let config = AmbiguousType::default()
-            .transform(cfg_module.config)
-            .to_result()?;
-
-        let actual = config
-            .types
-            .keys()
-            .map(|s| s.as_str())
-            .collect::<HashSet<_>>();
-
-        let expected = maplit::hashset![
-            "Query",
-            "news__News",
-            "news__NewsList",
-            "news__NewsInput",
-            "news__NewsId",
-            "news__MultipleNewsId"
-        ];
-        assert_eq!(actual, expected);
-=======
         let mut config = AmbiguousType::default()
             .transform(cfg_module.config)
             .to_result()?;
@@ -292,7 +248,6 @@
         config.links = Default::default();
 
         assert_snapshot!(config.to_sdl());
->>>>>>> 4077dd2b
         Ok(())
     }
 }