use std::collections::{HashMap, HashSet};

<<<<<<< HEAD
use super::mergeable_types::MergeableTypes;
=======
use super::comparable_type::ComparableTypes;
>>>>>>> 5190e974
use super::similarity::Similarity;
use crate::core::config::{Config, Type};
use crate::core::merge_right::MergeRight;
use crate::core::transform::Transform;
use crate::core::valid::{Valid, Validator};

pub struct TypeMerger {
    /// threshold required for the merging process.
    threshold: f32,
}

impl TypeMerger {
    pub fn new(threshold: f32) -> Self {
        let mut validated_thresh = threshold;
        if !(0.0..=1.0).contains(&threshold) {
            validated_thresh = 1.0;
            tracing::warn!(
                "Invalid threshold value ({:.2}), reverting to default threshold ({:.2}). allowed range is [0.0 - 1.0] inclusive",
                threshold,
                validated_thresh
            );
        }
        Self { threshold: validated_thresh }
    }
}

impl Default for TypeMerger {
    fn default() -> Self {
        Self { threshold: 1.0 }
    }
}

impl TypeMerger {
    fn merger(&self, mut merge_counter: u32, mut config: Config) -> Config {
        let mut type_to_merge_type_mapping = HashMap::new();
        let mut similar_type_group_list: Vec<HashSet<String>> = vec![];
        let mut visited_types = HashSet::new();
        let mut i = 0;
        let mut stat_gen = Similarity::new(&config);
<<<<<<< HEAD
        let mergeable_types = MergeableTypes::new(&config, self.threshold);

        // step 1: identify all the types that satisfies the thresh criteria and group
        // them.
        for type_name_1 in mergeable_types.iter() {
            if let Some(type_info_1) = config.types.get(type_name_1) {
                if visited_types.contains(type_name_1) {
                    continue;
                }

                let mut similar_type_set = HashSet::new();
                similar_type_set.insert(type_name_1.to_string());

                for type_name_2 in mergeable_types.iter().skip(i + 1) {
                    if visited_types.contains(type_name_2)
                        || !mergeable_types.mergeable(type_name_1, type_name_2)
                    {
                        continue;
                    }

                    if let Some(type_info_2) = config.types.get(type_name_2) {
                        let threshold = mergeable_types.get_threshold(type_name_1, type_name_2);

                        visited_types.insert(type_name_1.clone());
                        let is_similar = stat_gen.similarity(
                            (type_name_1, type_info_1),
                            (type_name_2, type_info_2),
                            threshold,
                        );
                        if is_similar {
                            visited_types.insert(type_name_2.clone());
                            similar_type_set.insert(type_name_2.to_owned());
                        }
                    }
                }
                if similar_type_set.len() > 1 {
                    similar_type_group_list.push(similar_type_set);
=======
        let comparable_types = ComparableTypes::new(config.input_types(), config.union_types());

        // step 1: identify all the types that satisfies the thresh criteria and group
        // them.
        for (type_name_1, type_info_1) in config.types.iter() {
            if visited_types.contains(type_name_1) || config.is_root_operation_type(type_name_1) {
                continue;
            }

            let mut type_1_sim = HashSet::new();
            type_1_sim.insert(type_name_1.to_string());

            for (type_name_2, type_info_2) in config.types.iter().skip(i + 1) {
                if visited_types.contains(type_name_2)
                    || config.is_root_operation_type(type_name_2)
                    || !comparable_types.comparable(type_name_1, type_name_2)
                {
                    continue;
                }

                let threshold =
                    comparable_types.get_threshold(type_name_1, type_name_2, self.threshold);

                visited_types.insert(type_name_1.clone());
                let is_similar = stat_gen
                    .similarity(
                        (type_name_1, type_info_1),
                        (type_name_2, type_info_2),
                        threshold,
                    )
                    .to_result();
                if let Ok(result) = is_similar {
                    if result {
                        visited_types.insert(type_name_2.clone());
                        type_1_sim.insert(type_name_2.clone());
                    }
>>>>>>> 5190e974
                }
            }
            i += 1;
        }

        if similar_type_group_list.is_empty() {
            return config;
        }

        // step 2: merge similar types into single merged type.
        for same_types in similar_type_group_list {
            let mut merged_into = Type::default();
            let merged_type_name = format!("M{}", merge_counter);
            let mut did_we_merge = false;
            for type_name in same_types {
                if let Some(type_) = config.types.get(type_name.as_str()) {
                    type_to_merge_type_mapping.insert(type_name.clone(), merged_type_name.clone());
                    merged_into = merge_type(type_, merged_into);
                    did_we_merge = true;
                }
            }

            if did_we_merge {
                config.types.insert(merged_type_name, merged_into);
                merge_counter += 1;
            }
        }

        if type_to_merge_type_mapping.is_empty() {
            return config;
        }

        // step 3: replace typeof of fields with newly merged types.
        for type_info in config.types.values_mut() {
            for actual_field in type_info.fields.values_mut() {
                if let Some(merged_into_type_name) =
                    type_to_merge_type_mapping.get(actual_field.type_of.as_str())
                {
                    actual_field.type_of = merged_into_type_name.to_string();
                }

                // make the changes in the input arguments as well.
                for arg_ in actual_field.args.values_mut() {
                    if let Some(merge_into_type_name) =
                        type_to_merge_type_mapping.get(arg_.type_of.as_str())
                    {
                        arg_.type_of = merge_into_type_name.to_string();
                    }
                }
<<<<<<< HEAD
=======
            }
        }

        // replace the merged types in union as well.
        for union_type_ in config.unions.values_mut() {
            // Collect changes to be made
            let mut types_to_remove = HashSet::new();
            let mut types_to_add = HashSet::new();

            for type_name in union_type_.types.iter() {
                if let Some(merge_into_type_name) = type_to_merge_type_mapping.get(type_name) {
                    types_to_remove.insert(type_name.clone());
                    types_to_add.insert(merge_into_type_name.clone());
                }
            }
            // Apply changes
            for type_name in types_to_remove {
                union_type_.types.remove(&type_name);
            }

            for type_name in types_to_add {
                union_type_.types.insert(type_name);
>>>>>>> 5190e974
            }

            // replace the merged type names in interface.
            type_info.implements = type_info
                .implements
                .iter()
                .filter_map(|interface_type_name| {
                    type_to_merge_type_mapping
                        .get(interface_type_name)
                        .cloned()
                        .or(Some(interface_type_name.clone()))
                })
                .collect();
        }

        // replace the merged types in union as well.
        for union_type_ in config.unions.values_mut() {
            union_type_.types = union_type_
                .types
                .iter()
                .filter_map(|type_name| {
                    type_to_merge_type_mapping
                        .get(type_name)
                        .cloned()
                        .or(Some(type_name.clone()))
                })
                .collect();
        }

        // step 4: remove all merged types.
        let unused_types: HashSet<_> = type_to_merge_type_mapping.keys().cloned().collect();
        let repeat_merging = !unused_types.is_empty();
        config = config.remove_types(unused_types);

        if repeat_merging {
            return self.merger(merge_counter, config);
        }
        config
    }
}

fn merge_type(type_: &Type, merge_into: Type) -> Type {
    merge_into.merge_right(type_.clone())
}

impl Transform for TypeMerger {
    type Value = Config;
    type Error = String;
    fn transform(&self, config: Config) -> Valid<Config, String> {
        let config = self.merger(1, config);
        Valid::succeed(config)
    }
}

#[cfg(test)]
mod test {
    use tailcall_fixtures;

    use super::TypeMerger;
    use crate::core::config::{Config, Field, Type};
    use crate::core::transform::Transform;
    use crate::core::valid::Validator;

    #[test]
    fn test_validate_thresh() {
        let ty_merger = TypeMerger::default();
        assert_eq!(ty_merger.threshold, 1.0);

        let ty_merger = TypeMerger::new(0.0);
        assert_eq!(ty_merger.threshold, 0.0);

        let ty_merger = TypeMerger::new(1.2);
        assert_eq!(ty_merger.threshold, 1.0);

        let ty_merger = TypeMerger::new(-0.5);
        assert_eq!(ty_merger.threshold, 1.0);

        let ty_merger = TypeMerger::new(0.5);
        assert_eq!(ty_merger.threshold, 0.5);
    }

    #[test]
    fn test_cyclic_merge_case() -> anyhow::Result<()> {
        let str_field = Field { type_of: "String".to_owned(), ..Default::default() };
        let int_field = Field { type_of: "Int".to_owned(), ..Default::default() };
        let bool_field = Field { type_of: "Boolean".to_owned(), ..Default::default() };

        let mut ty1 = Type::default();
        ty1.fields.insert("body".to_string(), str_field.clone());
        ty1.fields.insert("id".to_string(), int_field.clone());
        ty1.fields
            .insert("is_verified".to_string(), bool_field.clone());
        ty1.fields.insert("userId".to_string(), int_field.clone());

        let mut ty2 = Type::default();
        ty2.fields.insert(
            "t1".to_string(),
            Field { type_of: "T1".to_string(), ..Default::default() },
        );
        ty2.fields
            .insert("is_verified".to_string(), bool_field.clone());
        ty2.fields.insert("userId".to_string(), int_field.clone());
        ty2.fields.insert("body".to_string(), str_field.clone());

        let mut config = Config::default();

        config.types.insert("T1".to_string(), ty1);
        config.types.insert("T2".to_string(), ty2);

        let mut q_type = Type::default();
        q_type.fields.insert(
            "q1".to_string(),
            Field { type_of: "T1".to_string(), ..Default::default() },
        );
        q_type.fields.insert(
            "q2".to_string(),
            Field { type_of: "T2".to_string(), ..Default::default() },
        );

        config.types.insert("Query".to_owned(), q_type);
        config = config.query("Query");

        config = TypeMerger::new(0.5).transform(config).to_result()?;

        insta::assert_snapshot!(config.to_sdl());

        Ok(())
    }

    #[test]
    fn test_type_merger() -> anyhow::Result<()> {
        let str_field = Field { type_of: "String".to_owned(), ..Default::default() };
        let int_field = Field { type_of: "Int".to_owned(), ..Default::default() };
        let bool_field = Field { type_of: "Boolean".to_owned(), ..Default::default() };
        let float_field = Field { type_of: "Float".to_owned(), ..Default::default() };
        let id_field = Field { type_of: "ID".to_owned(), ..Default::default() };

        let mut ty = Type::default();
        ty.fields.insert("f1".to_string(), str_field.clone());
        ty.fields.insert("f2".to_string(), int_field.clone());
        ty.fields.insert("f3".to_string(), bool_field.clone());
        ty.fields.insert("f4".to_string(), float_field.clone());
        ty.fields.insert("f5".to_string(), id_field.clone());

        let mut config = Config::default();
        config.types.insert("T1".to_string(), ty.clone());
        config.types.insert("T2".to_string(), ty.clone());
        config.types.insert("T3".to_string(), ty.clone());
        config.types.insert("T4".to_string(), ty.clone());

        let mut q_type = Type::default();
        q_type.fields.insert(
            "q1".to_string(),
            Field { type_of: "T1".to_string(), ..Default::default() },
        );
        q_type.fields.insert(
            "q2".to_string(),
            Field { type_of: "T2".to_string(), ..Default::default() },
        );
        q_type.fields.insert(
            "q3".to_string(),
            Field { type_of: "T3".to_string(), ..Default::default() },
        );
        q_type.fields.insert(
            "q4".to_string(),
            Field { type_of: "T4".to_string(), ..Default::default() },
        );

        config.types.insert("Query".to_owned(), q_type);
        config = config.query("Query");

        assert_eq!(config.types.len(), 5);

        config = TypeMerger::new(1.0).transform(config).to_result()?;

        assert_eq!(config.types.len(), 2);
        insta::assert_snapshot!(config.to_sdl());
        Ok(())
    }

    #[test]
    fn test_input_types() {
        let sdl = std::fs::read_to_string(tailcall_fixtures::configs::INPUT_TYPE_CONFIG).unwrap();
        let config = Config::from_sdl(&sdl).to_result().unwrap();
        let config = TypeMerger::default().transform(config).to_result().unwrap();
        insta::assert_snapshot!(config.to_sdl());
    }

    #[test]
    fn test_union_types() {
        let sdl = std::fs::read_to_string(tailcall_fixtures::configs::UNION_CONFIG).unwrap();
        let config = Config::from_sdl(&sdl).to_result().unwrap();
        let config = TypeMerger::default().transform(config).to_result().unwrap();
        insta::assert_snapshot!(config.to_sdl());
    }

    #[test]
    fn test_list_field_types() {
        let sdl = std::fs::read_to_string(tailcall_fixtures::configs::USER_LIST).unwrap();
        let config = Config::from_sdl(&sdl).to_result().unwrap();
        let config = TypeMerger::default().transform(config).to_result().unwrap();
        insta::assert_snapshot!(config.to_sdl());
    }

    #[test]
<<<<<<< HEAD
    fn test_interface_types() {
=======
    fn test_fail_when_scalar_field_not_match() {
        let str_field = Field { type_of: "String".to_owned(), ..Default::default() };
>>>>>>> 5190e974
        let int_field = Field { type_of: "Int".to_owned(), ..Default::default() };

        let mut ty1 = Type::default();
        ty1.fields.insert("a".to_string(), int_field.clone());
<<<<<<< HEAD

        let mut ty2 = Type::default();
        ty2.fields.insert("a".to_string(), int_field.clone());

        let mut ty3 = Type::default();
        ty3.fields.insert("a".to_string(), int_field.clone());

        ty3.implements.insert("A".to_string());
        ty3.implements.insert("B".to_string());

        let mut config = Config::default();
        config.types.insert("A".to_string(), ty1);
        config.types.insert("B".to_string(), ty2);
        config.types.insert("C".to_string(), ty3);

        let config = TypeMerger::default().transform(config).to_result().unwrap();
=======
        ty1.fields.insert("b".to_string(), int_field.clone());
        ty1.fields.insert("c".to_string(), int_field.clone());

        let mut ty2 = Type::default();
        ty2.fields.insert("a".to_string(), int_field.clone());
        ty2.fields.insert("b".to_string(), int_field.clone());
        ty2.fields.insert("c".to_string(), str_field.clone());

        let mut config = Config::default();
        config.types.insert("T1".to_string(), ty1);
        config.types.insert("T2".to_string(), ty2);

        let config = TypeMerger::new(0.5).transform(config).to_result().unwrap();
>>>>>>> 5190e974
        insta::assert_snapshot!(config.to_sdl());
    }
}<|MERGE_RESOLUTION|>--- conflicted
+++ resolved
@@ -1,10 +1,6 @@
 use std::collections::{HashMap, HashSet};
 
-<<<<<<< HEAD
 use super::mergeable_types::MergeableTypes;
-=======
-use super::comparable_type::ComparableTypes;
->>>>>>> 5190e974
 use super::similarity::Similarity;
 use crate::core::config::{Config, Type};
 use crate::core::merge_right::MergeRight;
@@ -44,7 +40,6 @@
         let mut visited_types = HashSet::new();
         let mut i = 0;
         let mut stat_gen = Similarity::new(&config);
-<<<<<<< HEAD
         let mergeable_types = MergeableTypes::new(&config, self.threshold);
 
         // step 1: identify all the types that satisfies the thresh criteria and group
@@ -69,57 +64,23 @@
                         let threshold = mergeable_types.get_threshold(type_name_1, type_name_2);
 
                         visited_types.insert(type_name_1.clone());
-                        let is_similar = stat_gen.similarity(
-                            (type_name_1, type_info_1),
-                            (type_name_2, type_info_2),
-                            threshold,
-                        );
-                        if is_similar {
-                            visited_types.insert(type_name_2.clone());
-                            similar_type_set.insert(type_name_2.to_owned());
+                        let is_similar = stat_gen
+                            .similarity(
+                                (type_name_1, type_info_1),
+                                (type_name_2, type_info_2),
+                                threshold,
+                            )
+                            .to_result();
+                        if let Ok(similar) = is_similar {
+                            if similar {
+                                visited_types.insert(type_name_2.clone());
+                                similar_type_set.insert(type_name_2.to_owned());
+                            }
                         }
                     }
                 }
                 if similar_type_set.len() > 1 {
                     similar_type_group_list.push(similar_type_set);
-=======
-        let comparable_types = ComparableTypes::new(config.input_types(), config.union_types());
-
-        // step 1: identify all the types that satisfies the thresh criteria and group
-        // them.
-        for (type_name_1, type_info_1) in config.types.iter() {
-            if visited_types.contains(type_name_1) || config.is_root_operation_type(type_name_1) {
-                continue;
-            }
-
-            let mut type_1_sim = HashSet::new();
-            type_1_sim.insert(type_name_1.to_string());
-
-            for (type_name_2, type_info_2) in config.types.iter().skip(i + 1) {
-                if visited_types.contains(type_name_2)
-                    || config.is_root_operation_type(type_name_2)
-                    || !comparable_types.comparable(type_name_1, type_name_2)
-                {
-                    continue;
-                }
-
-                let threshold =
-                    comparable_types.get_threshold(type_name_1, type_name_2, self.threshold);
-
-                visited_types.insert(type_name_1.clone());
-                let is_similar = stat_gen
-                    .similarity(
-                        (type_name_1, type_info_1),
-                        (type_name_2, type_info_2),
-                        threshold,
-                    )
-                    .to_result();
-                if let Ok(result) = is_similar {
-                    if result {
-                        visited_types.insert(type_name_2.clone());
-                        type_1_sim.insert(type_name_2.clone());
-                    }
->>>>>>> 5190e974
                 }
             }
             i += 1;
@@ -169,33 +130,7 @@
                         arg_.type_of = merge_into_type_name.to_string();
                     }
                 }
-<<<<<<< HEAD
-=======
-            }
-        }
-
-        // replace the merged types in union as well.
-        for union_type_ in config.unions.values_mut() {
-            // Collect changes to be made
-            let mut types_to_remove = HashSet::new();
-            let mut types_to_add = HashSet::new();
-
-            for type_name in union_type_.types.iter() {
-                if let Some(merge_into_type_name) = type_to_merge_type_mapping.get(type_name) {
-                    types_to_remove.insert(type_name.clone());
-                    types_to_add.insert(merge_into_type_name.clone());
-                }
-            }
-            // Apply changes
-            for type_name in types_to_remove {
-                union_type_.types.remove(&type_name);
-            }
-
-            for type_name in types_to_add {
-                union_type_.types.insert(type_name);
->>>>>>> 5190e974
-            }
-
+            }
             // replace the merged type names in interface.
             type_info.implements = type_info
                 .implements
@@ -207,6 +142,28 @@
                         .or(Some(interface_type_name.clone()))
                 })
                 .collect();
+        }
+
+        // replace the merged types in union as well.
+        for union_type_ in config.unions.values_mut() {
+            // Collect changes to be made
+            let mut types_to_remove = HashSet::new();
+            let mut types_to_add = HashSet::new();
+
+            for type_name in union_type_.types.iter() {
+                if let Some(merge_into_type_name) = type_to_merge_type_mapping.get(type_name) {
+                    types_to_remove.insert(type_name.clone());
+                    types_to_add.insert(merge_into_type_name.clone());
+                }
+            }
+            // Apply changes
+            for type_name in types_to_remove {
+                union_type_.types.remove(&type_name);
+            }
+
+            for type_name in types_to_add {
+                union_type_.types.insert(type_name);
+            }
         }
 
         // replace the merged types in union as well.
@@ -399,17 +356,34 @@
     }
 
     #[test]
-<<<<<<< HEAD
-    fn test_interface_types() {
-=======
     fn test_fail_when_scalar_field_not_match() {
         let str_field = Field { type_of: "String".to_owned(), ..Default::default() };
->>>>>>> 5190e974
         let int_field = Field { type_of: "Int".to_owned(), ..Default::default() };
 
         let mut ty1 = Type::default();
         ty1.fields.insert("a".to_string(), int_field.clone());
-<<<<<<< HEAD
+        ty1.fields.insert("b".to_string(), int_field.clone());
+        ty1.fields.insert("c".to_string(), int_field.clone());
+
+        let mut ty2 = Type::default();
+        ty2.fields.insert("a".to_string(), int_field.clone());
+        ty2.fields.insert("b".to_string(), int_field.clone());
+        ty2.fields.insert("c".to_string(), str_field.clone());
+
+        let mut config = Config::default();
+        config.types.insert("T1".to_string(), ty1);
+        config.types.insert("T2".to_string(), ty2);
+
+        let config = TypeMerger::new(0.5).transform(config).to_result().unwrap();
+        insta::assert_snapshot!(config.to_sdl());
+    }
+
+    #[test]
+    fn test_interface_types() {
+        let int_field = Field { type_of: "Int".to_owned(), ..Default::default() };
+
+        let mut ty1 = Type::default();
+        ty1.fields.insert("a".to_string(), int_field.clone());
 
         let mut ty2 = Type::default();
         ty2.fields.insert("a".to_string(), int_field.clone());
@@ -426,21 +400,6 @@
         config.types.insert("C".to_string(), ty3);
 
         let config = TypeMerger::default().transform(config).to_result().unwrap();
-=======
-        ty1.fields.insert("b".to_string(), int_field.clone());
-        ty1.fields.insert("c".to_string(), int_field.clone());
-
-        let mut ty2 = Type::default();
-        ty2.fields.insert("a".to_string(), int_field.clone());
-        ty2.fields.insert("b".to_string(), int_field.clone());
-        ty2.fields.insert("c".to_string(), str_field.clone());
-
-        let mut config = Config::default();
-        config.types.insert("T1".to_string(), ty1);
-        config.types.insert("T2".to_string(), ty2);
-
-        let config = TypeMerger::new(0.5).transform(config).to_result().unwrap();
->>>>>>> 5190e974
         insta::assert_snapshot!(config.to_sdl());
     }
 }