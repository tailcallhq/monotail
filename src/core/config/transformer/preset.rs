use std::collections::HashSet;

use derive_setters::Setters;

use crate::core::config::Config;
use crate::core::transform::{self, Transform, TransformerOps};

/// Defines a set of default transformers that can be applied to any
/// configuration to make it more maintainable and readable.
#[derive(Setters, Debug, PartialEq)]
pub struct Preset {
    pub merge_type: f32,
    pub consolidate_url: f32,
    pub tree_shake: bool,
    pub use_better_names: bool,
    unwrap_single_field_types: bool,
    suggested_names: HashSet<String>,
}

impl Preset {
    pub fn new() -> Self {
        Self {
            merge_type: 0.0,
            consolidate_url: 0.0,
            tree_shake: false,
            use_better_names: false,
            unwrap_single_field_types: true,
            suggested_names: HashSet::new(),
        }
    }
}

impl Transform for Preset {
    type Value = Config;
    type Error = String;

    fn transform(
        &self,
        config: Self::Value,
    ) -> crate::core::valid::Valid<Self::Value, Self::Error> {
        transform::default()
            .pipe(super::Required)
            .pipe(super::TreeShake.when(self.tree_shake))
            .pipe(
                super::TypeMerger::new(self.merge_type)
                    .when(super::TypeMerger::is_enabled(self.merge_type)),
            )
            .pipe(super::FlattenSingleField.when(self.unwrap_single_field_types))
            .pipe(
                super::PreferredNameSetter::new(self.suggested_names.clone())
                    .when(!self.suggested_names.is_empty()),
            )
            .pipe(super::ImproveTypeNames.when(self.use_better_names))
            .pipe(
                super::ConsolidateURL::new(self.consolidate_url)
                    .when(super::ConsolidateURL::is_enabled(self.consolidate_url)),
            )
            .transform(config)
    }
}

impl Default for Preset {
    fn default() -> Self {
        Self {
            merge_type: 1.0,
            consolidate_url: 0.5,
            use_better_names: true,
            tree_shake: true,
<<<<<<< HEAD
            unwrap_single_field_types: true,
            suggested_names: HashSet::new(),
=======
            unwrap_single_field_types: false,
>>>>>>> b768d803
        }
    }
}<|MERGE_RESOLUTION|>--- conflicted
+++ resolved
@@ -66,12 +66,8 @@
             consolidate_url: 0.5,
             use_better_names: true,
             tree_shake: true,
-<<<<<<< HEAD
-            unwrap_single_field_types: true,
+            unwrap_single_field_types: false,
             suggested_names: HashSet::new(),
-=======
-            unwrap_single_field_types: false,
->>>>>>> b768d803
         }
     }
 }