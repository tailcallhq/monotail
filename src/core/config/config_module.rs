use std::collections::{HashMap, HashSet};
use std::ops::Deref;
use std::sync::Arc;

use derive_setters::Setters;
use jsonwebtoken::jwk::JwkSet;
use prost_reflect::prost_types::{FileDescriptorProto, FileDescriptorSet};
use rustls_pki_types::{CertificateDer, PrivateKeyDer};

use super::transformer::{AmbiguousType, NestedUnions, UnionInputType};
use crate::core::config::Config;
use crate::core::macros::MergeRight;
use crate::core::merge_right::MergeRight;
use crate::core::proto_reader::ProtoMetadata;
use crate::core::rest::{EndpointSet, Unchecked};
<<<<<<< HEAD
use crate::core::transform::{Transform, TransformerOps};
use crate::core::valid::{Valid, Validator};
=======
>>>>>>> 8a7dd731

/// A wrapper on top of Config that contains all the resolved extensions and
/// computed values.
#[derive(Clone, Debug, Default, Setters, MergeRight)]
pub struct ConfigModule {
    pub config: Config,
    pub extensions: Extensions,
    pub input_types: HashSet<String>,
    pub output_types: HashSet<String>,
    pub interface_types: HashSet<String>,
}

#[derive(Clone, Debug, Default)]
pub struct Content<A> {
    pub id: Option<String>,
    pub content: A,
}

impl<A> Deref for Content<A> {
    type Target = A;
    fn deref(&self) -> &Self::Target {
        &self.content
    }
}

/// Extensions are meta-information required before we can generate the
/// blueprint. Typically, this information cannot be inferred without performing
/// an IO operation, i.e., reading a file, making an HTTP call, etc.
#[derive(Clone, Debug, Default, MergeRight)]
pub struct Extensions {
    /// Contains the file descriptor set resolved from the links to proto files
    pub grpc_file_descriptors: HashMap<String, FileDescriptorProto>,

    /// Contains the contents of the JS file
    pub script: Option<String>,

    /// Contains the certificate used on HTTP2 with TLS
    pub cert: Vec<CertificateDer<'static>>,

    /// Contains the key used on HTTP2 with TLS
    pub keys: Arc<Vec<PrivateKeyDer<'static>>>,

    /// Contains the endpoints
    pub endpoint_set: EndpointSet<Unchecked>,

    pub htpasswd: Vec<Content<String>>,

    pub jwks: Vec<Content<JwkSet>>,
}

impl Extensions {
    pub fn add_proto(&mut self, metadata: ProtoMetadata) {
        for file in metadata.descriptor_set.file {
            self.grpc_file_descriptors
                .insert(file.name().to_string(), file);
        }
    }

    pub fn get_file_descriptor_set(&self) -> FileDescriptorSet {
        FileDescriptorSet { file: self.grpc_file_descriptors.values().cloned().collect() }
    }

    pub fn has_auth(&self) -> bool {
        !self.htpasswd.is_empty() || !self.jwks.is_empty()
    }
}

impl MergeRight for FileDescriptorSet {
    fn merge_right(mut self, other: Self) -> Self {
        self.file.extend(other.file);

        self
    }
}

impl Deref for ConfigModule {
    type Target = Config;
    fn deref(&self) -> &Self::Target {
        &self.config
    }
}

impl ConfigModule {
    /// Renders current config to graphQL string
    pub fn to_sdl(self) -> String {
        crate::core::document::print(self.into())
    }

    /// Normalizes current config with default settings
    pub fn normalize_default(self) -> Valid<Self, String> {
        self.transform(
            NestedUnions
                .pipe(UnionInputType)
                .pipe(AmbiguousType::default()),
        )
    }
}

impl From<Config> for ConfigModule {
    fn from(config: Config) -> Self {
        let input_types = config.input_types();
        let output_types = config.output_types();
        let interface_types = config.interface_types();

        ConfigModule {
            config,
            input_types,
            output_types,
            interface_types,
            ..Default::default()
        }
    }
<<<<<<< HEAD
}

impl ConfigModule {
    pub fn transform<T: Transform<Value = Config, Error = String>>(
        self,
        transformer: T,
    ) -> Valid<Self, String> {
        let ConfigModule { config, extensions, .. } = self;

        transformer
            .transform(config)
            .map(ConfigModule::from)
            // set extensions back to config_module since transform executes only of raw Config
            .map(|config| config.extensions(extensions))
    }
=======
>>>>>>> 8a7dd731
}<|MERGE_RESOLUTION|>--- conflicted
+++ resolved
@@ -13,11 +13,8 @@
 use crate::core::merge_right::MergeRight;
 use crate::core::proto_reader::ProtoMetadata;
 use crate::core::rest::{EndpointSet, Unchecked};
-<<<<<<< HEAD
 use crate::core::transform::{Transform, TransformerOps};
 use crate::core::valid::{Valid, Validator};
-=======
->>>>>>> 8a7dd731
 
 /// A wrapper on top of Config that contains all the resolved extensions and
 /// computed values.
@@ -102,7 +99,7 @@
 
 impl ConfigModule {
     /// Renders current config to graphQL string
-    pub fn to_sdl(self) -> String {
+    pub fn to_sdl(&self) -> String {
         crate::core::document::print(self.into())
     }
 
@@ -130,7 +127,6 @@
             ..Default::default()
         }
     }
-<<<<<<< HEAD
 }
 
 impl ConfigModule {
@@ -146,6 +142,4 @@
             // set extensions back to config_module since transform executes only of raw Config
             .map(|config| config.extensions(extensions))
     }
-=======
->>>>>>> 8a7dd731
 }