--- conflicted
+++ resolved
@@ -11,7 +11,7 @@
 use crate::core::config::{Config, ConfigReaderContext, Source};
 use crate::core::merge_right::MergeRight;
 use crate::core::proto_reader::ProtoReader;
-use crate::core::resource_reader::{Cached, Resource, ResourceReader};
+use crate::core::resource_reader::{Cached, ResourceReader};
 use crate::core::rest::EndpointSet;
 use crate::core::runtime::TargetRuntime;
 
@@ -37,7 +37,7 @@
     #[async_recursion::async_recursion]
     async fn ext_links(
         &self,
-        config_module: ConfigModule,
+        mut config_module: ConfigModule,
         parent_dir: Option<&'async_recursion Path>,
     ) -> anyhow::Result<ConfigModule> {
         let links: Vec<Link> = config_module
@@ -58,27 +58,27 @@
         }
 
         let mut extensions = config_module.extensions().clone();
-<<<<<<< HEAD
-=======
-        let mut base_config = config_module.config().clone();
->>>>>>> dcccc329
 
         for link in links.iter() {
             let path = Self::resolve_path(&link.src, parent_dir);
 
             match link.type_of {
                 LinkType::Config => {
-                    let source = self.resource_reader.read_file(path).await?;
+                    let source = self.resource_reader.read_file(&path).await?;
                     let content = source.content;
 
                     let config = Config::from_source(Source::detect(&source.path)?, &content)?;
-                    base_config = base_config.merge_right(config.clone());
+
+                    config_module = config_module.merge_right(ConfigModule::from(config.clone()));
 
                     if !config.links.is_empty() {
-                        let cfg_module = self
-                            .ext_links(ConfigModule::from(config), Path::new(&link.src).parent())
-                            .await?;
-                        base_config = base_config.merge_right(cfg_module.config().clone());
+                        config_module = config_module.merge_right(
+                            self.ext_links(
+                                ConfigModule::from(config),
+                                Path::new(&link.src).parent(),
+                            )
+                            .await?,
+                        );
                     }
                 }
                 LinkType::Protobuf => {
@@ -86,42 +86,34 @@
                     extensions.add_proto(meta);
                 }
                 LinkType::Script => {
-                    let source = self.resource_reader.read_file(path).await?;
+                    let source = self.resource_reader.read_file(&path).await?;
                     let content = source.content;
                     extensions.script = Some(content);
                 }
                 LinkType::Cert => {
-                    let source = self.resource_reader.read_file(path).await?;
+                    let source = self.resource_reader.read_file(&path).await?;
                     let content = source.content;
                     extensions.cert.extend(self.load_cert(content).await?);
                 }
                 LinkType::Key => {
-                    let source = self.resource_reader.read_file(path).await?;
+                    let source = self.resource_reader.read_file(&path).await?;
                     let content = source.content;
                     extensions.keys = Arc::new(self.load_private_key(content).await?)
                 }
                 LinkType::Operation => {
-                    let source = self.resource_reader.read_file(path).await?;
-                    let content = source.content;
-<<<<<<< HEAD
-=======
-
->>>>>>> dcccc329
+                    let source = self.resource_reader.read_file(&path).await?;
+                    let content = source.content;
                     extensions.endpoint_set = EndpointSet::try_new(&content)?;
                 }
                 LinkType::Htpasswd => {
-                    let source = self.resource_reader.read_file(path).await?;
-                    let content = source.content;
-<<<<<<< HEAD
-=======
-
->>>>>>> dcccc329
+                    let source = self.resource_reader.read_file(&path).await?;
+                    let content = source.content;
                     extensions
                         .htpasswd
                         .push(Content { id: link.id.clone(), content });
                 }
                 LinkType::Jwks => {
-                    let source = self.resource_reader.read_file(path).await?;
+                    let source = self.resource_reader.read_file(&path).await?;
                     let content = source.content;
 
                     let de = &mut serde_json::Deserializer::from_str(&content);
@@ -140,13 +132,7 @@
             }
         }
 
-<<<<<<< HEAD
-        Ok(config_module.reset_config().add_extensions(extensions))
-=======
-        // Recreating the ConfigModule in order to recompute the values of
-        // `input_types`, `output_types` and `interface_types`
-        Ok(ConfigModule::new(base_config, extensions))
->>>>>>> dcccc329
+        Ok(config_module.set_extensions(extensions))
     }
 
     /// Reads the certificate from a given file
@@ -181,15 +167,12 @@
     }
 
     /// Reads a single file and returns the config
-    pub async fn read<T: Into<Resource> + Clone + ToString + Send + Sync>(
-        &self,
-        file: T,
-    ) -> anyhow::Result<ConfigModule> {
+    pub async fn read<T: ToString + Send + Sync>(&self, file: T) -> anyhow::Result<ConfigModule> {
         self.read_all(&[file]).await
     }
 
     /// Reads all the files and returns a merged config
-    pub async fn read_all<T: Into<Resource> + Clone + ToString + Send + Sync>(
+    pub async fn read_all<T: ToString + Send + Sync>(
         &self,
         files: &[T],
     ) -> anyhow::Result<ConfigModule> {
@@ -218,10 +201,9 @@
     /// Resolves all the links in a Config to create a ConfigModule
     pub async fn resolve(
         &self,
-        mut config: Config,
+        config: Config,
         parent_dir: Option<&Path>,
     ) -> anyhow::Result<ConfigModule> {
-<<<<<<< HEAD
         // Create initial config set
         let config_module = ConfigModule::from(config);
 
@@ -229,22 +211,16 @@
         let config_module = self.ext_links(config_module, parent_dir).await?;
 
         let server = &config_module.config().server;
-=======
-        // Setup telemetry in Config
->>>>>>> dcccc329
         let reader_ctx = ConfigReaderContext {
             runtime: &self.runtime,
-            vars: &config
-                .server
+            vars: &server
                 .vars
                 .iter()
                 .map(|vars| (vars.key.clone(), vars.value.clone()))
                 .collect(),
             headers: Default::default(),
         };
-        config.telemetry.render_mustache(&reader_ctx)?;
-
-<<<<<<< HEAD
+
         config_module
             .config()
             .telemetry
@@ -252,10 +228,6 @@
             .render_mustache(&reader_ctx)?;
 
         Ok(config_module)
-=======
-        // Create initial config set & extend it with the links
-        self.ext_links(ConfigModule::from(config), parent_dir).await
->>>>>>> dcccc329
     }
 
     /// Checks if path is a URL or absolute path, returns directly if so.
@@ -370,7 +342,7 @@
         let reader = ConfigReader::init(runtime);
 
         let config = reader
-            .read(format!(
+            .read(&format!(
                 "{}/examples/jsonplaceholder_script.graphql",
                 cargo_manifest
             ))
