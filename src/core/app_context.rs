--- conflicted
+++ resolved
@@ -43,13 +43,8 @@
                     let upstream_batch = &blueprint.upstream.batch;
                     field.map_expr(|expr| {
                         expr.modify(|expr| match expr {
-<<<<<<< HEAD
-                            Expression::IO(io) => match io {
+                            IR::IO(io) => match io {
                                 IO::Http { req_template, group_by, http_filter, .. } => {
-=======
-                            IR::IO(io) => match io {
-                                IO::Http { req_template, group_by, .. } => {
->>>>>>> a4056e84
                                     let data_loader = HttpDataLoader::new(
                                         runtime.clone(),
                                         group_by.clone(),
