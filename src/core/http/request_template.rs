--- conflicted
+++ resolved
@@ -52,17 +52,13 @@
         // template.
         let mustache_eval = ValueStringEval::default();
 
-<<<<<<< HEAD
-        let extra_qp = self.query.iter().filter_map(|query| {
+        let extra_qp = self.query.iter().map(|query| {
             let key = &query.key;
             let value = &query.value;
             let skip = query.skip_null;
-=======
-        let extra_qp = self.query.iter().map(|(key, value)| {
->>>>>>> 8390cd9f
             let parsed_value = mustache_eval.eval(value, ctx);
             if skip && parsed_value.is_none() {
-                return None;
+                return key.to_string();
             }
 
             self.query_encoder.encode(key, parsed_value)
