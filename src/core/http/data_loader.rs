--- conflicted
+++ resolved
@@ -54,16 +54,6 @@
     }
 }
 
-<<<<<<< HEAD
-=======
-fn get_key<'a, T: JsonLike<'a> + Display>(value: &'a T, path: &[String]) -> anyhow::Result<String> {
-    value
-        .get_path(path)
-        .map(|k| k.to_string())
-        .ok_or_else(|| anyhow::anyhow!("Unable to find key {} in body", path.join(".")))
-}
-
->>>>>>> 3cf35665
 #[async_trait::async_trait]
 impl Loader<DataLoaderRequest> for HttpDataLoader {
     type Value = Response<async_graphql::Value>;
@@ -140,24 +130,12 @@
                         hashmap.insert(dl_req.clone(), res);
                     }
                 } else {
-<<<<<<< HEAD
                     for dl_req in dl_requests.into_iter() {
                         let body_key = dl_req.body_key().ok_or(anyhow::anyhow!(
                             "Unable to find body key in data loader request {}",
                             dl_req.url().as_str()
                         ))?;
                         let extracted_value = data_extractor(&response_map, body_key);
-=======
-                    let path = group_by.body_path();
-                    for dl_req in dl_requests.into_iter() {
-                        // retrive the key from body
-                        let request_body = dl_req.body_value().ok_or(anyhow::anyhow!(
-                            "Unable to find body in request {}",
-                            dl_req.url().as_str()
-                        ))?;
-                        let extracted_value =
-                            data_extractor(&response_map, &get_key(request_body, path)?);
->>>>>>> 3cf35665
                         let res = res.clone().body(extracted_value);
                         hashmap.insert(dl_req.clone(), res);
                     }
