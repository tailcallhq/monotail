use std::collections::BTreeSet;
use std::ops::Deref;
use std::sync::Arc;

use anyhow::Result;
use async_graphql::ServerError;
use hyper::header::{self, HeaderValue, CONTENT_TYPE};
use hyper::http::Method;
use hyper::{HeaderMap, Response, StatusCode};
use opentelemetry::trace::SpanKind;
use opentelemetry_semantic_conventions::trace::{HTTP_REQUEST_METHOD, HTTP_ROUTE};
use prometheus::{Encoder, ProtobufEncoder, TextEncoder, TEXT_FORMAT};
use serde::de::DeserializeOwned;
use tracing::Instrument;
use tracing_opentelemetry::OpenTelemetrySpanExt;

use super::request_context::RequestContext;
use super::telemetry::{get_response_status_code, RequestCounter};
<<<<<<< HEAD
use super::{
    showcase, telemetry, AppContext, Request, TAILCALL_HTTPS_ORIGIN, TAILCALL_HTTP_ORIGIN,
};
=======
use super::{showcase, telemetry, TAILCALL_HTTPS_ORIGIN, TAILCALL_HTTP_ORIGIN};
use crate::core::app_context::AppContext;
>>>>>>> e050c8a5
use crate::core::async_graphql_hyper::{GraphQLRequestLike, GraphQLResponse};
use crate::core::blueprint::telemetry::TelemetryExporter;
use crate::core::config::{PrometheusExporter, PrometheusFormat};
use crate::core::Body;

pub const API_URL_PREFIX: &str = "/api";

fn prometheus_metrics(prometheus_exporter: &PrometheusExporter) -> Result<Response<Body>> {
    let metric_families = prometheus::default_registry().gather();
    let mut buffer = vec![];

    match prometheus_exporter.format {
        PrometheusFormat::Text => TextEncoder::new().encode(&metric_families, &mut buffer)?,
        PrometheusFormat::Protobuf => {
            ProtobufEncoder::new().encode(&metric_families, &mut buffer)?
        }
    };

    let content_type = match prometheus_exporter.format {
        PrometheusFormat::Text => TEXT_FORMAT,
        PrometheusFormat::Protobuf => prometheus::PROTOBUF_FORMAT,
    };

    Ok(Response::builder()
        .status(200)
        .header(CONTENT_TYPE, content_type)
        .body(Body::from(buffer))?)
}

fn not_found() -> Result<Response<Body>> {
    Ok(Response::builder()
        .status(StatusCode::NOT_FOUND)
        .body(Body::default())?)
}

fn create_request_context(req: &Request, app_ctx: &AppContext) -> RequestContext {
    let upstream = app_ctx.blueprint.upstream.clone();
    let allowed = upstream.allowed_headers;
    let allowed_headers = create_allowed_headers(&req.headers, &allowed);

    RequestContext::from(app_ctx).allowed_headers(allowed_headers)
}

fn update_cache_control_header(
    response: GraphQLResponse,
    app_ctx: &AppContext,
    req_ctx: Arc<RequestContext>,
) -> GraphQLResponse {
    if app_ctx.blueprint.server.enable_cache_control_header {
        let ttl = req_ctx.get_min_max_age().unwrap_or(0);
        let cache_public_flag = req_ctx.is_cache_public().unwrap_or(true);
        return response.set_cache_control(ttl, cache_public_flag);
    }
    response
}

pub fn update_response_headers(
    resp: &mut hyper::Response<Body>,
    req_ctx: &RequestContext,
    app_ctx: &AppContext,
) {
    if !app_ctx.blueprint.server.response_headers.is_empty() {
        // Add static response headers
        resp.headers_mut()
            .extend(app_ctx.blueprint.server.response_headers.clone());
    }

    // Insert Cookie Headers
    if let Some(ref cookie_headers) = req_ctx.cookie_headers {
        let cookie_headers = cookie_headers.lock().unwrap();
        resp.headers_mut().extend(cookie_headers.deref().clone());
    }

    // Insert Experimental Headers
    req_ctx.extend_x_headers(resp.headers_mut());
}

#[tracing::instrument(skip_all, fields(otel.name = "graphQL", otel.kind = ?SpanKind::Server))]
pub async fn graphql_request<T: DeserializeOwned + GraphQLRequestLike>(
    req: Request,
    app_ctx: &AppContext,
    req_counter: &mut RequestCounter,
) -> Result<Response<Body>> {
    req_counter.set_http_route("/graphql");
    let req_ctx = Arc::new(create_request_context(&req, app_ctx));
<<<<<<< HEAD
    let bytes = req.body;
=======
    let (req, body) = req.into_parts();
    let bytes = hyper::body::to_bytes(body).await?;
>>>>>>> e050c8a5
    let graphql_request = serde_json::from_slice::<T>(&bytes);
    match graphql_request {
        Ok(mut request) => {
            if !(app_ctx.blueprint.server.dedupe && request.is_query()) {
                Ok(execute_query(&app_ctx, &req_ctx, request).await?)
            } else {
                let operation_id = request.operation_id(&req.headers);
                let out = app_ctx
                    .dedupe_operation_handler
                    .dedupe(&operation_id, || {
                        Box::pin(async move {
                            let resp = execute_query(&app_ctx, &req_ctx, request).await?;
                            Ok(crate::core::http::Response::from_hyper(resp).await?)
                        })
                    })
                    .await?;
                Ok(hyper::Response::from(out))
            }
        }
        Err(err) => {
            tracing::error!(
                "Failed to parse request: {}",
                String::from_utf8(bytes.to_vec()).unwrap()
            );

            let mut response = async_graphql::Response::default();
            let server_error =
                ServerError::new(format!("Unexpected GraphQL Request: {}", err), None);
            response.errors = vec![server_error];

            Ok(GraphQLResponse::from(response).into_response()?)
        }
    }
}

async fn execute_query<T: DeserializeOwned + GraphQLRequestLike>(
    app_ctx: &&AppContext,
    req_ctx: &Arc<RequestContext>,
    request: T,
) -> anyhow::Result<Response<Body>> {
    let mut response = request.data(req_ctx.clone()).execute(&app_ctx.schema).await;

    response = update_cache_control_header(response, app_ctx, req_ctx.clone());
    let mut resp = response.into_response()?;
    update_response_headers(&mut resp, req_ctx, app_ctx);
    Ok(resp)
}

fn create_allowed_headers(headers: &HeaderMap, allowed: &BTreeSet<String>) -> HeaderMap {
    let mut new_headers = HeaderMap::new();
    for (k, v) in headers.iter() {
        if allowed
            .iter()
            .any(|allowed_key| allowed_key.eq_ignore_ascii_case(k.as_str()))
        {
            new_headers.insert(k, v.clone());
        }
    }
    new_headers
}

async fn handle_origin_tailcall<T: DeserializeOwned + GraphQLRequestLike>(
    req: Request,
    app_ctx: Arc<AppContext>,
    request_counter: &mut RequestCounter,
) -> Result<Response<Body>> {
    let method = &req.method;
    if *method == Method::OPTIONS {
        let mut res = Response::new(Body::default());
        res.headers_mut().insert(
            header::ACCESS_CONTROL_ALLOW_ORIGIN,
            HeaderValue::from_static("https://tailcall.run"),
        );
        res.headers_mut().insert(
            header::ACCESS_CONTROL_ALLOW_METHODS,
            HeaderValue::from_static("GET, POST, OPTIONS"),
        );
        res.headers_mut().insert(
            header::ACCESS_CONTROL_ALLOW_HEADERS,
            HeaderValue::from_static("*"),
        );
        Ok(res)
    } else {
        let mut res = handle_request_inner::<T>(req, app_ctx, request_counter).await?;
        res.headers_mut().insert(
            header::ACCESS_CONTROL_ALLOW_ORIGIN,
            HeaderValue::from_static("https://tailcall.run"),
        );

        Ok(res)
    }
}

async fn handle_request_with_cors<T: DeserializeOwned + GraphQLRequestLike>(
    req: Request,
    app_ctx: Arc<AppContext>,
    request_counter: &mut RequestCounter,
) -> Result<Response<Body>> {
    // Safe to call `.unwrap()` because this method will only be called when
    // `cors` is `Some`
    let cors = app_ctx.blueprint.server.cors.as_ref().unwrap();
    let parts = req.parts();
    let origin = parts.headers.get(&header::ORIGIN);

    let mut headers = HeaderMap::new();

    // These headers are applied to both preflight and subsequent regular CORS
    // requests: https://fetch.spec.whatwg.org/#http-responses

    headers.extend(cors.allow_origin_to_header(origin));
    headers.extend(cors.allow_credentials_to_header());
    headers.extend(cors.allow_private_network_to_header(&parts));
    headers.extend(cors.vary_to_header());

    // Return results immediately upon preflight request
    if parts.method == Method::OPTIONS {
        // These headers are applied only to preflight requests
        headers.extend(cors.allow_methods_to_header());
        headers.extend(cors.allow_headers_to_header());
        headers.extend(cors.max_age_to_header());

        let mut response = Response::new(Body::default());
        std::mem::swap(response.headers_mut(), &mut headers);

        Ok(response)
    } else {
        // This header is applied only to non-preflight requests
        headers.extend(cors.expose_headers_to_header());

        let mut response = handle_request_inner::<T>(req, app_ctx, request_counter).await?;

        let response_headers = response.headers_mut();

        // vary header can have multiple values, don't overwrite
        // previously-set value(s).
        if let Some(vary) = headers.remove(header::VARY) {
            response_headers.append(header::VARY, vary);
        }
        // extend will overwrite previous headers of remaining names
        response_headers.extend(headers.drain());

        Ok(response)
    }
}

async fn handle_rest_apis(
    mut request: Request,
    app_ctx: Arc<AppContext>,
    req_counter: &mut RequestCounter,
) -> Result<Response<Body>> {
    request.uri = request.uri.path().replace(API_URL_PREFIX, "").parse()?;
    let req_ctx = Arc::new(create_request_context(&request, app_ctx.as_ref()));
    if let Some(p_request) = app_ctx.endpoints.matches(&request) {
        let http_route = format!("{API_URL_PREFIX}{}", p_request.path.as_str());
        req_counter.set_http_route(&http_route);
        let span = tracing::info_span!(
            "REST",
            otel.name = format!("REST {} {}", request.method, p_request.path.as_str()),
            otel.kind = ?SpanKind::Server,
            { HTTP_REQUEST_METHOD } = %request.method,
            { HTTP_ROUTE } = http_route
        );
        return async {
            let graphql_request = p_request.into_request(request)?;
            let mut response = graphql_request
                .data(req_ctx.clone())
                .execute(&app_ctx.schema)
                .await;
            response = update_cache_control_header(response, app_ctx.as_ref(), req_ctx.clone());
            let mut resp = response.into_rest_response()?;
            update_response_headers(&mut resp, &req_ctx, &app_ctx);
            Ok(resp)
        }
        .instrument(span)
        .await;
    }

    not_found()
}

async fn handle_request_inner<T: DeserializeOwned + GraphQLRequestLike>(
    req: Request,
    app_ctx: Arc<AppContext>,
    req_counter: &mut RequestCounter,
) -> Result<Response<Body>> {
    if req.uri.path().starts_with(API_URL_PREFIX) {
        return handle_rest_apis(req, app_ctx, req_counter).await;
    }

    match req.method {
        // NOTE:
        // The first check for the route should be for `/graphql`
        // This is always going to be the most used route.
        hyper::Method::POST if req.uri.path() == "/graphql" => {
            graphql_request::<T>(req, app_ctx.as_ref(), req_counter).await
        }
        hyper::Method::POST
            if app_ctx.blueprint.server.enable_showcase
                && req.uri.path() == "/showcase/graphql" =>
        {
            let app_ctx =
                match showcase::create_app_ctx::<T>(&req, app_ctx.runtime.clone(), false).await? {
                    Ok(app_ctx) => app_ctx,
                    Err(res) => return Ok(res),
                };

            graphql_request::<T>(req, &app_ctx, req_counter).await
        }

        hyper::Method::GET => {
            if let Some(TelemetryExporter::Prometheus(prometheus)) =
                app_ctx.blueprint.telemetry.export.as_ref()
            {
                if req.uri.path() == prometheus.path {
                    return prometheus_metrics(prometheus);
                }
            };

            not_found()
        }
        _ => not_found(),
    }
}

#[tracing::instrument(
    skip_all,
    err,
    fields(
        otel.name = "request",
        otel.kind = ?SpanKind::Server,
        url.path = %req.uri.path(),
        http.request.method = %req.method
    )
)]
pub async fn handle_request<T: DeserializeOwned + GraphQLRequestLike>(
    req: Request,
    app_ctx: Arc<AppContext>,
) -> Result<Response<Body>> {
    telemetry::propagate_context(&req);
    let mut req_counter = RequestCounter::new(&app_ctx.blueprint.telemetry, &req);

    let response = if app_ctx.blueprint.server.cors.is_some() {
        handle_request_with_cors::<T>(req, app_ctx, &mut req_counter).await
    } else if let Some(origin) = req.headers.get(&header::ORIGIN) {
        if origin == TAILCALL_HTTPS_ORIGIN || origin == TAILCALL_HTTP_ORIGIN {
            handle_origin_tailcall::<T>(req, app_ctx, &mut req_counter).await
        } else {
            handle_request_inner::<T>(req, app_ctx, &mut req_counter).await
        }
    } else {
        handle_request_inner::<T>(req, app_ctx, &mut req_counter).await
    };

    req_counter.update(&response);
    if let Ok(response) = &response {
        let status = get_response_status_code(response);
        tracing::Span::current().set_attribute(status.key, status.value);
    };

    response
}

#[cfg(test)]
mod test {
    #[test]
    fn test_create_allowed_headers() {
        use std::collections::BTreeSet;

        use hyper::header::{HeaderMap, HeaderValue};

        use super::create_allowed_headers;

        let mut headers = HeaderMap::new();
        headers.insert("X-foo", HeaderValue::from_static("bar"));
        headers.insert("x-bar", HeaderValue::from_static("foo"));
        headers.insert("x-baz", HeaderValue::from_static("baz"));

        let allowed = BTreeSet::from_iter(vec!["x-foo".to_string(), "X-bar".to_string()]);

        let new_headers = create_allowed_headers(&headers, &allowed);
        assert_eq!(new_headers.len(), 2);
        assert_eq!(new_headers.get("x-foo").unwrap(), "bar");
        assert_eq!(new_headers.get("x-bar").unwrap(), "foo");
    }
}<|MERGE_RESOLUTION|>--- conflicted
+++ resolved
@@ -16,14 +16,10 @@
 
 use super::request_context::RequestContext;
 use super::telemetry::{get_response_status_code, RequestCounter};
-<<<<<<< HEAD
 use super::{
-    showcase, telemetry, AppContext, Request, TAILCALL_HTTPS_ORIGIN, TAILCALL_HTTP_ORIGIN,
+    showcase, telemetry, Request, TAILCALL_HTTPS_ORIGIN, TAILCALL_HTTP_ORIGIN,
 };
-=======
-use super::{showcase, telemetry, TAILCALL_HTTPS_ORIGIN, TAILCALL_HTTP_ORIGIN};
 use crate::core::app_context::AppContext;
->>>>>>> e050c8a5
 use crate::core::async_graphql_hyper::{GraphQLRequestLike, GraphQLResponse};
 use crate::core::blueprint::telemetry::TelemetryExporter;
 use crate::core::config::{PrometheusExporter, PrometheusFormat};
@@ -109,12 +105,7 @@
 ) -> Result<Response<Body>> {
     req_counter.set_http_route("/graphql");
     let req_ctx = Arc::new(create_request_context(&req, app_ctx));
-<<<<<<< HEAD
     let bytes = req.body;
-=======
-    let (req, body) = req.into_parts();
-    let bytes = hyper::body::to_bytes(body).await?;
->>>>>>> e050c8a5
     let graphql_request = serde_json::from_slice::<T>(&bytes);
     match graphql_request {
         Ok(mut request) => {
