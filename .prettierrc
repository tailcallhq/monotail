--- conflicted
+++ resolved
@@ -12,12 +12,9 @@
         "inline-many.graphql",
         "inline-many-list.graphql",
         "test-grpc.graphql",
-<<<<<<< HEAD
+        "test-expr-success.graphql",
+        "omit-many.graphql",
         "tests/graphql/auth.graphql"
-=======
-        "test-expr-success.graphql",
-        "omit-many.graphql"
->>>>>>> 6ac409ff
       ],
       "options": {
         "printWidth": 200
