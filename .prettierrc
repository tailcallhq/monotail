{
  "semi": false,
  "singleQuote": false,
  "printWidth": 120,
  "tabWidth": 2,
  "bracketSpacing": false,
  "overrides": [
    {
      "files": [
        "add-field-many-list.graphql",
        "add-field-many.graphql",
        "inline-many.graphql",
        "inline-many-list.graphql",
        "test-grpc.graphql",
        "test-add-link-to-empty-config.graphql",
<<<<<<< HEAD
        "test-graphql-with-link.graphql"
=======
>>>>>>> d9ba7346
      ],
      "options": {
        "printWidth": 200
      }
    }
  ]
}<|MERGE_RESOLUTION|>--- conflicted
+++ resolved
@@ -13,10 +13,6 @@
         "inline-many-list.graphql",
         "test-grpc.graphql",
         "test-add-link-to-empty-config.graphql",
-<<<<<<< HEAD
-        "test-graphql-with-link.graphql"
-=======
->>>>>>> d9ba7346
       ],
       "options": {
         "printWidth": 200
