schema
<<<<<<< HEAD
  @server(port: 8000, enableGraphiql: true, enableResponseValidation: true, hostname: "0.0.0.0")
  @upstream(baseURL: "http://jsonplaceholder.typicode.com") {
=======
  @server(port: 8000, graphiql: true, hostname: "0.0.0.0")
  @upstream(baseURL: "http://jsonplaceholder.typicode.com", httpCache: true) {
>>>>>>> 0d3b52d6
  query: Query
}

type Query {
  posts: [Post] @const(data: [{id: 1}])
}

type Post {
  id: Int!
  title: String
  body: String
}<|MERGE_RESOLUTION|>--- conflicted
+++ resolved
@@ -1,20 +1,15 @@
 schema
-<<<<<<< HEAD
   @server(port: 8000, enableGraphiql: true, enableResponseValidation: true, hostname: "0.0.0.0")
   @upstream(baseURL: "http://jsonplaceholder.typicode.com") {
-=======
-  @server(port: 8000, graphiql: true, hostname: "0.0.0.0")
-  @upstream(baseURL: "http://jsonplaceholder.typicode.com", httpCache: true) {
->>>>>>> 0d3b52d6
   query: Query
 }
 
 type Query {
-  posts: [Post] @const(data: [{id: 1}])
+  posts: [Post] @http(path: "/posts")
 }
 
 type Post {
   id: Int!
   title: String
   body: String
-}+}
