"""
The @addField operator simplifies data structures and queries by adding a field that 
inlines or flattens a nested field or node within your schema. more info [here](https://tailcall.run/docs/guides/operators/#addfield)
"""
directive @addField(
  """
  Name of the new field to be added
  """
  name: String!
  """
  Path of the data where the field should point to
  """
  path: [String!]
) repeatable  on OBJECT

"""
The @cache operator enables caching for the query, field or type it is applied to.
"""
directive @cache(
  """
  Specifies the duration, in milliseconds, of how long the value has to be stored in 
  the cache.
  """
  maxAge: Int!
) on OBJECT | FIELD_DEFINITION

"""
Provides the ability to refer to a field defined in the root Query or Mutation.
"""
directive @call(
  """
  The arguments of the field on the `Query` or `Mutation` type that you want to call. 
  For instance `{id: "{{value.userId}}"}`.
  """
  args: JSON
  """
  The name of the field on the `Mutation` type that you want to call. For instance 
  `createUser`.
  """
  mutation: String
  """
  The name of the field on the `Query` type that you want to call. For instance `user`.
  """
  query: String
) on FIELD_DEFINITION

"""
The `@const` operators allows us to embed a constant response for the schema.
"""
directive @const(
  data: JSON
) on FIELD_DEFINITION

"""
Allows composing operators as simple expressions
"""
directive @expr(
  """
  Root of the expression AST
  """
  body: ExprBody
) on FIELD_DEFINITION

"""
The @graphQL operator allows to specify GraphQL API server request to fetch data 
from.
"""
directive @graphQL(
  """
  Named arguments for the requested field. More info [here](https://tailcall.run/docs/guides/operators/#args)
  """
  args: [KeyValue]
  """
  This refers to the base URL of the API. If not specified, the default base URL is 
  the one specified in the `@upstream` operator.
  """
  baseURL: String
  """
  If the upstream GraphQL server supports request batching, you can specify the 'batch' 
  argument to batch several requests into a single batch request.Make sure you have 
  also specified batch settings to the `@upstream` and to the `@graphQL` operator.
  """
  batch: Boolean!
  """
  The headers parameter allows you to customize the headers of the GraphQL request 
  made by the `@graphQL` operator. It is used by specifying a key-value map of header 
  names and their values.
  """
  headers: [KeyValue]
  """
  Specifies the root field on the upstream to request data from. This maps a field 
  in your schema to a field in the upstream schema. When a query is received for this 
  field, Tailcall requests data from the corresponding upstream field.
  """
  name: String!
) on FIELD_DEFINITION

"""
The @grpc operator indicates that a field or node is backed by a gRPC API.For instance, 
if you add the @grpc operator to the `users` field of the Query type with a service 
argument of `NewsService` and method argument of `GetAllNews`, it signifies that 
the `users` field is backed by a gRPC API. The `service` argument specifies the name 
of the gRPC service. The `method` argument specifies the name of the gRPC method. 
In this scenario, the GraphQL server will make a gRPC request to the gRPC endpoint 
specified when the `users` field is queried.
"""
directive @grpc(
  """
  This refers to the base URL of the API. If not specified, the default base URL is 
  the one specified in the `@upstream` operator.
  """
  baseURL: String
  """
  The key path in the response which should be used to group multiple requests. For 
  instance `["news","id"]`. For more details please refer out [n + 1 guide](https://tailcall.run/docs/guides/n+1#solving-using-batching).
  """
  batchKey: [String!]
  """
  This refers to the arguments of your gRPC call. You can pass it as a static object 
  or use Mustache template for dynamic parameters. These parameters will be added in 
  the body in `protobuf` format.
  """
  body: String
  """
  The `headers` parameter allows you to customize the headers of the HTTP request made 
  by the `@grpc` operator. It is used by specifying a key-value map of header names 
  and their values. Note: content-type is automatically set to application/grpc
  """
  headers: [KeyValue]
  """
  This refers to the gRPC method you're going to call. For instance `GetAllNews`.
  """
  method: String!
) on FIELD_DEFINITION

"""
The @http operator indicates that a field or node is backed by a REST API.For instance, 
if you add the @http operator to the `users` field of the Query type with a path 
argument of `"/users"`, it signifies that the `users` field is backed by a REST API. 
The path argument specifies the path of the REST API. In this scenario, the GraphQL 
server will make a GET request to the API endpoint specified when the `users` field 
is queried.
"""
directive @http(
  """
  This refers to the base URL of the API. If not specified, the default base URL is 
  the one specified in the `@upstream` operator.
  """
  baseURL: String
  """
  The `batchKey` parameter groups multiple data requests into a single call. For more 
  details please refer out [n + 1 guide](https://tailcall.run/docs/guides/n+1#solving-using-batching).
  """
  batchKey: [String!]
  """
  The body of the API call. It's used for methods like POST or PUT that send data to 
  the server. You can pass it as a static object or use a Mustache template to substitute 
  variables from the GraphQL variables.
  """
  body: String
  """
  The `encoding` parameter specifies the encoding of the request body. It can be `ApplicationJson` 
  or `ApplicationXWwwFormUrlEncoded`. @default `ApplicationJson`.
  """
  encoding: Encoding
  """
  The `headers` parameter allows you to customize the headers of the HTTP request made 
  by the `@http` operator. It is used by specifying a key-value map of header names 
  and their values.
  """
  headers: [KeyValue]
  """
  Schema of the input of the API call. It is automatically inferred in most cases.
  """
  input: Schema
  """
  This refers to the HTTP method of the API call. Commonly used methods include `GET`, 
  `POST`, `PUT`, `DELETE` etc. @default `GET`.
  """
  method: Method
  """
  Schema of the output of the API call. It is automatically inferred in most cases.
  """
  output: Schema
  """
  This refers to the API endpoint you're going to call. For instance `https://jsonplaceholder.typicode.com/users`.For 
  dynamic segments in your API endpoint, use Mustache templates for variable substitution. 
  For instance, to fetch a specific user, use `/users/{{args.id}}`.
  """
  path: String!
  """
  This represents the query parameters of your API call. You can pass it as a static 
  object or use Mustache template for dynamic parameters. These parameters will be 
  added to the URL.
  """
  query: [KeyValue]
) on FIELD_DEFINITION

directive @js(
  script: String!
) on FIELD_DEFINITION

"""
The @link directive allows you to import external resources, such as configuration 
– which will be merged into the config importing it –, or a .proto file – which
 will be later used by `@grpc` directive –.
"""
directive @link(
  """
  The id of the link. It is used to reference the link in the schema.
  """
  id: String
  """
  The source of the link. It can be a URL or a path to a file. If a path is provided, 
  it is relative to the file that imports the link.
  """
  src: String!
  """
  The type of the link. It can be `Config`, or `Protobuf`.
  """
  type: LinkType
) repeatable  on SCHEMA

directive @modify(
  name: String
  omit: Boolean
) on FIELD_DEFINITION

"""
Used to omit a field from public consumption.
"""
directive @omit on FIELD_DEFINITION

"""
The `@server` directive, when applied at the schema level, offers a comprehensive 
set of server configurations. It dictates how the server behaves and helps tune tailcall 
for various use-cases.
"""
directive @server(
  """
  `apolloTracing` exposes GraphQL query performance data, including execution time 
  of queries and individual resolvers.
  """
  apolloTracing: Boolean
  """
  `batchRequests` combines multiple requests into one, improving performance but potentially 
  introducing latency and complicating debugging. Use judiciously. @default `false`.
  """
  batchRequests: Boolean
  """
  `globalResponseTimeout` sets the maximum query duration before termination, acting 
  as a safeguard against long-running queries.
  """
  globalResponseTimeout: Int
  """
  `graphiql` activates the GraphiQL IDE at the root path within Tailcall, a tool for 
  query development and testing. @default `false`.
  """
  graphiql: Boolean
  """
  `headers` contains key-value pairs that are included as default headers in server 
  responses, allowing for consistent header management across all responses.
  """
  headers: Headers
  """
  `hostname` sets the server hostname.
  """
  hostname: String
  """
  `introspection` allows clients to fetch schema information directly, aiding tools 
  and applications in understanding available types, fields, and operations. @default 
  `true`.
  """
  introspection: Boolean
  """
  `pipelineFlush` allows to control flushing behavior of the server pipeline.
  """
  pipelineFlush: Boolean
  """
  `port` sets the Tailcall running port. @default `8000`.
  """
  port: Int
  """
  `queryValidation` checks incoming GraphQL queries against the schema, preventing 
  errors from invalid queries. Can be disabled for performance. @default `false`.
  """
  queryValidation: Boolean
  """
  `responseValidation` Tailcall automatically validates responses from upstream services 
  using inferred schema. @default `false`.
  """
  responseValidation: Boolean
  """
  A link to an external JS file that listens on every HTTP request response event.
  """
  script: ScriptOptions
  """
  `showcase` enables the /showcase/graphql endpoint.
  """
  showcase: Boolean
  """
  This configuration defines local variables for server operations. Useful for storing 
  constant configurations, secrets, or shared information.
  """
  vars: [KeyValue]
  """
  `version` sets the HTTP version for the server. Options are `HTTP1` and `HTTP2`. 
  @default `HTTP1`.
  """
  version: HttpVersion
  """
  `workers` sets the number of worker threads. @default the number of system cores.
  """
  workers: Int
) on SCHEMA

"""
The @telemetry directive facilitates seamless integration with OpenTelemetry, enhancing 
the observability of your GraphQL services powered by Tailcall.  By leveraging this 
directive, developers gain access to valuable insights into the performance and behavior 
of their applications.
"""
directive @telemetry(
  export: TelemetryExporter
) on FIELD_DEFINITION

"""
The `upstream` directive allows you to control various aspects of the upstream server 
connection. This includes settings like connection timeouts, keep-alive intervals, 
and more. If not specified, default values are used.
"""
directive @upstream(
  """
  `allowedHeaders` defines the HTTP headers allowed to be forwarded to upstream services. 
  If not set, no headers are forwarded, enhancing security but possibly limiting data 
  flow.
  """
  allowedHeaders: [String!]
  """
  This refers to the default base URL for your APIs. If it's not explicitly mentioned 
  in the `@upstream` operator, then each [@http](#http) operator must specify its own 
  `baseURL`. If neither `@upstream` nor [@http](#http) provides a `baseURL`, it results 
  in a compilation error.
  """
  baseURL: String
  """
  An object that specifies the batch settings, including `maxSize` (the maximum size 
  of the batch), `delay` (the delay in milliseconds between each batch), and `headers` 
  (an array of HTTP headers to be included in the batch).
  """
  batch: Batch
  """
  The time in seconds that the connection will wait for a response before timing out.
  """
  connectTimeout: Int
  """
  The `http2Only` setting allows you to specify whether the client should always issue 
  HTTP2 requests, without checking if the server supports it or not. By default it 
  is set to `false` for all HTTP requests made by the server, but is automatically 
  set to true for GRPC.
  """
  http2Only: Boolean
  """
  Activating this enables Tailcall's HTTP caching, adhering to the [HTTP Caching RFC](https://tools.ietf.org/html/rfc7234), 
  to enhance performance by minimizing redundant data fetches. Defaults to `false` 
  if unspecified.
  """
  httpCache: Boolean
  """
  The time in seconds between each keep-alive message sent to maintain the connection.
  """
  keepAliveInterval: Int
  """
  The time in seconds that the connection will wait for a keep-alive message before 
  closing.
  """
  keepAliveTimeout: Int
  """
  A boolean value that determines whether keep-alive messages should be sent while 
  the connection is idle.
  """
  keepAliveWhileIdle: Boolean
  """
  The time in seconds that the connection pool will wait before closing idle connections.
  """
  poolIdleTimeout: Int
  """
  The maximum number of idle connections that will be maintained per host.
  """
  poolMaxIdlePerHost: Int
  """
  The `proxy` setting defines an intermediary server through which the upstream requests 
  will be routed before reaching their intended endpoint. By specifying a proxy URL, 
  you introduce an additional layer, enabling custom routing and security policies.
  """
  proxy: Proxy
  """
  The time in seconds between each TCP keep-alive message sent to maintain the connection.
  """
  tcpKeepAlive: Int
  """
  The maximum time in seconds that the connection will wait for a response.
  """
  timeout: Int
  """
  The User-Agent header value to be used in HTTP requests. @default `Tailcall/1.0`
  """
  userAgent: String
) on SCHEMA

input Batch {
  delay: Int!
  headers: [String!]
  maxSize: Int!
}
"""
The @cache operator enables caching for the query, field or type it is applied to.
"""
input Cache {
  """
  Specifies the duration, in milliseconds, of how long the value has to be stored in 
  the cache.
  """
  maxAge: Int!
}
"""
The `@const` operators allows us to embed a constant response for the schema.
"""
input Const {
  data: JSON
}
enum Encoding {
  ApplicationJson
  ApplicationXWwwFormUrlencoded
}
"""
Allows composing operators as simple expressions
"""
input Expr {
  """
  Root of the expression AST
  """
  body: ExprBody
}
input ExprBody {
  http: Http
  grpc: Grpc
  graphQL: GraphQL
  call: Call
  const: JSON
  if: ExprIf
  and: [ExprBody]
  or: [ExprBody]
  cond: [ExprBody]
  defaultTo: [ExprBody]
  isEmpty: ExprBody
  not: ExprBody
  concat: [ExprBody]
  intersection: [ExprBody]
  difference: [[ExprBody]]
  eq: [ExprBody]
  gt: [ExprBody]
  gte: [ExprBody]
  lt: [ExprBody]
  lte: [ExprBody]
  max: [ExprBody]
  min: [ExprBody]
  pathEq: [ExprBody]
  propEq: [ExprBody]
  sortPath: [ExprBody]
  symmetricDifference: [[ExprBody]]
  union: [[ExprBody]]
  mod: [ExprBody]
  add: [ExprBody]
  dec: ExprBody
  divide: [ExprBody]
  inc: ExprBody
  multiply: [ExprBody]
  negate: ExprBody
  product: [ExprBody]
  subtract: [ExprBody]
  sum: [ExprBody]
}
input ExprIf {
  """
  Condition to evaluate
  """
  cond: ExprBody
  """
  Expression to evaluate if the condition is false
  """
  else: ExprBody
  """
  Expression to evaluate if the condition is true
  """
  then: ExprBody
}
"""
The @graphQL operator allows to specify GraphQL API server request to fetch data 
from.
"""
input GraphQL {
  """
  Named arguments for the requested field. More info [here](https://tailcall.run/docs/guides/operators/#args)
  """
  args: [KeyValue]
  """
  This refers to the base URL of the API. If not specified, the default base URL is 
  the one specified in the `@upstream` operator.
  """
  baseURL: String
  """
  If the upstream GraphQL server supports request batching, you can specify the 'batch' 
  argument to batch several requests into a single batch request.Make sure you have 
  also specified batch settings to the `@upstream` and to the `@graphQL` operator.
  """
  batch: Boolean!
  """
  The headers parameter allows you to customize the headers of the GraphQL request 
  made by the `@graphQL` operator. It is used by specifying a key-value map of header 
  names and their values.
  """
  headers: [KeyValue]
  """
  Specifies the root field on the upstream to request data from. This maps a field 
  in your schema to a field in the upstream schema. When a query is received for this 
  field, Tailcall requests data from the corresponding upstream field.
  """
  name: String!
}
"""
The @grpc operator indicates that a field or node is backed by a gRPC API.For instance, 
if you add the @grpc operator to the `users` field of the Query type with a service 
argument of `NewsService` and method argument of `GetAllNews`, it signifies that 
the `users` field is backed by a gRPC API. The `service` argument specifies the name 
of the gRPC service. The `method` argument specifies the name of the gRPC method. 
In this scenario, the GraphQL server will make a gRPC request to the gRPC endpoint 
specified when the `users` field is queried.
"""
input Grpc {
  """
  This refers to the base URL of the API. If not specified, the default base URL is 
  the one specified in the `@upstream` operator.
  """
  baseURL: String
  """
  The key path in the response which should be used to group multiple requests. For 
  instance `["news","id"]`. For more details please refer out [n + 1 guide](https://tailcall.run/docs/guides/n+1#solving-using-batching).
  """
  batchKey: [String!]
  """
  This refers to the arguments of your gRPC call. You can pass it as a static object 
  or use Mustache template for dynamic parameters. These parameters will be added in 
  the body in `protobuf` format.
  """
  body: String
  """
  The `headers` parameter allows you to customize the headers of the HTTP request made 
  by the `@grpc` operator. It is used by specifying a key-value map of header names 
  and their values. Note: content-type is automatically set to application/grpc
  """
  headers: [KeyValue]
  """
  This refers to the gRPC method you're going to call. For instance `GetAllNews`.
  """
  method: String!
}
input Headers {
  """
  `cacheControl` sends `Cache-Control` headers in responses when activated. The `max-age` 
  value is the least of the values received from upstream services. @default `false`.
  """
  cacheControl: Boolean
  """
  `headers` are key-value pairs included in every server response. Useful for setting 
  headers like `Access-Control-Allow-Origin` for cross-origin requests or additional 
  headers for downstream services.
  """
  custom: [KeyValue]
  """
<<<<<<< HEAD
  `experimental` allows the use of `X-*` experimental headers in the response. @default 
  `[]`.
  """
  experimental: [String!]
=======
  `setCookies` when enabled stores `set-cookie` headers and all the response will be 
  sent with the headers.
  """
  setCookies: Boolean
>>>>>>> 90038538
}
"""
The @http operator indicates that a field or node is backed by a REST API.For instance, 
if you add the @http operator to the `users` field of the Query type with a path 
argument of `"/users"`, it signifies that the `users` field is backed by a REST API. 
The path argument specifies the path of the REST API. In this scenario, the GraphQL 
server will make a GET request to the API endpoint specified when the `users` field 
is queried.
"""
input Http {
  """
  This refers to the base URL of the API. If not specified, the default base URL is 
  the one specified in the `@upstream` operator.
  """
  baseURL: String
  """
  The `batchKey` parameter groups multiple data requests into a single call. For more 
  details please refer out [n + 1 guide](https://tailcall.run/docs/guides/n+1#solving-using-batching).
  """
  batchKey: [String!]
  """
  The body of the API call. It's used for methods like POST or PUT that send data to 
  the server. You can pass it as a static object or use a Mustache template to substitute 
  variables from the GraphQL variables.
  """
  body: String
  """
  The `encoding` parameter specifies the encoding of the request body. It can be `ApplicationJson` 
  or `ApplicationXWwwFormUrlEncoded`. @default `ApplicationJson`.
  """
  encoding: Encoding
  """
  The `headers` parameter allows you to customize the headers of the HTTP request made 
  by the `@http` operator. It is used by specifying a key-value map of header names 
  and their values.
  """
  headers: [KeyValue]
  """
  Schema of the input of the API call. It is automatically inferred in most cases.
  """
  input: Schema
  """
  This refers to the HTTP method of the API call. Commonly used methods include `GET`, 
  `POST`, `PUT`, `DELETE` etc. @default `GET`.
  """
  method: Method
  """
  Schema of the output of the API call. It is automatically inferred in most cases.
  """
  output: Schema
  """
  This refers to the API endpoint you're going to call. For instance `https://jsonplaceholder.typicode.com/users`.For 
  dynamic segments in your API endpoint, use Mustache templates for variable substitution. 
  For instance, to fetch a specific user, use `/users/{{args.id}}`.
  """
  path: String!
  """
  This represents the query parameters of your API call. You can pass it as a static 
  object or use Mustache template for dynamic parameters. These parameters will be 
  added to the URL.
  """
  query: [KeyValue]
}
enum HttpVersion {
  HTTP1
  HTTP2
}
input JS {
  script: String!
}
input KeyValue {
  key: String!
  value: String!
}
enum LinkType {
  Config
  Protobuf
  Script
  Cert
  Key
  Operation
}
enum Method {
  GET
  POST
  PUT
  PATCH
  DELETE
  HEAD
  OPTIONS
  CONNECT
  TRACE
}
input Modify {
  name: String
  omit: Boolean
}
"""
Output the opentelemetry data to otlp collector
"""
input OtlpExporter {
  headers: [KeyValue]
  url: String!
}
"""
Output the telemetry metrics data to prometheus server
"""
input PrometheusExporter {
  format: PrometheusFormat
  path: String!
}
"""
Output format for prometheus data
"""
enum PrometheusFormat {
  text
  protobuf
}
input Proxy {
  url: String!
}
input ScriptOptions {
  timeout: Int
}
"""
Output the opentelemetry data to the stdout. Mostly used for debug purposes
"""
input StdoutExporter {
  """
  Output to stdout in pretty human-readable format
  """
  pretty: Boolean!
}
"""
The @telemetry directive facilitates seamless integration with OpenTelemetry, enhancing 
the observability of your GraphQL services powered by Tailcall.  By leveraging this 
directive, developers gain access to valuable insights into the performance and behavior 
of their applications.
"""
input Telemetry {
  export: TelemetryExporter
}
input TelemetryExporter {
  stdout: StdoutExporter
  otlp: OtlpExporter
  prometheus: PrometheusExporter
}
input Schema {
  Obj: JSON
  Arr: Schema
  Opt: Schema
}
"""
A date string, such as 2007-12-03, is compliant with the full-date format outlined in section 5.6 of the RFC 3339 (https://datatracker.ietf.org/doc/html/rfc3339) profile of the ISO 8601 standard for the representation of dates and times using the Gregorian calendar.
"""
scalar Date
"""
field whose value conforms to the standard internet email address format as specified in HTML Spec: https://html.spec.whatwg.org/multipage/input.html#valid-e-mail-address.
"""
scalar Email
"""
A field whose value conforms to the standard E.164 format as specified in E.164 specification (https://en.wikipedia.org/wiki/E.164).
"""
scalar PhoneNumber
"""
A field whose value conforms to the standard URL format as specified in RFC3986 (https://www.ietf.org/rfc/rfc3986.txt), and it uses real JavaScript URL objects.
"""
scalar Url
scalar JSON
<|MERGE_RESOLUTION|>--- conflicted
+++ resolved
@@ -578,17 +578,15 @@
   """
   custom: [KeyValue]
   """
-<<<<<<< HEAD
   `experimental` allows the use of `X-*` experimental headers in the response. @default 
   `[]`.
   """
   experimental: [String!]
-=======
+  """
   `setCookies` when enabled stores `set-cookie` headers and all the response will be 
   sent with the headers.
   """
   setCookies: Boolean
->>>>>>> 90038538
 }
 """
 The @http operator indicates that a field or node is backed by a REST API.For instance, 
