"""
The @addField operator simplifies data structures and queries by adding a field that 
inlines or flattens a nested field or node within your schema. more info [here](https://tailcall.run/docs/guides/operators/#addfield)
"""
directive @addField(
  """
  Name of the new field to be added
  """
  name: String!
  """
  Path of the data where the field should point to
  """
  path: [String!]
) repeatable  on OBJECT

"""
The @cache operator enables caching for the query, field or type it is applied to.
"""
directive @cache(
  """
  Specifies the duration, in milliseconds, of how long the value has to be stored in 
  the cache.
  """
  maxAge: Int!
) on FIELD_DEFINITION

"""
The `@const` operators allows us to embed a constant response for the schema.
"""
directive @const(
  data: JSON
) on FIELD_DEFINITION

"""
Allows composing operators as simple expressions
"""
directive @expr(
  """
  Root of the expression AST
  """
  body: ExprBody
) on FIELD_DEFINITION

"""
The @graphQL operator allows to specify GraphQL API server request to fetch data 
from.
"""
directive @graphQL(
  """
  Named arguments for the requested field. More info [here](https://tailcall.run/docs/guides/operators/#args)
  """
  args: KeyValues
  """
  This refers to the base URL of the API. If not specified, the default base URL is 
  the one specified in the `@upstream` operator.
  """
  baseURL: String
  """
  If the upstream GraphQL server supports request batching, you can specify the 'batch' 
  argument to batch several requests into a single batch request.Make sure you have 
  also specified batch settings to the `@upstream` and to the `@graphQL` operator.
  """
  batch: Boolean!
  """
  The headers parameter allows you to customize the headers of the GraphQL request 
  made by the `@graphQL` operator. It is used by specifying a key-value map of header 
  names and their values.
  """
  headers: KeyValues
  """
  Specifies the root field on the upstream to request data from. This maps a field 
  in your schema to a field in the upstream schema. When a query is received for this 
  field, Tailcall requests data from the corresponding upstream field.
  """
  name: String!
) on FIELD_DEFINITION

"""
The @grpc operator indicates that a field or node is backed by a gRPC API.For instance, 
if you add the @grpc operator to the `users` field of the Query type with a service 
argument of `NewsService` and method argument of `GetAllNews`, it signifies that 
the `users` field is backed by a gRPC API. The `service` argument specifies the name 
of the gRPC service. The `method` argument specifies the name of the gRPC method. 
In this scenario, the GraphQL server will make a gRPC request to the gRPC endpoint 
specified when the `users` field is queried.
"""
directive @grpc(
  """
  This refers to the base URL of the API. If not specified, the default base URL is 
  the one specified in the `@upstream` operator
  """
  baseURL: String
  """
  This refers to the arguments of your gRPC call. You can pass it as a static object 
  or use Mustache template for dynamic parameters. These parameters will be added in 
  the body in `protobuf` format.
  """
  body: String
  """
  The key path in the response which should be used to group multiple requests. For 
  instance `["news","id"]`. For more details please refer out [n + 1 guide](https://tailcall.run/docs/guides/n+1#solving-using-batching).
  """
  groupBy: [String!]
  """
  The `headers` parameter allows you to customize the headers of the HTTP request made 
  by the `@grpc` operator. It is used by specifying a key-value map of header names 
  and their values. Note: content-type is automatically set to application/grpc
  """
  headers: KeyValues
  """
  This refers to the gRPC method you're going to call. For instance `GetAllNews`.
  """
  method: String!
  """
  The id of the protobuf included via @link directive.
  """
  protoId: String!
  """
  This refers to the gRPC service you're going to call. For instance `NewsService`.
  """
  service: String!
) on FIELD_DEFINITION

"""
The @http operator indicates that a field or node is backed by a REST API.For instance, 
if you add the @http operator to the `users` field of the Query type with a path 
argument of `"/users"`, it signifies that the `users` field is backed by a REST API. 
The path argument specifies the path of the REST API. In this scenario, the GraphQL 
server will make a GET request to the API endpoint specified when the `users` field 
is queried.
"""
directive @http(
  """
  This refers to the base URL of the API. If not specified, the default base URL is 
  the one specified in the `@upstream` operator
  """
  baseURL: String
  """
  The body of the API call. It's used for methods like POST or PUT that send data to 
  the server. You can pass it as a static object or use a Mustache template to substitute 
  variables from the GraphQL variables.
  """
  body: String
  """
  The `encoding` parameter specifies the encoding of the request body. It can be `ApplicationJson` 
  or `ApplicationXWwwFormUrlEncoded`. @default `ApplicationJson`.
  """
  encoding: Encoding
  """
  The `groupBy` parameter groups multiple data requests into a single call. For more 
  details please refer out [n + 1 guide](https://tailcall.run/docs/guides/n+1#solving-using-batching).
  """
  groupBy: [String!]
  """
  The `headers` parameter allows you to customize the headers of the HTTP request made 
  by the `@http` operator. It is used by specifying a key-value map of header names 
  and their values.
  """
  headers: KeyValues
  """
  Schema of the input of the API call. It is automatically inferred in most cases.
  """
  input: Schema
  """
  This refers to the HTTP method of the API call. Commonly used methods include `GET`, 
  `POST`, `PUT`, `DELETE` etc. @default `GET`.
  """
  method: Method
  """
  Schema of the output of the API call. It is automatically inferred in most cases.
  """
  output: Schema
  """
  This refers to the API endpoint you're going to call. For instance https://jsonplaceholder.typicode.com/users`.For 
  dynamic segments in your API endpoint, use Mustache templates for variable substitution. 
  For instance, to fetch a specific user, use `/users/{{args.id}}`.
  """
  path: String!
  """
  This represents the query parameters of your API call. You can pass it as a static 
  object or use Mustache template for dynamic parameters. These parameters will be 
  added to the URL.
  """
  query: KeyValues
) on FIELD_DEFINITION

directive @js(
  script: String!
) on FIELD_DEFINITION

directive @modify(
  name: String
  omit: Boolean!
) on FIELD_DEFINITION

"""
The `@server` directive, when applied at the schema level, offers a comprehensive 
set of server configurations. It dictates how the server behaves and helps tune tailcall 
for various use-cases.
"""
directive @server(
  """
  `apolloTracing` exposes GraphQL query performance data, including execution time 
  of queries and individual resolvers.
  """
  apolloTracing: Boolean
  """
  `batchRequests` combines multiple requests into one, improving performance but potentially 
  introducing latency and complicating debugging. Use judiciously. @default `false`
  """
  batchRequests: Boolean
  """
  `cacheControlHeader` sends `Cache-Control` headers in responses when activated. The 
  `max-age` value is the least of the values received from upstream services. @default 
  `false`.
  """
  cacheControlHeader: Boolean
  """
  `cert` sets the path to certificate(s) for running the server over HTTP2 (HTTPS). 
  @default `null`.
  """
  cert: String
  """
  `globalResponseTimeout` sets the maximum query duration before termination, acting 
  as a safeguard against long-running queries.
  """
  globalResponseTimeout: Int
  """
  `graphiql` activates the GraphiQL IDE at the root path within Tailcall, a tool for 
  query development and testing. @default `false`.
  """
  graphiql: Boolean
  """
  `hostname` sets the server hostname.
  """
  hostname: String
  """
  `introspection` allows clients to fetch schema information directly, aiding tools 
  and applications in understanding available types, fields, and operations. @default 
  `true`.
  """
  introspection: Boolean
  """
  `key` sets the path to key for running the server over HTTP2 (HTTPS). @default `null`.
  """
  key: String
  pipelineFlush: Boolean
  """
  `port` sets the Tailcall running port. @default `8000`.
  """
  port: Int
  """
  `queryValidation` checks incoming GraphQL queries against the schema, preventing 
  errors from invalid queries. Can be disabled for performance. @default `false`.
  """
  queryValidation: Boolean
  """
  The responseHeader is a key-value pair array. These headers are included in every 
  server response. Useful for headers like Access-Control-Allow-Origin for cross-origin 
  requests, or additional headers like X-Allowed-Roles for downstream services.
  """
  responseHeaders: KeyValues
  """
  `responseValidation` Tailcall automatically validates responses from upstream services 
  using inferred schema. @default `false`.
  """
  responseValidation: Boolean
  """
  A link to an external JS file that listens on every HTTP request response event.
  """
  script: Script
  """
  This configuration defines local variables for server operations. Useful for storing 
  constant configurations, secrets, or shared information.
  """
  vars: KeyValues
  """
  `version` sets the HTTP version for the server. Options are `HTTP1` and `HTTP2`. 
  @default `HTTP1`.
  """
  version: HttpVersion
  """
  `workers` sets the number of worker threads. @default the number of system cores.
  """
  workers: Int
) on SCHEMA

"""
The `upstream` directive allows you to control various aspects of the upstream server 
connection. This includes settings like connection timeouts, keep-alive intervals, 
and more. If not specified, default values are used.
"""
directive @upstream(
  """
  `allowedHeaders` defines the HTTP headers allowed to be forwarded to upstream services. 
  If not set, no headers are forwarded, enhancing security but possibly limiting data 
  flow.
  """
  allowedHeaders: [String!]
  """
  This refers to the default base URL for your APIs. If it's not explicitly mentioned 
  in the `@upstream` operator, then each [@http](#http) operator must specify its own 
  `baseURL`. If neither `@upstream` nor [@http](#http) provides a `baseURL`, it results 
  in a compilation error.
  """
  baseURL: String
  """
  An object that specifies the batch settings, including `maxSize` (the maximum size 
  of the batch), `delay` (the delay in milliseconds between each batch), and `headers` 
  (an array of HTTP headers to be included in the batch).
  """
  batch: Batch
  """
  The time in seconds that the connection will wait for a response before timing out.
  """
  connectTimeout: Int
  """
  The `http2Only` setting allows you to specify whether the client should always issue 
  HTTP2 requests, without checking if the server supports it or not. By default it 
  is set to `false` for all HTTP requests made by the server, but is automatically 
  set to true for GRPC.
  """
  http2Only: Boolean
  """
  Activating this enables Tailcall's HTTP caching, adhering to the [HTTP Caching RFC](https://tools.ietf.org/html/rfc7234), 
  to enhance performance by minimizing redundant data fetches. Defaults to `false` 
  if unspecified.
  """
  httpCache: Boolean
  """
  The time in seconds between each keep-alive message sent to maintain the connection.
  """
  keepAliveInterval: Int
  """
  The time in seconds that the connection will wait for a keep-alive message before 
  closing.
  """
  keepAliveTimeout: Int
  """
  A boolean value that determines whether keep-alive messages should be sent while 
  the connection is idle.
  """
  keepAliveWhileIdle: Boolean
  """
  The time in seconds that the connection pool will wait before closing idle connections.
  """
  poolIdleTimeout: Int
  """
  The maximum number of idle connections that will be maintained per host.
  """
  poolMaxIdlePerHost: Int
  """
  The `proxy` setting defines an intermediary server through which the upstream requests 
  will be routed before reaching their intended endpoint. By specifying a proxy URL, 
  you introduce an additional layer, enabling custom routing and security policies.
  """
  proxy: Proxy
  """
  The time in seconds between each TCP keep-alive message sent to maintain the connection.
  """
  tcpKeepAlive: Int
  """
  The maximum time in seconds that the connection will wait for a response.
  """
  timeout: Int
  """
  The User-Agent header value to be used in HTTP requests. @default `Tailcall/1.0`
  """
  userAgent: String
) on SCHEMA

input Batch {
  delay: Int!
  headers: [String!]
  maxSize: Int!
}
"""
The @cache operator enables caching for the query, field or type it is applied to.
"""
input Cache {
  """
  Specifies the duration, in milliseconds, of how long the value has to be stored in 
  the cache.
  """
  maxAge: Int!
}
"""
The `@const` operators allows us to embed a constant response for the schema.
"""
input Const {
  data: JSON
}
enum Encoding {
  ApplicationJson
  ApplicationXWwwFormUrlencoded
}
"""
Allows composing operators as simple expressions
"""
input Expr {
  """
  Root of the expression AST
  """
  body: ExprBody
}
input ExprBody {
  http: Http
  grpc: Grpc
  graphQL: GraphQL
  const: JSON
  if: ExprIf
  and: [ExprBody]
  or: [ExprBody]
  cond: [ExprBody]
  defaultTo: [ExprBody]
  isEmpty: ExprBody
  not: ExprBody
  concat: [ExprBody]
  intersection: [ExprBody]
  difference: [[ExprBody]]
  eq: [ExprBody]
  gt: [ExprBody]
  gte: [ExprBody]
  lt: [ExprBody]
  lte: [ExprBody]
  max: [ExprBody]
  min: [ExprBody]
  pathEq: [ExprBody]
  propEq: [ExprBody]
  sortPath: [ExprBody]
  symmetricDifference: [[ExprBody]]
  union: [[ExprBody]]
  mod: [ExprBody]
  add: [ExprBody]
  dec: ExprBody
  divide: [ExprBody]
  inc: ExprBody
  multiply: [ExprBody]
  negate: ExprBody
  product: [ExprBody]
  subtract: [ExprBody]
  sum: [ExprBody]
}
input ExprIf {
  """
  Condition to evaluate
  """
  cond: ExprBody
  """
  Expression to evaluate if the condition is false
  """
  else: ExprBody
  """
  Expression to evaluate if the condition is true
  """
  then: ExprBody
}
"""
The @graphQL operator allows to specify GraphQL API server request to fetch data 
from.
"""
input GraphQL {
  """
  Named arguments for the requested field. More info [here](https://tailcall.run/docs/guides/operators/#args)
  """
  args: KeyValues
  """
  This refers to the base URL of the API. If not specified, the default base URL is 
  the one specified in the `@upstream` operator.
  """
  baseURL: String
  """
  If the upstream GraphQL server supports request batching, you can specify the 'batch' 
  argument to batch several requests into a single batch request.Make sure you have 
  also specified batch settings to the `@upstream` and to the `@graphQL` operator.
  """
  batch: Boolean!
  """
  The headers parameter allows you to customize the headers of the GraphQL request 
  made by the `@graphQL` operator. It is used by specifying a key-value map of header 
  names and their values.
  """
  headers: KeyValues
  """
  Specifies the root field on the upstream to request data from. This maps a field 
  in your schema to a field in the upstream schema. When a query is received for this 
  field, Tailcall requests data from the corresponding upstream field.
  """
  name: String!
}
"""
The @grpc operator indicates that a field or node is backed by a gRPC API.For instance, 
if you add the @grpc operator to the `users` field of the Query type with a service 
argument of `NewsService` and method argument of `GetAllNews`, it signifies that 
the `users` field is backed by a gRPC API. The `service` argument specifies the name 
of the gRPC service. The `method` argument specifies the name of the gRPC method. 
In this scenario, the GraphQL server will make a gRPC request to the gRPC endpoint 
specified when the `users` field is queried.
"""
input Grpc {
  """
  This refers to the base URL of the API. If not specified, the default base URL is 
  the one specified in the `@upstream` operator
  """
  baseURL: String
  """
  This refers to the arguments of your gRPC call. You can pass it as a static object 
  or use Mustache template for dynamic parameters. These parameters will be added in 
  the body in `protobuf` format.
  """
  body: String
  """
  The key path in the response which should be used to group multiple requests. For 
  instance `["news","id"]`. For more details please refer out [n + 1 guide](https://tailcall.run/docs/guides/n+1#solving-using-batching).
  """
  groupBy: [String!]
  """
  The `headers` parameter allows you to customize the headers of the HTTP request made 
  by the `@grpc` operator. It is used by specifying a key-value map of header names 
  and their values. Note: content-type is automatically set to application/grpc
  """
  headers: KeyValues
  """
  This refers to the gRPC method you're going to call. For instance `GetAllNews`.
  """
  method: String!
  """
  The id of the protobuf included via @link directive.
  """
  protoId: String!
  """
  This refers to the gRPC service you're going to call. For instance `NewsService`.
  """
  service: String!
}
"""
The @http operator indicates that a field or node is backed by a REST API.For instance, 
if you add the @http operator to the `users` field of the Query type with a path 
argument of `"/users"`, it signifies that the `users` field is backed by a REST API. 
The path argument specifies the path of the REST API. In this scenario, the GraphQL 
server will make a GET request to the API endpoint specified when the `users` field 
is queried.
"""
input Http {
  """
  This refers to the base URL of the API. If not specified, the default base URL is 
  the one specified in the `@upstream` operator
  """
  baseURL: String
  """
  The body of the API call. It's used for methods like POST or PUT that send data to 
  the server. You can pass it as a static object or use a Mustache template to substitute 
  variables from the GraphQL variables.
  """
  body: String
  """
  The `encoding` parameter specifies the encoding of the request body. It can be `ApplicationJson` 
  or `ApplicationXWwwFormUrlEncoded`. @default `ApplicationJson`.
  """
  encoding: Encoding
  """
  The `groupBy` parameter groups multiple data requests into a single call. For more 
  details please refer out [n + 1 guide](https://tailcall.run/docs/guides/n+1#solving-using-batching).
  """
  groupBy: [String!]
  """
  The `headers` parameter allows you to customize the headers of the HTTP request made 
  by the `@http` operator. It is used by specifying a key-value map of header names 
  and their values.
  """
  headers: KeyValues
  """
  Schema of the input of the API call. It is automatically inferred in most cases.
  """
  input: Schema
  """
  This refers to the HTTP method of the API call. Commonly used methods include `GET`, 
  `POST`, `PUT`, `DELETE` etc. @default `GET`.
  """
  method: Method
  """
  Schema of the output of the API call. It is automatically inferred in most cases.
  """
  output: Schema
  """
  This refers to the API endpoint you're going to call. For instance https://jsonplaceholder.typicode.com/users`.For 
  dynamic segments in your API endpoint, use Mustache templates for variable substitution. 
  For instance, to fetch a specific user, use `/users/{{args.id}}`.
  """
  path: String!
  """
  This represents the query parameters of your API call. You can pass it as a static 
  object or use Mustache template for dynamic parameters. These parameters will be 
  added to the URL.
  """
  query: KeyValues
}
enum HttpVersion {
  HTTP1
  HTTP2
}
input JS {
  script: String!
}
enum Method {
  GET
  POST
  PUT
  PATCH
  DELETE
  HEAD
  OPTIONS
  CONNECT
  TRACE
}
input Modify {
  name: String
  omit: Boolean!
}
input Proxy {
  url: String!
}
input Script {
  path: ScriptOptions
  file: ScriptOptions
}
input ScriptOptions {
  src: String!
  timeout: Int
}
input Schema {
  Obj: JSON
  Arr: Schema
  Opt: Schema
}
<<<<<<< HEAD
input Batch {
  delay: Int!
  headers: [String!]
  maxSize: Int!
}
enum Encoding {
  ApplicationJson
  ApplicationXWwwFormUrlencoded
}
input ExprBody {
  http: Http
  grpc: Grpc
  graphQL: GraphQL
  const: JSON
  if: ExprIf
  and: [ExprBody]
  or: [ExprBody]
  cond: [ExprBody]
  defaultTo: [ExprBody]
  isEmpty: ExprBody
  not: ExprBody
  concat: [ExprBody]
  intersection: [ExprBody]
  difference: [[ExprBody]]
  eq: [ExprBody]
  gt: [ExprBody]
  gte: [ExprBody]
  lt: [ExprBody]
  lte: [ExprBody]
  max: [ExprBody]
  min: [ExprBody]
  pathEq: [ExprBody]
  propEq: [ExprBody]
  sortPath: [ExprBody]
  symmetricDifference: [[ExprBody]]
  union: [[ExprBody]]
  mod: [ExprBody]
  add: [ExprBody]
  dec: ExprBody
  divide: [ExprBody]
  inc: ExprBody
  multiply: [ExprBody]
  negate: ExprBody
  product: [ExprBody]
  subtract: [ExprBody]
  sum: [ExprBody]
}
input ExprIf {
  """
  Condition to evaluate
  """
  cond: ExprBody
  """
  Expression to evaluate if the condition is false
  """
  else: ExprBody
  """
  Expression to evaluate if the condition is true
  """
  then: ExprBody
}
"""
The @graphQL operator allows to specify GraphQL API server request to fetch data 
from.
"""
input GraphQL {
  """
  Named arguments for the requested field. More info [here](https://tailcall.run/docs/guides/operators/#args)
  """
  args: KeyValues
  """
  This refers to the base URL of the API. If not specified, the default base URL is 
  the one specified in the `@upstream` operator.
  """
  baseURL: String
  """
  If the upstream GraphQL server supports request batching, you can specify the 'batch' 
  argument to batch several requests into a single batch request.Make sure you have 
  also specified batch settings to the `@upstream` and to the `@graphQL` operator.
  """
  batch: Boolean!
  """
  The headers parameter allows you to customize the headers of the GraphQL request 
  made by the `@graphQL` operator. It is used by specifying a key-value map of header 
  names and their values.
  """
  headers: KeyValues
  """
  Specifies the root field on the upstream to request data from. This maps a field 
  in your schema to a field in the upstream schema. When a query is received for this 
  field, Tailcall requests data from the corresponding upstream field.
  """
  name: String!
}
"""
The @grpc operator indicates that a field or node is backed by a gRPC API.For instance, 
if you add the @grpc operator to the `users` field of the Query type with a service 
argument of `NewsService` and method argument of `GetAllNews`, it signifies that 
the `users` field is backed by a gRPC API. The `service` argument specifies the name 
of the gRPC service. The `method` argument specifies the name of the gRPC method. 
In this scenario, the GraphQL server will make a gRPC request to the gRPC endpoint 
specified when the `users` field is queried.
"""
input Grpc {
  """
  This refers to the base URL of the API. If not specified, the default base URL is 
  the one specified in the `@upstream` operator
  """
  baseURL: String
  """
  This refers to the arguments of your gRPC call. You can pass it as a static object 
  or use Mustache template for dynamic parameters. These parameters will be added in 
  the body in `protobuf` format.
  """
  body: String
  """
  The key path in the response which should be used to group multiple requests. For 
  instance `["news","id"]`. For more details please refer out [n + 1 guide](https://tailcall.run/docs/guides/n+1#solving-using-batching).
  """
  groupBy: [String!]
  """
  The `headers` parameter allows you to customize the headers of the HTTP request made 
  by the `@grpc` operator. It is used by specifying a key-value map of header names 
  and their values. Note: content-type is automatically set to application/grpc
  """
  headers: KeyValues
  """
  This refers to the gRPC method you're going to call. For instance `GetAllNews`.
  """
  method: String!
  """
  The id of the protobuf included via @link directive.
  """
  protoId: String!
  """
  This refers to the gRPC service you're going to call. For instance `NewsService`.
  """
  service: String!
}
"""
The @http operator indicates that a field or node is backed by a REST API.For instance, 
if you add the @http operator to the `users` field of the Query type with a path 
argument of `"/users"`, it signifies that the `users` field is backed by a REST API. 
The path argument specifies the path of the REST API. In this scenario, the GraphQL 
server will make a GET request to the API endpoint specified when the `users` field 
is queried.
"""
input Http {
  """
  This refers to the base URL of the API. If not specified, the default base URL is 
  the one specified in the `@upstream` operator
  """
  baseURL: String
  """
  The body of the API call. It's used for methods like POST or PUT that send data to 
  the server. You can pass it as a static object or use a Mustache template to substitute 
  variables from the GraphQL variables.
  """
  body: String
  """
  The `encoding` parameter specifies the encoding of the request body. It can be `ApplicationJson` 
  or `ApplicationXWwwFormUrlEncoded`. @default `ApplicationJson`.
  """
  encoding: Encoding
  """
  The `groupBy` parameter groups multiple data requests into a single call. For more 
  details please refer out [n + 1 guide](https://tailcall.run/docs/guides/n+1#solving-using-batching).
  """
  groupBy: [String!]
  """
  The `headers` parameter allows you to customize the headers of the HTTP request made 
  by the `@http` operator. It is used by specifying a key-value map of header names 
  and their values.
  """
  headers: KeyValues
  """
  Schema of the input of the API call. It is automatically inferred in most cases.
  """
  input: Schema
  """
  This refers to the HTTP method of the API call. Commonly used methods include `GET`, 
  `POST`, `PUT`, `DELETE` etc. @default `GET`.
  """
  method: Method
  """
  Schema of the output of the API call. It is automatically inferred in most cases.
  """
  output: Schema
  """
  This refers to the API endpoint you're going to call. For instance https://jsonplaceholder.typicode.com/users`.For 
  dynamic segments in your API endpoint, use Mustache templates for variable substitution. 
  For instance, to fetch a specific user, use `/users/{{args.id}}`.
  """
  path: String!
  """
  This represents the query parameters of your API call. You can pass it as a static 
  object or use Mustache template for dynamic parameters. These parameters will be 
  added to the URL.
  """
  query: KeyValues
}
enum HttpVersion {
  HTTP1
  HTTP2
}
enum Method {
  GET
  POST
  PUT
  PATCH
  DELETE
  HEAD
  OPTIONS
  CONNECT
  TRACE
}
input Proxy {
  url: String!
}
=======
>>>>>>> 834b1969
scalar KeyValues
scalar JSON
<|MERGE_RESOLUTION|>--- conflicted
+++ resolved
@@ -633,227 +633,5 @@
   Arr: Schema
   Opt: Schema
 }
-<<<<<<< HEAD
-input Batch {
-  delay: Int!
-  headers: [String!]
-  maxSize: Int!
-}
-enum Encoding {
-  ApplicationJson
-  ApplicationXWwwFormUrlencoded
-}
-input ExprBody {
-  http: Http
-  grpc: Grpc
-  graphQL: GraphQL
-  const: JSON
-  if: ExprIf
-  and: [ExprBody]
-  or: [ExprBody]
-  cond: [ExprBody]
-  defaultTo: [ExprBody]
-  isEmpty: ExprBody
-  not: ExprBody
-  concat: [ExprBody]
-  intersection: [ExprBody]
-  difference: [[ExprBody]]
-  eq: [ExprBody]
-  gt: [ExprBody]
-  gte: [ExprBody]
-  lt: [ExprBody]
-  lte: [ExprBody]
-  max: [ExprBody]
-  min: [ExprBody]
-  pathEq: [ExprBody]
-  propEq: [ExprBody]
-  sortPath: [ExprBody]
-  symmetricDifference: [[ExprBody]]
-  union: [[ExprBody]]
-  mod: [ExprBody]
-  add: [ExprBody]
-  dec: ExprBody
-  divide: [ExprBody]
-  inc: ExprBody
-  multiply: [ExprBody]
-  negate: ExprBody
-  product: [ExprBody]
-  subtract: [ExprBody]
-  sum: [ExprBody]
-}
-input ExprIf {
-  """
-  Condition to evaluate
-  """
-  cond: ExprBody
-  """
-  Expression to evaluate if the condition is false
-  """
-  else: ExprBody
-  """
-  Expression to evaluate if the condition is true
-  """
-  then: ExprBody
-}
-"""
-The @graphQL operator allows to specify GraphQL API server request to fetch data 
-from.
-"""
-input GraphQL {
-  """
-  Named arguments for the requested field. More info [here](https://tailcall.run/docs/guides/operators/#args)
-  """
-  args: KeyValues
-  """
-  This refers to the base URL of the API. If not specified, the default base URL is 
-  the one specified in the `@upstream` operator.
-  """
-  baseURL: String
-  """
-  If the upstream GraphQL server supports request batching, you can specify the 'batch' 
-  argument to batch several requests into a single batch request.Make sure you have 
-  also specified batch settings to the `@upstream` and to the `@graphQL` operator.
-  """
-  batch: Boolean!
-  """
-  The headers parameter allows you to customize the headers of the GraphQL request 
-  made by the `@graphQL` operator. It is used by specifying a key-value map of header 
-  names and their values.
-  """
-  headers: KeyValues
-  """
-  Specifies the root field on the upstream to request data from. This maps a field 
-  in your schema to a field in the upstream schema. When a query is received for this 
-  field, Tailcall requests data from the corresponding upstream field.
-  """
-  name: String!
-}
-"""
-The @grpc operator indicates that a field or node is backed by a gRPC API.For instance, 
-if you add the @grpc operator to the `users` field of the Query type with a service 
-argument of `NewsService` and method argument of `GetAllNews`, it signifies that 
-the `users` field is backed by a gRPC API. The `service` argument specifies the name 
-of the gRPC service. The `method` argument specifies the name of the gRPC method. 
-In this scenario, the GraphQL server will make a gRPC request to the gRPC endpoint 
-specified when the `users` field is queried.
-"""
-input Grpc {
-  """
-  This refers to the base URL of the API. If not specified, the default base URL is 
-  the one specified in the `@upstream` operator
-  """
-  baseURL: String
-  """
-  This refers to the arguments of your gRPC call. You can pass it as a static object 
-  or use Mustache template for dynamic parameters. These parameters will be added in 
-  the body in `protobuf` format.
-  """
-  body: String
-  """
-  The key path in the response which should be used to group multiple requests. For 
-  instance `["news","id"]`. For more details please refer out [n + 1 guide](https://tailcall.run/docs/guides/n+1#solving-using-batching).
-  """
-  groupBy: [String!]
-  """
-  The `headers` parameter allows you to customize the headers of the HTTP request made 
-  by the `@grpc` operator. It is used by specifying a key-value map of header names 
-  and their values. Note: content-type is automatically set to application/grpc
-  """
-  headers: KeyValues
-  """
-  This refers to the gRPC method you're going to call. For instance `GetAllNews`.
-  """
-  method: String!
-  """
-  The id of the protobuf included via @link directive.
-  """
-  protoId: String!
-  """
-  This refers to the gRPC service you're going to call. For instance `NewsService`.
-  """
-  service: String!
-}
-"""
-The @http operator indicates that a field or node is backed by a REST API.For instance, 
-if you add the @http operator to the `users` field of the Query type with a path 
-argument of `"/users"`, it signifies that the `users` field is backed by a REST API. 
-The path argument specifies the path of the REST API. In this scenario, the GraphQL 
-server will make a GET request to the API endpoint specified when the `users` field 
-is queried.
-"""
-input Http {
-  """
-  This refers to the base URL of the API. If not specified, the default base URL is 
-  the one specified in the `@upstream` operator
-  """
-  baseURL: String
-  """
-  The body of the API call. It's used for methods like POST or PUT that send data to 
-  the server. You can pass it as a static object or use a Mustache template to substitute 
-  variables from the GraphQL variables.
-  """
-  body: String
-  """
-  The `encoding` parameter specifies the encoding of the request body. It can be `ApplicationJson` 
-  or `ApplicationXWwwFormUrlEncoded`. @default `ApplicationJson`.
-  """
-  encoding: Encoding
-  """
-  The `groupBy` parameter groups multiple data requests into a single call. For more 
-  details please refer out [n + 1 guide](https://tailcall.run/docs/guides/n+1#solving-using-batching).
-  """
-  groupBy: [String!]
-  """
-  The `headers` parameter allows you to customize the headers of the HTTP request made 
-  by the `@http` operator. It is used by specifying a key-value map of header names 
-  and their values.
-  """
-  headers: KeyValues
-  """
-  Schema of the input of the API call. It is automatically inferred in most cases.
-  """
-  input: Schema
-  """
-  This refers to the HTTP method of the API call. Commonly used methods include `GET`, 
-  `POST`, `PUT`, `DELETE` etc. @default `GET`.
-  """
-  method: Method
-  """
-  Schema of the output of the API call. It is automatically inferred in most cases.
-  """
-  output: Schema
-  """
-  This refers to the API endpoint you're going to call. For instance https://jsonplaceholder.typicode.com/users`.For 
-  dynamic segments in your API endpoint, use Mustache templates for variable substitution. 
-  For instance, to fetch a specific user, use `/users/{{args.id}}`.
-  """
-  path: String!
-  """
-  This represents the query parameters of your API call. You can pass it as a static 
-  object or use Mustache template for dynamic parameters. These parameters will be 
-  added to the URL.
-  """
-  query: KeyValues
-}
-enum HttpVersion {
-  HTTP1
-  HTTP2
-}
-enum Method {
-  GET
-  POST
-  PUT
-  PATCH
-  DELETE
-  HEAD
-  OPTIONS
-  CONNECT
-  TRACE
-}
-input Proxy {
-  url: String!
-}
-=======
->>>>>>> 834b1969
 scalar KeyValues
 scalar JSON
