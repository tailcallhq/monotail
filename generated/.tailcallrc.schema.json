--- conflicted
+++ resolved
@@ -224,84 +224,6 @@
       ],
       "properties": {
         "data": true
-      }
-    },
-    "ConstOrMirror": {
-      "anyOf": [
-        {
-          "$ref": "#/definitions/MirrorRequest"
-        },
-        {
-          "type": [
-            "string",
-            "null"
-          ]
-        }
-      ]
-    },
-    "CorsParams": {
-      "type": "object",
-      "properties": {
-        "allowCredentials": {
-          "default": false,
-          "type": "boolean"
-        },
-        "allowHeaders": {
-          "default": null,
-          "allOf": [
-            {
-              "$ref": "#/definitions/ConstOrMirror"
-            }
-          ]
-        },
-        "allowMethods": {
-          "default": null,
-          "allOf": [
-            {
-              "$ref": "#/definitions/ConstOrMirror"
-            }
-          ]
-        },
-        "allowOrigin": {
-          "default": [],
-          "allOf": [
-            {
-              "$ref": "#/definitions/StringOrSequence"
-            }
-          ]
-        },
-        "allowPrivateNetwork": {
-          "default": false,
-          "type": "boolean"
-        },
-        "exposeHeaders": {
-          "default": [],
-          "allOf": [
-            {
-              "$ref": "#/definitions/StringOrSequence"
-            }
-          ]
-        },
-        "maxAge": {
-          "default": null,
-          "type": [
-            "integer",
-            "null"
-          ],
-          "format": "uint",
-          "minimum": 0.0
-        },
-        "vary": {
-          "default": [
-            "origin",
-            "access-control-request-method",
-            "access-control-request-headers"
-          ],
-          "type": "array",
-          "items": {
-            "type": "string"
-          }
-        }
       }
     },
     "Date": {
@@ -1522,9 +1444,6 @@
         "TRACE"
       ]
     },
-    "MirrorRequest": {
-      "type": "null"
-    },
     "Modify": {
       "type": "object",
       "properties": {
@@ -1663,27 +1582,6 @@
             "null"
           ]
         },
-<<<<<<< HEAD
-        "cacheControlHeader": {
-          "description": "`cacheControlHeader` sends `Cache-Control` headers in responses when activated. The `max-age` value is the least of the values received from upstream services. @default `false`.",
-          "type": [
-            "boolean",
-            "null"
-          ]
-        },
-        "corsParams": {
-          "description": "`corsParams` sets the number of worker threads. @default the number of system cores.",
-          "anyOf": [
-            {
-              "$ref": "#/definitions/CorsParams"
-            },
-            {
-              "type": "null"
-            }
-          ]
-        },
-=======
->>>>>>> b192cade
         "globalResponseTimeout": {
           "description": "`globalResponseTimeout` sets the maximum query duration before termination, acting as a safeguard against long-running queries.",
           "type": [
@@ -1811,19 +1709,6 @@
         }
       }
     },
-    "StringOrSequence": {
-      "anyOf": [
-        {
-          "type": "string"
-        },
-        {
-          "type": "array",
-          "items": {
-            "type": "string"
-          }
-        }
-      ]
-    },
     "Telemetry": {
       "description": "The @telemetry directive facilitates seamless integration with OpenTelemetry, enhancing the observability of your GraphQL services powered by Tailcall.  By leveraging this directive, developers gain access to valuable insights into the performance and behavior of their applications.",
       "type": "object",
