{
  "$schema": "http://json-schema.org/draft-07/schema#",
  "title": "Config",
  "type": "object",
  "required": [
    "schema"
  ],
  "properties": {
    "links": {
      "description": "A list of all links in the schema.",
      "type": "array",
      "items": {
        "$ref": "#/definitions/Link"
      }
    },
    "opentelemetry": {
      "description": "Enable [opentelemetry](https://opentelemetry.io) support",
      "allOf": [
        {
          "$ref": "#/definitions/Telemetry"
        }
      ]
    },
    "schema": {
      "description": "Specifies the entry points for query and mutation in the generated GraphQL schema.",
      "allOf": [
        {
          "$ref": "#/definitions/RootSchema"
        }
      ]
    },
    "server": {
      "description": "Dictates how the server behaves and helps tune tailcall for all ingress requests. Features such as request batching, SSL, HTTP2 etc. can be configured here.",
      "default": {},
      "allOf": [
        {
          "$ref": "#/definitions/Server"
        }
      ]
    },
    "types": {
      "description": "A map of all the types in the schema.",
      "default": {},
      "type": "object",
      "additionalProperties": {
        "$ref": "#/definitions/Type"
      }
    },
    "unions": {
      "description": "A map of all the union types in the schema.",
      "type": "object",
      "additionalProperties": {
        "$ref": "#/definitions/Union"
      }
    },
    "upstream": {
      "description": "Dictates how tailcall should handle upstream requests/responses. Tuning upstream can improve performance and reliability for connections.",
      "default": {},
      "allOf": [
        {
          "$ref": "#/definitions/Upstream"
        }
      ]
    }
  },
  "definitions": {
    "AddField": {
      "description": "The @addField operator simplifies data structures and queries by adding a field that inlines or flattens a nested field or node within your schema. more info [here](https://tailcall.run/docs/guides/operators/#addfield)",
      "type": "object",
      "required": [
        "name",
        "path"
      ],
      "properties": {
        "name": {
          "description": "Name of the new field to be added",
          "type": "string"
        },
        "path": {
          "description": "Path of the data where the field should point to",
          "type": "array",
          "items": {
            "type": "string"
          }
        }
      }
    },
    "Arg": {
      "type": "object",
      "required": [
        "type"
      ],
      "properties": {
        "default_value": true,
        "doc": {
          "type": [
            "string",
            "null"
          ]
        },
        "list": {
          "type": "boolean"
        },
        "modify": {
          "anyOf": [
            {
              "$ref": "#/definitions/Modify"
            },
            {
              "type": "null"
            }
          ]
        },
        "required": {
          "type": "boolean"
        },
        "type": {
          "type": "string"
        }
      }
    },
    "Batch": {
      "type": "object",
      "properties": {
        "delay": {
          "default": 0,
          "type": "integer",
          "format": "uint",
          "minimum": 0.0
        },
        "headers": {
          "default": [],
          "type": "array",
          "items": {
            "type": "string"
          },
          "uniqueItems": true
        },
        "maxSize": {
          "default": 100,
          "type": "integer",
          "format": "uint",
          "minimum": 0.0
        }
      }
    },
    "Cache": {
      "description": "The @cache operator enables caching for the query, field or type it is applied to.",
      "type": "object",
      "required": [
        "maxAge"
      ],
      "properties": {
        "maxAge": {
          "description": "Specifies the duration, in milliseconds, of how long the value has to be stored in the cache.",
          "type": "integer",
          "format": "uint64",
          "minimum": 1.0
        }
      }
    },
    "Call": {
      "description": "Provides the ability to refer to a field defined in the root Query or Mutation.",
      "type": "object",
      "properties": {
        "args": {
          "description": "The arguments of the field on the `Query` or `Mutation` type that you want to call. For instance `{id: \"{{value.userId}}\"}`.",
          "type": "object",
          "additionalProperties": true
        },
        "mutation": {
          "description": "The name of the field on the `Mutation` type that you want to call. For instance `createUser`.",
          "type": [
            "string",
            "null"
          ]
        },
        "query": {
          "description": "The name of the field on the `Query` type that you want to call. For instance `user`.",
          "type": [
            "string",
            "null"
          ]
        }
      }
    },
    "Const": {
      "description": "The `@const` operators allows us to embed a constant response for the schema.",
      "type": "object",
      "required": [
        "data"
      ],
      "properties": {
        "data": true
      }
    },
    "Email": {
      "type": "object",
      "required": [
        "Email"
      ],
      "properties": {
        "Email": {
          "description": "field whose value conforms to the standard internet email address format as specified in HTML Spec: https://html.spec.whatwg.org/multipage/input.html#valid-e-mail-address.",
          "type": "string",
          "pattern": "/^[a-zA-Z0-9.!#$%&'*+\\/=?^_`{|}~-]+@[a-zA-Z0-9](?:[a-zA-Z0-9-]{0,61}[a-zA-Z0-9])?(?:\\.[a-zA-Z0-9](?:[a-zA-Z0-9-]{0,61}[a-zA-Z0-9])?)*$/"
        }
      }
    },
    "Encoding": {
      "type": "string",
      "enum": [
        "ApplicationJson",
        "ApplicationXWwwFormUrlencoded"
      ]
    },
    "Expr": {
      "description": "Allows composing operators as simple expressions",
      "type": "object",
      "required": [
        "body"
      ],
      "properties": {
        "body": {
          "description": "Root of the expression AST",
          "allOf": [
            {
              "$ref": "#/definitions/ExprBody"
            }
          ]
        }
      }
    },
    "ExprBody": {
      "oneOf": [
        {
          "description": "Fetch a resources using the http operator",
          "type": "object",
          "required": [
            "http"
          ],
          "properties": {
            "http": {
              "$ref": "#/definitions/Http"
            }
          },
          "additionalProperties": false
        },
        {
          "description": "Fetch a resources using the grpc operator",
          "type": "object",
          "required": [
            "grpc"
          ],
          "properties": {
            "grpc": {
              "$ref": "#/definitions/Grpc"
            }
          },
          "additionalProperties": false
        },
        {
          "description": "Fetch a resources using the graphQL operator",
          "type": "object",
          "required": [
            "graphQL"
          ],
          "properties": {
            "graphQL": {
              "$ref": "#/definitions/GraphQL"
            }
          },
          "additionalProperties": false
        },
        {
          "description": "Reuses a resolver pre-defined on `Query` or `Mutation`",
          "type": "object",
          "required": [
            "call"
          ],
          "properties": {
            "call": {
              "$ref": "#/definitions/Call"
            }
          },
          "additionalProperties": false
        },
        {
          "description": "Evaluate to constant data",
          "type": "object",
          "required": [
            "const"
          ],
          "properties": {
            "const": true
          },
          "additionalProperties": false
        },
        {
          "description": "Branch based on a condition",
          "type": "object",
          "required": [
            "if"
          ],
          "properties": {
            "if": {
              "$ref": "#/definitions/ExprIf"
            }
          },
          "additionalProperties": false
        },
        {
          "type": "object",
          "required": [
            "and"
          ],
          "properties": {
            "and": {
              "type": "array",
              "items": {
                "$ref": "#/definitions/ExprBody"
              }
            }
          },
          "additionalProperties": false
        },
        {
          "type": "object",
          "required": [
            "or"
          ],
          "properties": {
            "or": {
              "type": "array",
              "items": {
                "$ref": "#/definitions/ExprBody"
              }
            }
          },
          "additionalProperties": false
        },
        {
          "type": "object",
          "required": [
            "cond"
          ],
          "properties": {
            "cond": {
              "type": "array",
              "items": [
                {
                  "$ref": "#/definitions/ExprBody"
                },
                {
                  "type": "array",
                  "items": {
                    "type": "array",
                    "items": [
                      {
                        "$ref": "#/definitions/ExprBody"
                      },
                      {
                        "$ref": "#/definitions/ExprBody"
                      }
                    ],
                    "maxItems": 2,
                    "minItems": 2
                  }
                }
              ],
              "maxItems": 2,
              "minItems": 2
            }
          },
          "additionalProperties": false
        },
        {
          "type": "object",
          "required": [
            "defaultTo"
          ],
          "properties": {
            "defaultTo": {
              "type": "array",
              "items": [
                {
                  "$ref": "#/definitions/ExprBody"
                },
                {
                  "$ref": "#/definitions/ExprBody"
                }
              ],
              "maxItems": 2,
              "minItems": 2
            }
          },
          "additionalProperties": false
        },
        {
          "type": "object",
          "required": [
            "isEmpty"
          ],
          "properties": {
            "isEmpty": {
              "$ref": "#/definitions/ExprBody"
            }
          },
          "additionalProperties": false
        },
        {
          "type": "object",
          "required": [
            "not"
          ],
          "properties": {
            "not": {
              "$ref": "#/definitions/ExprBody"
            }
          },
          "additionalProperties": false
        },
        {
          "type": "object",
          "required": [
            "concat"
          ],
          "properties": {
            "concat": {
              "type": "array",
              "items": {
                "$ref": "#/definitions/ExprBody"
              }
            }
          },
          "additionalProperties": false
        },
        {
          "type": "object",
          "required": [
            "intersection"
          ],
          "properties": {
            "intersection": {
              "type": "array",
              "items": {
                "$ref": "#/definitions/ExprBody"
              }
            }
          },
          "additionalProperties": false
        },
        {
          "type": "object",
          "required": [
            "difference"
          ],
          "properties": {
            "difference": {
              "type": "array",
              "items": [
                {
                  "type": "array",
                  "items": {
                    "$ref": "#/definitions/ExprBody"
                  }
                },
                {
                  "type": "array",
                  "items": {
                    "$ref": "#/definitions/ExprBody"
                  }
                }
              ],
              "maxItems": 2,
              "minItems": 2
            }
          },
          "additionalProperties": false
        },
        {
          "type": "object",
          "required": [
            "eq"
          ],
          "properties": {
            "eq": {
              "type": "array",
              "items": [
                {
                  "$ref": "#/definitions/ExprBody"
                },
                {
                  "$ref": "#/definitions/ExprBody"
                }
              ],
              "maxItems": 2,
              "minItems": 2
            }
          },
          "additionalProperties": false
        },
        {
          "type": "object",
          "required": [
            "gt"
          ],
          "properties": {
            "gt": {
              "type": "array",
              "items": [
                {
                  "$ref": "#/definitions/ExprBody"
                },
                {
                  "$ref": "#/definitions/ExprBody"
                }
              ],
              "maxItems": 2,
              "minItems": 2
            }
          },
          "additionalProperties": false
        },
        {
          "type": "object",
          "required": [
            "gte"
          ],
          "properties": {
            "gte": {
              "type": "array",
              "items": [
                {
                  "$ref": "#/definitions/ExprBody"
                },
                {
                  "$ref": "#/definitions/ExprBody"
                }
              ],
              "maxItems": 2,
              "minItems": 2
            }
          },
          "additionalProperties": false
        },
        {
          "type": "object",
          "required": [
            "lt"
          ],
          "properties": {
            "lt": {
              "type": "array",
              "items": [
                {
                  "$ref": "#/definitions/ExprBody"
                },
                {
                  "$ref": "#/definitions/ExprBody"
                }
              ],
              "maxItems": 2,
              "minItems": 2
            }
          },
          "additionalProperties": false
        },
        {
          "type": "object",
          "required": [
            "lte"
          ],
          "properties": {
            "lte": {
              "type": "array",
              "items": [
                {
                  "$ref": "#/definitions/ExprBody"
                },
                {
                  "$ref": "#/definitions/ExprBody"
                }
              ],
              "maxItems": 2,
              "minItems": 2
            }
          },
          "additionalProperties": false
        },
        {
          "type": "object",
          "required": [
            "max"
          ],
          "properties": {
            "max": {
              "type": "array",
              "items": {
                "$ref": "#/definitions/ExprBody"
              }
            }
          },
          "additionalProperties": false
        },
        {
          "type": "object",
          "required": [
            "min"
          ],
          "properties": {
            "min": {
              "type": "array",
              "items": {
                "$ref": "#/definitions/ExprBody"
              }
            }
          },
          "additionalProperties": false
        },
        {
          "type": "object",
          "required": [
            "pathEq"
          ],
          "properties": {
            "pathEq": {
              "type": "array",
              "items": [
                {
                  "$ref": "#/definitions/ExprBody"
                },
                {
                  "type": "array",
                  "items": {
                    "type": "string"
                  }
                },
                {
                  "$ref": "#/definitions/ExprBody"
                }
              ],
              "maxItems": 3,
              "minItems": 3
            }
          },
          "additionalProperties": false
        },
        {
          "type": "object",
          "required": [
            "propEq"
          ],
          "properties": {
            "propEq": {
              "type": "array",
              "items": [
                {
                  "$ref": "#/definitions/ExprBody"
                },
                {
                  "type": "string"
                },
                {
                  "$ref": "#/definitions/ExprBody"
                }
              ],
              "maxItems": 3,
              "minItems": 3
            }
          },
          "additionalProperties": false
        },
        {
          "type": "object",
          "required": [
            "sortPath"
          ],
          "properties": {
            "sortPath": {
              "type": "array",
              "items": [
                {
                  "$ref": "#/definitions/ExprBody"
                },
                {
                  "type": "array",
                  "items": {
                    "type": "string"
                  }
                }
              ],
              "maxItems": 2,
              "minItems": 2
            }
          },
          "additionalProperties": false
        },
        {
          "type": "object",
          "required": [
            "symmetricDifference"
          ],
          "properties": {
            "symmetricDifference": {
              "type": "array",
              "items": [
                {
                  "type": "array",
                  "items": {
                    "$ref": "#/definitions/ExprBody"
                  }
                },
                {
                  "type": "array",
                  "items": {
                    "$ref": "#/definitions/ExprBody"
                  }
                }
              ],
              "maxItems": 2,
              "minItems": 2
            }
          },
          "additionalProperties": false
        },
        {
          "type": "object",
          "required": [
            "union"
          ],
          "properties": {
            "union": {
              "type": "array",
              "items": [
                {
                  "type": "array",
                  "items": {
                    "$ref": "#/definitions/ExprBody"
                  }
                },
                {
                  "type": "array",
                  "items": {
                    "$ref": "#/definitions/ExprBody"
                  }
                }
              ],
              "maxItems": 2,
              "minItems": 2
            }
          },
          "additionalProperties": false
        },
        {
          "type": "object",
          "required": [
            "mod"
          ],
          "properties": {
            "mod": {
              "type": "array",
              "items": [
                {
                  "$ref": "#/definitions/ExprBody"
                },
                {
                  "$ref": "#/definitions/ExprBody"
                }
              ],
              "maxItems": 2,
              "minItems": 2
            }
          },
          "additionalProperties": false
        },
        {
          "type": "object",
          "required": [
            "add"
          ],
          "properties": {
            "add": {
              "type": "array",
              "items": [
                {
                  "$ref": "#/definitions/ExprBody"
                },
                {
                  "$ref": "#/definitions/ExprBody"
                }
              ],
              "maxItems": 2,
              "minItems": 2
            }
          },
          "additionalProperties": false
        },
        {
          "type": "object",
          "required": [
            "dec"
          ],
          "properties": {
            "dec": {
              "$ref": "#/definitions/ExprBody"
            }
          },
          "additionalProperties": false
        },
        {
          "type": "object",
          "required": [
            "divide"
          ],
          "properties": {
            "divide": {
              "type": "array",
              "items": [
                {
                  "$ref": "#/definitions/ExprBody"
                },
                {
                  "$ref": "#/definitions/ExprBody"
                }
              ],
              "maxItems": 2,
              "minItems": 2
            }
          },
          "additionalProperties": false
        },
        {
          "type": "object",
          "required": [
            "inc"
          ],
          "properties": {
            "inc": {
              "$ref": "#/definitions/ExprBody"
            }
          },
          "additionalProperties": false
        },
        {
          "type": "object",
          "required": [
            "multiply"
          ],
          "properties": {
            "multiply": {
              "type": "array",
              "items": [
                {
                  "$ref": "#/definitions/ExprBody"
                },
                {
                  "$ref": "#/definitions/ExprBody"
                }
              ],
              "maxItems": 2,
              "minItems": 2
            }
          },
          "additionalProperties": false
        },
        {
          "type": "object",
          "required": [
            "negate"
          ],
          "properties": {
            "negate": {
              "$ref": "#/definitions/ExprBody"
            }
          },
          "additionalProperties": false
        },
        {
          "type": "object",
          "required": [
            "product"
          ],
          "properties": {
            "product": {
              "type": "array",
              "items": {
                "$ref": "#/definitions/ExprBody"
              }
            }
          },
          "additionalProperties": false
        },
        {
          "type": "object",
          "required": [
            "subtract"
          ],
          "properties": {
            "subtract": {
              "type": "array",
              "items": [
                {
                  "$ref": "#/definitions/ExprBody"
                },
                {
                  "$ref": "#/definitions/ExprBody"
                }
              ],
              "maxItems": 2,
              "minItems": 2
            }
          },
          "additionalProperties": false
        },
        {
          "type": "object",
          "required": [
            "sum"
          ],
          "properties": {
            "sum": {
              "type": "array",
              "items": {
                "$ref": "#/definitions/ExprBody"
              }
            }
          },
          "additionalProperties": false
        }
      ]
    },
    "ExprIf": {
      "type": "object",
      "required": [
        "cond",
        "else",
        "then"
      ],
      "properties": {
        "cond": {
          "description": "Condition to evaluate",
          "allOf": [
            {
              "$ref": "#/definitions/ExprBody"
            }
          ]
        },
        "else": {
          "description": "Expression to evaluate if the condition is false",
          "allOf": [
            {
              "$ref": "#/definitions/ExprBody"
            }
          ]
        },
        "then": {
          "description": "Expression to evaluate if the condition is true",
          "allOf": [
            {
              "$ref": "#/definitions/ExprBody"
            }
          ]
        }
      }
    },
    "Field": {
      "description": "A field definition containing all the metadata information about resolving a field.",
      "type": "object",
      "properties": {
        "args": {
          "description": "Map of argument name and its definition.",
          "type": "object",
          "additionalProperties": {
            "$ref": "#/definitions/Arg"
          }
        },
        "cache": {
          "description": "Sets the cache configuration for a field",
          "anyOf": [
            {
              "$ref": "#/definitions/Cache"
            },
            {
              "type": "null"
            }
          ]
        },
        "call": {
          "description": "Inserts a call resolver for the field.",
          "anyOf": [
            {
              "$ref": "#/definitions/Call"
            },
            {
              "type": "null"
            }
          ]
        },
        "const": {
          "description": "Inserts a constant resolver for the field.",
          "anyOf": [
            {
              "$ref": "#/definitions/Const"
            },
            {
              "type": "null"
            }
          ]
        },
        "doc": {
          "description": "Publicly visible documentation for the field.",
          "type": [
            "string",
            "null"
          ]
        },
        "expr": {
          "description": "Inserts an Expression resolver for the field.",
          "anyOf": [
            {
              "$ref": "#/definitions/Expr"
            },
            {
              "type": "null"
            }
          ]
        },
        "graphql": {
          "description": "Inserts a GraphQL resolver for the field.",
          "anyOf": [
            {
              "$ref": "#/definitions/GraphQL"
            },
            {
              "type": "null"
            }
          ]
        },
        "grpc": {
          "description": "Inserts a GRPC resolver for the field.",
          "anyOf": [
            {
              "$ref": "#/definitions/Grpc"
            },
            {
              "type": "null"
            }
          ]
        },
        "http": {
          "description": "Inserts an HTTP resolver for the field.",
          "anyOf": [
            {
              "$ref": "#/definitions/Http"
            },
            {
              "type": "null"
            }
          ]
        },
        "list": {
          "description": "Flag to indicate the type is a list.",
          "type": "boolean"
        },
        "list_type_required": {
          "description": "Flag to indicate if the type inside the list is required.",
          "type": "boolean"
        },
        "modify": {
          "description": "Allows modifying existing fields.",
          "anyOf": [
            {
              "$ref": "#/definitions/Modify"
            },
            {
              "type": "null"
            }
          ]
        },
        "omit": {
          "description": "Omits a field from public consumption.",
          "anyOf": [
            {
              "$ref": "#/definitions/Omit"
            },
            {
              "type": "null"
            }
          ]
        },
        "required": {
          "description": "Flag to indicate the type is required.",
          "type": "boolean"
        },
        "script": {
          "description": "Inserts a Javascript resolver for the field.",
          "anyOf": [
            {
              "$ref": "#/definitions/JS"
            },
            {
              "type": "null"
            }
          ]
        },
        "type": {
          "description": "Refers to the type of the value the field can be resolved to.",
          "type": "string"
        }
      }
    },
    "GraphQL": {
      "description": "The @graphQL operator allows to specify GraphQL API server request to fetch data from.",
      "type": "object",
      "required": [
        "name"
      ],
      "properties": {
        "args": {
          "description": "Named arguments for the requested field. More info [here](https://tailcall.run/docs/guides/operators/#args)",
          "anyOf": [
            {
              "$ref": "#/definitions/KeyValues"
            },
            {
              "type": "null"
            }
          ]
        },
        "baseURL": {
          "description": "This refers to the base URL of the API. If not specified, the default base URL is the one specified in the `@upstream` operator.",
          "type": [
            "string",
            "null"
          ]
        },
        "batch": {
          "description": "If the upstream GraphQL server supports request batching, you can specify the 'batch' argument to batch several requests into a single batch request.\n\nMake sure you have also specified batch settings to the `@upstream` and to the `@graphQL` operator.",
          "type": "boolean"
        },
        "headers": {
          "description": "The headers parameter allows you to customize the headers of the GraphQL request made by the `@graphQL` operator. It is used by specifying a key-value map of header names and their values.",
          "allOf": [
            {
              "$ref": "#/definitions/KeyValues"
            }
          ]
        },
        "name": {
          "description": "Specifies the root field on the upstream to request data from. This maps a field in your schema to a field in the upstream schema. When a query is received for this field, Tailcall requests data from the corresponding upstream field.",
          "type": "string"
        }
      }
    },
    "Grpc": {
      "description": "The @grpc operator indicates that a field or node is backed by a gRPC API.\n\nFor instance, if you add the @grpc operator to the `users` field of the Query type with a service argument of `NewsService` and method argument of `GetAllNews`, it signifies that the `users` field is backed by a gRPC API. The `service` argument specifies the name of the gRPC service. The `method` argument specifies the name of the gRPC method. In this scenario, the GraphQL server will make a gRPC request to the gRPC endpoint specified when the `users` field is queried.",
      "type": "object",
      "required": [
        "method"
      ],
      "properties": {
        "baseURL": {
          "description": "This refers to the base URL of the API. If not specified, the default base URL is the one specified in the `@upstream` operator.",
          "type": [
            "string",
            "null"
          ]
        },
        "body": {
          "description": "This refers to the arguments of your gRPC call. You can pass it as a static object or use Mustache template for dynamic parameters. These parameters will be added in the body in `protobuf` format.",
          "type": [
            "string",
            "null"
          ]
        },
        "groupBy": {
          "description": "The key path in the response which should be used to group multiple requests. For instance `[\"news\",\"id\"]`. For more details please refer out [n + 1 guide](https://tailcall.run/docs/guides/n+1#solving-using-batching).",
          "type": "array",
          "items": {
            "type": "string"
          }
        },
        "headers": {
          "description": "The `headers` parameter allows you to customize the headers of the HTTP request made by the `@grpc` operator. It is used by specifying a key-value map of header names and their values. Note: content-type is automatically set to application/grpc",
          "allOf": [
            {
              "$ref": "#/definitions/KeyValues"
            }
          ]
        },
        "method": {
          "description": "This refers to the gRPC method you're going to call. For instance `GetAllNews`.",
          "type": "string"
        }
      }
    },
    "Http": {
      "description": "The @http operator indicates that a field or node is backed by a REST API.\n\nFor instance, if you add the @http operator to the `users` field of the Query type with a path argument of `\"/users\"`, it signifies that the `users` field is backed by a REST API. The path argument specifies the path of the REST API. In this scenario, the GraphQL server will make a GET request to the API endpoint specified when the `users` field is queried.",
      "type": "object",
      "required": [
        "path"
      ],
      "properties": {
        "baseURL": {
          "description": "This refers to the base URL of the API. If not specified, the default base URL is the one specified in the `@upstream` operator.",
          "type": [
            "string",
            "null"
          ]
        },
        "body": {
          "description": "The body of the API call. It's used for methods like POST or PUT that send data to the server. You can pass it as a static object or use a Mustache template to substitute variables from the GraphQL variables.",
          "type": [
            "string",
            "null"
          ]
        },
        "encoding": {
          "description": "The `encoding` parameter specifies the encoding of the request body. It can be `ApplicationJson` or `ApplicationXWwwFormUrlEncoded`. @default `ApplicationJson`.",
          "allOf": [
            {
              "$ref": "#/definitions/Encoding"
            }
          ]
        },
        "groupBy": {
          "description": "The `groupBy` parameter groups multiple data requests into a single call. For more details please refer out [n + 1 guide](https://tailcall.run/docs/guides/n+1#solving-using-batching).",
          "type": "array",
          "items": {
            "type": "string"
          }
        },
        "headers": {
          "description": "The `headers` parameter allows you to customize the headers of the HTTP request made by the `@http` operator. It is used by specifying a key-value map of header names and their values.",
          "allOf": [
            {
              "$ref": "#/definitions/KeyValues"
            }
          ]
        },
        "input": {
          "description": "Schema of the input of the API call. It is automatically inferred in most cases.",
          "anyOf": [
            {
              "$ref": "#/definitions/schema"
            },
            {
              "type": "null"
            }
          ]
        },
        "method": {
          "description": "This refers to the HTTP method of the API call. Commonly used methods include `GET`, `POST`, `PUT`, `DELETE` etc. @default `GET`.",
          "allOf": [
            {
              "$ref": "#/definitions/Method"
            }
          ]
        },
        "output": {
          "description": "Schema of the output of the API call. It is automatically inferred in most cases.",
          "anyOf": [
            {
              "$ref": "#/definitions/schema"
            },
            {
              "type": "null"
            }
          ]
        },
        "path": {
          "description": "This refers to the API endpoint you're going to call. For instance `https://jsonplaceholder.typicode.com/users`.\n\nFor dynamic segments in your API endpoint, use Mustache templates for variable substitution. For instance, to fetch a specific user, use `/users/{{args.id}}`.",
          "type": "string"
        },
        "query": {
          "description": "This represents the query parameters of your API call. You can pass it as a static object or use Mustache template for dynamic parameters. These parameters will be added to the URL.",
          "allOf": [
            {
              "$ref": "#/definitions/KeyValues"
            }
          ]
        }
      }
    },
    "HttpVersion": {
      "type": "string",
      "enum": [
        "HTTP1",
        "HTTP2"
      ]
    },
    "JS": {
      "type": "object",
      "required": [
        "script"
      ],
      "properties": {
        "script": {
          "type": "string"
        }
      }
    },
    "KeyValues": {
      "type": "object",
      "additionalProperties": {
        "type": "string"
      }
    },
    "Link": {
      "description": "The @link directive allows you to import external resources, such as configuration – which will be merged into the config importing it –, or a .proto file – which will be later used by `@grpc` directive –.",
      "type": "object",
      "properties": {
        "id": {
          "description": "The id of the link. It is used to reference the link in the schema.",
          "type": [
            "string",
            "null"
          ]
        },
        "src": {
          "description": "The source of the link. It can be a URL or a path to a file. If a path is provided, it is relative to the file that imports the link.",
          "type": "string"
        },
        "type": {
          "description": "The type of the link. It can be `Config`, or `Protobuf`.",
          "allOf": [
            {
              "$ref": "#/definitions/LinkType"
            }
          ]
        }
      }
    },
    "LinkType": {
      "type": "string",
      "enum": [
        "Config",
        "Protobuf",
        "Script",
        "Cert",
        "Key"
      ]
    },
    "Method": {
      "type": "string",
      "enum": [
        "GET",
        "POST",
        "PUT",
        "PATCH",
        "DELETE",
        "HEAD",
        "OPTIONS",
        "CONNECT",
        "TRACE"
      ]
    },
    "Modify": {
      "type": "object",
      "properties": {
        "name": {
          "type": [
            "string",
            "null"
          ]
        },
        "omit": {
          "type": "boolean"
        }
      }
    },
    "Omit": {
      "type": "object"
    },
<<<<<<< HEAD
    "PhoneNumber": {
      "type": "object",
      "required": [
        "PhoneNumber"
      ],
      "properties": {
        "PhoneNumber": {
          "description": "A field whose value conforms to the standard E.164 format as specified in E.164 specification (https://en.wikipedia.org/wiki/E.164).",
=======
    "OtlpExporter": {
      "description": "Output the opentelemetry data to otlp collector",
      "type": "object",
      "required": [
        "url"
      ],
      "properties": {
        "headers": {
          "$ref": "#/definitions/KeyValues"
        },
        "url": {
>>>>>>> bc86ac82
          "type": "string"
        }
      }
    },
<<<<<<< HEAD
=======
    "PrometheusExporter": {
      "description": "Output the telemetry metrics data to prometheus server",
      "type": "object",
      "properties": {
        "format": {
          "$ref": "#/definitions/PrometheusFormat"
        },
        "path": {
          "default": "/metrics",
          "type": "string"
        }
      }
    },
    "PrometheusFormat": {
      "description": "Output format for prometheus data",
      "type": "string",
      "enum": [
        "text",
        "protobuf"
      ]
    },
>>>>>>> bc86ac82
    "Proxy": {
      "type": "object",
      "required": [
        "url"
      ],
      "properties": {
        "url": {
          "type": "string"
        }
      }
    },
    "RootSchema": {
      "type": "object",
      "properties": {
        "mutation": {
          "type": [
            "string",
            "null"
          ]
        },
        "query": {
          "type": [
            "string",
            "null"
          ]
        },
        "subscription": {
          "type": [
            "string",
            "null"
          ]
        }
      }
    },
    "ScriptOptions": {
      "type": "object",
      "properties": {
        "timeout": {
          "type": [
            "integer",
            "null"
          ],
          "format": "uint64",
          "minimum": 0.0
        }
      }
    },
    "Server": {
      "description": "The `@server` directive, when applied at the schema level, offers a comprehensive set of server configurations. It dictates how the server behaves and helps tune tailcall for various use-cases.",
      "type": "object",
      "properties": {
        "apolloTracing": {
          "description": "`apolloTracing` exposes GraphQL query performance data, including execution time of queries and individual resolvers.",
          "type": [
            "boolean",
            "null"
          ]
        },
        "batchRequests": {
          "description": "`batchRequests` combines multiple requests into one, improving performance but potentially introducing latency and complicating debugging. Use judiciously. @default `false`.",
          "type": [
            "boolean",
            "null"
          ]
        },
        "cacheControlHeader": {
          "description": "`cacheControlHeader` sends `Cache-Control` headers in responses when activated. The `max-age` value is the least of the values received from upstream services. @default `false`.",
          "type": [
            "boolean",
            "null"
          ]
        },
        "globalResponseTimeout": {
          "description": "`globalResponseTimeout` sets the maximum query duration before termination, acting as a safeguard against long-running queries.",
          "type": [
            "integer",
            "null"
          ],
          "format": "int64"
        },
        "graphiql": {
          "description": "`graphiql` activates the GraphiQL IDE at the root path within Tailcall, a tool for query development and testing. @default `false`.",
          "type": [
            "boolean",
            "null"
          ]
        },
        "hostname": {
          "description": "`hostname` sets the server hostname.",
          "type": [
            "string",
            "null"
          ]
        },
        "introspection": {
          "description": "`introspection` allows clients to fetch schema information directly, aiding tools and applications in understanding available types, fields, and operations. @default `true`.",
          "type": [
            "boolean",
            "null"
          ]
        },
        "pipelineFlush": {
          "description": "`pipelineFlush` allows to control flushing behavior of the server pipeline.",
          "type": [
            "boolean",
            "null"
          ]
        },
        "port": {
          "description": "`port` sets the Tailcall running port. @default `8000`.",
          "type": [
            "integer",
            "null"
          ],
          "format": "uint16",
          "minimum": 0.0
        },
        "queryValidation": {
          "description": "`queryValidation` checks incoming GraphQL queries against the schema, preventing errors from invalid queries. Can be disabled for performance. @default `false`.",
          "type": [
            "boolean",
            "null"
          ]
        },
        "responseHeaders": {
          "description": "The `responseHeaders` are key-value pairs included in every server response. Useful for setting headers like `Access-Control-Allow-Origin` for cross-origin requests or additional headers for downstream services.",
          "allOf": [
            {
              "$ref": "#/definitions/KeyValues"
            }
          ]
        },
        "responseValidation": {
          "description": "`responseValidation` Tailcall automatically validates responses from upstream services using inferred schema. @default `false`.",
          "type": [
            "boolean",
            "null"
          ]
        },
        "script": {
          "description": "A link to an external JS file that listens on every HTTP request response event.",
          "anyOf": [
            {
              "$ref": "#/definitions/ScriptOptions"
            },
            {
              "type": "null"
            }
          ]
        },
        "showcase": {
          "description": "`showcase` enables the /showcase/graphql endpoint.",
          "type": [
            "boolean",
            "null"
          ]
        },
        "vars": {
          "description": "This configuration defines local variables for server operations. Useful for storing constant configurations, secrets, or shared information.",
          "allOf": [
            {
              "$ref": "#/definitions/KeyValues"
            }
          ]
        },
        "version": {
          "description": "`version` sets the HTTP version for the server. Options are `HTTP1` and `HTTP2`. @default `HTTP1`.",
          "anyOf": [
            {
              "$ref": "#/definitions/HttpVersion"
            },
            {
              "type": "null"
            }
          ]
        },
        "workers": {
          "description": "`workers` sets the number of worker threads. @default the number of system cores.",
          "type": [
            "integer",
            "null"
          ],
          "format": "uint",
          "minimum": 0.0
        }
      }
    },
    "StdoutExporter": {
      "description": "Output the opentelemetry data to the stdout. Mostly used for debug purposes",
      "type": "object",
      "properties": {
        "pretty": {
          "description": "Output to stdout in pretty human-readable format",
          "type": "boolean"
        }
      }
    },
    "Telemetry": {
      "type": "object",
      "properties": {
        "export": {
          "anyOf": [
            {
              "$ref": "#/definitions/TelemetryExporter"
            },
            {
              "type": "null"
            }
          ]
        }
      }
    },
    "TelemetryExporter": {
      "oneOf": [
        {
          "type": "object",
          "required": [
            "stdout"
          ],
          "properties": {
            "stdout": {
              "$ref": "#/definitions/StdoutExporter"
            }
          },
          "additionalProperties": false
        },
        {
          "type": "object",
          "required": [
            "otlp"
          ],
          "properties": {
            "otlp": {
              "$ref": "#/definitions/OtlpExporter"
            }
          },
          "additionalProperties": false
        },
        {
          "type": "object",
          "required": [
            "prometheus"
          ],
          "properties": {
            "prometheus": {
              "$ref": "#/definitions/PrometheusExporter"
            }
          },
          "additionalProperties": false
        }
      ]
    },
    "Type": {
      "description": "Represents a GraphQL type. A type can be an object, interface, enum or scalar.",
      "type": "object",
      "required": [
        "fields"
      ],
      "properties": {
        "added_fields": {
          "description": "Additional fields to be added to the type",
          "type": "array",
          "items": {
            "$ref": "#/definitions/AddField"
          }
        },
        "cache": {
          "description": "Setting to indicate if the type can be cached.",
          "default": null,
          "anyOf": [
            {
              "$ref": "#/definitions/Cache"
            },
            {
              "type": "null"
            }
          ]
        },
        "doc": {
          "description": "Documentation for the type that is publicly visible.",
          "type": [
            "string",
            "null"
          ]
        },
        "enum": {
          "description": "Variants for the type if it's an enum",
          "type": [
            "array",
            "null"
          ],
          "items": {
            "type": "string"
          },
          "uniqueItems": true
        },
        "fields": {
          "description": "A map of field name and its definition.",
          "type": "object",
          "additionalProperties": {
            "$ref": "#/definitions/Field"
          }
        },
        "implements": {
          "description": "Interfaces that the type implements.",
          "type": "array",
          "items": {
            "type": "string"
          },
          "uniqueItems": true
        },
        "interface": {
          "description": "Flag to indicate if the type is an interface.",
          "type": "boolean"
        },
        "scalar": {
          "description": "Flag to indicate if the type is a scalar.",
          "type": "boolean"
        }
      }
    },
    "Union": {
      "type": "object",
      "required": [
        "types"
      ],
      "properties": {
        "doc": {
          "type": [
            "string",
            "null"
          ]
        },
        "types": {
          "type": "array",
          "items": {
            "type": "string"
          },
          "uniqueItems": true
        }
      }
    },
    "Upstream": {
      "description": "The `upstream` directive allows you to control various aspects of the upstream server connection. This includes settings like connection timeouts, keep-alive intervals, and more. If not specified, default values are used.",
      "type": "object",
      "properties": {
        "allowedHeaders": {
          "description": "`allowedHeaders` defines the HTTP headers allowed to be forwarded to upstream services. If not set, no headers are forwarded, enhancing security but possibly limiting data flow.",
          "type": [
            "array",
            "null"
          ],
          "items": {
            "type": "string"
          },
          "uniqueItems": true
        },
        "baseURL": {
          "description": "This refers to the default base URL for your APIs. If it's not explicitly mentioned in the `@upstream` operator, then each [@http](#http) operator must specify its own `baseURL`. If neither `@upstream` nor [@http](#http) provides a `baseURL`, it results in a compilation error.",
          "type": [
            "string",
            "null"
          ]
        },
        "batch": {
          "description": "An object that specifies the batch settings, including `maxSize` (the maximum size of the batch), `delay` (the delay in milliseconds between each batch), and `headers` (an array of HTTP headers to be included in the batch).",
          "anyOf": [
            {
              "$ref": "#/definitions/Batch"
            },
            {
              "type": "null"
            }
          ]
        },
        "connectTimeout": {
          "description": "The time in seconds that the connection will wait for a response before timing out.",
          "type": [
            "integer",
            "null"
          ],
          "format": "uint64",
          "minimum": 0.0
        },
        "http2Only": {
          "description": "The `http2Only` setting allows you to specify whether the client should always issue HTTP2 requests, without checking if the server supports it or not. By default it is set to `false` for all HTTP requests made by the server, but is automatically set to true for GRPC.",
          "type": [
            "boolean",
            "null"
          ]
        },
        "httpCache": {
          "description": "Activating this enables Tailcall's HTTP caching, adhering to the [HTTP Caching RFC](https://tools.ietf.org/html/rfc7234), to enhance performance by minimizing redundant data fetches. Defaults to `false` if unspecified.",
          "type": [
            "boolean",
            "null"
          ]
        },
        "keepAliveInterval": {
          "description": "The time in seconds between each keep-alive message sent to maintain the connection.",
          "type": [
            "integer",
            "null"
          ],
          "format": "uint64",
          "minimum": 0.0
        },
        "keepAliveTimeout": {
          "description": "The time in seconds that the connection will wait for a keep-alive message before closing.",
          "type": [
            "integer",
            "null"
          ],
          "format": "uint64",
          "minimum": 0.0
        },
        "keepAliveWhileIdle": {
          "description": "A boolean value that determines whether keep-alive messages should be sent while the connection is idle.",
          "type": [
            "boolean",
            "null"
          ]
        },
        "poolIdleTimeout": {
          "description": "The time in seconds that the connection pool will wait before closing idle connections.",
          "type": [
            "integer",
            "null"
          ],
          "format": "uint64",
          "minimum": 0.0
        },
        "poolMaxIdlePerHost": {
          "description": "The maximum number of idle connections that will be maintained per host.",
          "type": [
            "integer",
            "null"
          ],
          "format": "uint",
          "minimum": 0.0
        },
        "proxy": {
          "description": "The `proxy` setting defines an intermediary server through which the upstream requests will be routed before reaching their intended endpoint. By specifying a proxy URL, you introduce an additional layer, enabling custom routing and security policies.",
          "anyOf": [
            {
              "$ref": "#/definitions/Proxy"
            },
            {
              "type": "null"
            }
          ]
        },
        "tcpKeepAlive": {
          "description": "The time in seconds between each TCP keep-alive message sent to maintain the connection.",
          "type": [
            "integer",
            "null"
          ],
          "format": "uint64",
          "minimum": 0.0
        },
        "timeout": {
          "description": "The maximum time in seconds that the connection will wait for a response.",
          "type": [
            "integer",
            "null"
          ],
          "format": "uint64",
          "minimum": 0.0
        },
        "userAgent": {
          "description": "The User-Agent header value to be used in HTTP requests. @default `Tailcall/1.0`",
          "type": [
            "string",
            "null"
          ]
        }
      }
    },
    "schema": {
      "oneOf": [
        {
          "type": "string",
          "enum": [
            "Str",
            "Num",
            "Bool"
          ]
        },
        {
          "type": "object",
          "required": [
            "Obj"
          ],
          "properties": {
            "Obj": {
              "type": "object",
              "additionalProperties": {
                "$ref": "#/definitions/schema"
              }
            }
          },
          "additionalProperties": false
        },
        {
          "type": "object",
          "required": [
            "Arr"
          ],
          "properties": {
            "Arr": {
              "$ref": "#/definitions/schema"
            }
          },
          "additionalProperties": false
        },
        {
          "type": "object",
          "required": [
            "Opt"
          ],
          "properties": {
            "Opt": {
              "$ref": "#/definitions/schema"
            }
          },
          "additionalProperties": false
        }
      ]
    }
  }
}<|MERGE_RESOLUTION|>--- conflicted
+++ resolved
@@ -203,7 +203,7 @@
         "Email": {
           "description": "field whose value conforms to the standard internet email address format as specified in HTML Spec: https://html.spec.whatwg.org/multipage/input.html#valid-e-mail-address.",
           "type": "string",
-          "pattern": "/^[a-zA-Z0-9.!#$%&'*+\\/=?^_`{|}~-]+@[a-zA-Z0-9](?:[a-zA-Z0-9-]{0,61}[a-zA-Z0-9])?(?:\\.[a-zA-Z0-9](?:[a-zA-Z0-9-]{0,61}[a-zA-Z0-9])?)*$/"
+          "pattern": "^[a-zA-Z0-9._%+-]+@[a-zA-Z0-9.-]+\\.[a-zA-Z]{2,}$"
         }
       }
     },
@@ -1373,16 +1373,6 @@
     "Omit": {
       "type": "object"
     },
-<<<<<<< HEAD
-    "PhoneNumber": {
-      "type": "object",
-      "required": [
-        "PhoneNumber"
-      ],
-      "properties": {
-        "PhoneNumber": {
-          "description": "A field whose value conforms to the standard E.164 format as specified in E.164 specification (https://en.wikipedia.org/wiki/E.164).",
-=======
     "OtlpExporter": {
       "description": "Output the opentelemetry data to otlp collector",
       "type": "object",
@@ -1394,13 +1384,10 @@
           "$ref": "#/definitions/KeyValues"
         },
         "url": {
->>>>>>> bc86ac82
           "type": "string"
         }
       }
     },
-<<<<<<< HEAD
-=======
     "PrometheusExporter": {
       "description": "Output the telemetry metrics data to prometheus server",
       "type": "object",
@@ -1422,7 +1409,6 @@
         "protobuf"
       ]
     },
->>>>>>> bc86ac82
     "Proxy": {
       "type": "object",
       "required": [
