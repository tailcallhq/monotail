{
  "$schema": "http://json-schema.org/draft-07/schema#",
  "title": "Config",
  "type": "object",
  "required": [
    "schema"
  ],
  "properties": {
    "links": {
      "description": "A list of all links in the schema.",
      "type": "array",
      "items": {
        "$ref": "#/definitions/Link"
      }
    },
    "opentelemetry": {
      "description": "Enable [opentelemetry](https://opentelemetry.io) support",
      "allOf": [
        {
          "$ref": "#/definitions/Telemetry"
        }
      ]
    },
    "schema": {
      "description": "Specifies the entry points for query and mutation in the generated GraphQL schema.",
      "allOf": [
        {
          "$ref": "#/definitions/RootSchema"
        }
      ]
    },
    "server": {
      "description": "Dictates how the server behaves and helps tune tailcall for all ingress requests. Features such as request batching, SSL, HTTP2 etc. can be configured here.",
      "default": {},
      "allOf": [
        {
          "$ref": "#/definitions/Server"
        }
      ]
    },
    "types": {
      "description": "A map of all the types in the schema.",
      "default": {},
      "type": "object",
      "additionalProperties": {
        "$ref": "#/definitions/Type"
      }
    },
    "unions": {
      "description": "A map of all the union types in the schema.",
      "type": "object",
      "additionalProperties": {
        "$ref": "#/definitions/Union"
      }
    },
    "upstream": {
      "description": "Dictates how tailcall should handle upstream requests/responses. Tuning upstream can improve performance and reliability for connections.",
      "default": {},
      "allOf": [
        {
          "$ref": "#/definitions/Upstream"
        }
      ]
    }
  },
  "definitions": {
    "AddField": {
      "description": "The @addField operator simplifies data structures and queries by adding a field that inlines or flattens a nested field or node within your schema. more info [here](https://tailcall.run/docs/guides/operators/#addfield)",
      "type": "object",
      "required": [
        "name",
        "path"
      ],
      "properties": {
        "name": {
          "description": "Name of the new field to be added",
          "type": "string"
        },
        "path": {
          "description": "Path of the data where the field should point to",
          "type": "array",
          "items": {
            "type": "string"
          }
        }
      }
    },
    "Arg": {
      "type": "object",
      "required": [
        "type"
      ],
      "properties": {
        "default_value": true,
        "doc": {
          "type": [
            "string",
            "null"
          ]
        },
        "list": {
          "type": "boolean"
        },
        "modify": {
          "anyOf": [
            {
              "$ref": "#/definitions/Modify"
            },
            {
              "type": "null"
            }
          ]
        },
        "required": {
          "type": "boolean"
        },
        "type": {
          "type": "string"
        }
      }
    },
    "Batch": {
      "type": "object",
      "properties": {
        "delay": {
          "default": 0,
          "type": "integer",
          "format": "uint",
          "minimum": 0.0
        },
        "headers": {
          "default": [],
          "type": "array",
          "items": {
            "type": "string"
          },
          "uniqueItems": true
        },
        "maxSize": {
          "default": 100,
          "type": "integer",
          "format": "uint",
          "minimum": 0.0
        }
      }
    },
    "Cache": {
      "description": "The @cache operator enables caching for the query, field or type it is applied to.",
      "type": "object",
      "required": [
        "maxAge"
      ],
      "properties": {
        "maxAge": {
          "description": "Specifies the duration, in milliseconds, of how long the value has to be stored in the cache.",
          "type": "integer",
          "format": "uint64",
          "minimum": 1.0
        }
      }
    },
    "Call": {
      "description": "Provides the ability to refer to a field defined in the root Query or Mutation.",
      "type": "object",
      "properties": {
        "args": {
          "description": "The arguments of the field on the `Query` or `Mutation` type that you want to call. For instance `{id: \"{{value.userId}}\"}`.",
          "type": "object",
          "additionalProperties": true
        },
        "mutation": {
          "description": "The name of the field on the `Mutation` type that you want to call. For instance `createUser`.",
          "type": [
            "string",
            "null"
          ]
        },
        "query": {
          "description": "The name of the field on the `Query` type that you want to call. For instance `user`.",
          "type": [
            "string",
            "null"
          ]
        }
      }
    },
    "Const": {
      "description": "The `@const` operators allows us to embed a constant response for the schema.",
      "type": "object",
      "required": [
        "data"
      ],
      "properties": {
        "data": true
      }
    },
    "Date": {
      "title": "Date",
      "type": "object",
      "required": [
        "Date"
      ],
      "properties": {
        "Date": {
          "description": "A date string, such as 2007-12-03, is compliant with the full-date format outlined in section 5.6 of the RFC 3339 (https://datatracker.ietf.org/doc/html/rfc3339) profile of the ISO 8601 standard for the representation of dates and times using the Gregorian calendar.",
          "type": "string"
        }
      }
    },
    "Email": {
      "title": "Email",
      "type": "object",
      "required": [
        "Email"
      ],
      "properties": {
        "Email": {
          "description": "field whose value conforms to the standard internet email address format as specified in HTML Spec: https://html.spec.whatwg.org/multipage/input.html#valid-e-mail-address.",
          "type": "string",
          "pattern": "/^[a-zA-Z0-9.!#$%&'*+\\/=?^_`{|}~-]+@[a-zA-Z0-9](?:[a-zA-Z0-9-]{0,61}[a-zA-Z0-9])?(?:\\.[a-zA-Z0-9](?:[a-zA-Z0-9-]{0,61}[a-zA-Z0-9])?)*$/"
        }
      }
    },
    "Encoding": {
      "type": "string",
      "enum": [
        "ApplicationJson",
        "ApplicationXWwwFormUrlencoded"
      ]
    },
    "Expr": {
      "description": "Allows composing operators as simple expressions",
      "type": "object",
      "required": [
        "body"
      ],
      "properties": {
        "body": {
          "description": "Root of the expression AST",
          "allOf": [
            {
              "$ref": "#/definitions/ExprBody"
            }
          ]
        }
      }
    },
    "ExprBody": {
      "oneOf": [
        {
          "description": "Fetch a resources using the http operator",
          "type": "object",
          "required": [
            "http"
          ],
          "properties": {
            "http": {
              "$ref": "#/definitions/Http"
            }
          },
          "additionalProperties": false
        },
        {
          "description": "Fetch a resources using the grpc operator",
          "type": "object",
          "required": [
            "grpc"
          ],
          "properties": {
            "grpc": {
              "$ref": "#/definitions/Grpc"
            }
          },
          "additionalProperties": false
        },
        {
          "description": "Fetch a resources using the graphQL operator",
          "type": "object",
          "required": [
            "graphQL"
          ],
          "properties": {
            "graphQL": {
              "$ref": "#/definitions/GraphQL"
            }
          },
          "additionalProperties": false
        },
        {
          "description": "Reuses a resolver pre-defined on `Query` or `Mutation`",
          "type": "object",
          "required": [
            "call"
          ],
          "properties": {
            "call": {
              "$ref": "#/definitions/Call"
            }
          },
          "additionalProperties": false
        },
        {
          "description": "Evaluate to constant data",
          "type": "object",
          "required": [
            "const"
          ],
          "properties": {
            "const": true
          },
          "additionalProperties": false
        },
        {
          "description": "Branch based on a condition",
          "type": "object",
          "required": [
            "if"
          ],
          "properties": {
            "if": {
              "$ref": "#/definitions/ExprIf"
            }
          },
          "additionalProperties": false
        },
        {
          "type": "object",
          "required": [
            "and"
          ],
          "properties": {
            "and": {
              "type": "array",
              "items": {
                "$ref": "#/definitions/ExprBody"
              }
            }
          },
          "additionalProperties": false
        },
        {
          "type": "object",
          "required": [
            "or"
          ],
          "properties": {
            "or": {
              "type": "array",
              "items": {
                "$ref": "#/definitions/ExprBody"
              }
            }
          },
          "additionalProperties": false
        },
        {
          "type": "object",
          "required": [
            "cond"
          ],
          "properties": {
            "cond": {
              "type": "array",
              "items": [
                {
                  "$ref": "#/definitions/ExprBody"
                },
                {
                  "type": "array",
                  "items": {
                    "type": "array",
                    "items": [
                      {
                        "$ref": "#/definitions/ExprBody"
                      },
                      {
                        "$ref": "#/definitions/ExprBody"
                      }
                    ],
                    "maxItems": 2,
                    "minItems": 2
                  }
                }
              ],
              "maxItems": 2,
              "minItems": 2
            }
          },
          "additionalProperties": false
        },
        {
          "type": "object",
          "required": [
            "defaultTo"
          ],
          "properties": {
            "defaultTo": {
              "type": "array",
              "items": [
                {
                  "$ref": "#/definitions/ExprBody"
                },
                {
                  "$ref": "#/definitions/ExprBody"
                }
              ],
              "maxItems": 2,
              "minItems": 2
            }
          },
          "additionalProperties": false
        },
        {
          "type": "object",
          "required": [
            "isEmpty"
          ],
          "properties": {
            "isEmpty": {
              "$ref": "#/definitions/ExprBody"
            }
          },
          "additionalProperties": false
        },
        {
          "type": "object",
          "required": [
            "not"
          ],
          "properties": {
            "not": {
              "$ref": "#/definitions/ExprBody"
            }
          },
          "additionalProperties": false
        },
        {
          "type": "object",
          "required": [
            "concat"
          ],
          "properties": {
            "concat": {
              "type": "array",
              "items": {
                "$ref": "#/definitions/ExprBody"
              }
            }
          },
          "additionalProperties": false
        },
        {
          "type": "object",
          "required": [
            "intersection"
          ],
          "properties": {
            "intersection": {
              "type": "array",
              "items": {
                "$ref": "#/definitions/ExprBody"
              }
            }
          },
          "additionalProperties": false
        },
        {
          "type": "object",
          "required": [
            "difference"
          ],
          "properties": {
            "difference": {
              "type": "array",
              "items": [
                {
                  "type": "array",
                  "items": {
                    "$ref": "#/definitions/ExprBody"
                  }
                },
                {
                  "type": "array",
                  "items": {
                    "$ref": "#/definitions/ExprBody"
                  }
                }
              ],
              "maxItems": 2,
              "minItems": 2
            }
          },
          "additionalProperties": false
        },
        {
          "type": "object",
          "required": [
            "eq"
          ],
          "properties": {
            "eq": {
              "type": "array",
              "items": [
                {
                  "$ref": "#/definitions/ExprBody"
                },
                {
                  "$ref": "#/definitions/ExprBody"
                }
              ],
              "maxItems": 2,
              "minItems": 2
            }
          },
          "additionalProperties": false
        },
        {
          "type": "object",
          "required": [
            "gt"
          ],
          "properties": {
            "gt": {
              "type": "array",
              "items": [
                {
                  "$ref": "#/definitions/ExprBody"
                },
                {
                  "$ref": "#/definitions/ExprBody"
                }
              ],
              "maxItems": 2,
              "minItems": 2
            }
          },
          "additionalProperties": false
        },
        {
          "type": "object",
          "required": [
            "gte"
          ],
          "properties": {
            "gte": {
              "type": "array",
              "items": [
                {
                  "$ref": "#/definitions/ExprBody"
                },
                {
                  "$ref": "#/definitions/ExprBody"
                }
              ],
              "maxItems": 2,
              "minItems": 2
            }
          },
          "additionalProperties": false
        },
        {
          "type": "object",
          "required": [
            "lt"
          ],
          "properties": {
            "lt": {
              "type": "array",
              "items": [
                {
                  "$ref": "#/definitions/ExprBody"
                },
                {
                  "$ref": "#/definitions/ExprBody"
                }
              ],
              "maxItems": 2,
              "minItems": 2
            }
          },
          "additionalProperties": false
        },
        {
          "type": "object",
          "required": [
            "lte"
          ],
          "properties": {
            "lte": {
              "type": "array",
              "items": [
                {
                  "$ref": "#/definitions/ExprBody"
                },
                {
                  "$ref": "#/definitions/ExprBody"
                }
              ],
              "maxItems": 2,
              "minItems": 2
            }
          },
          "additionalProperties": false
        },
        {
          "type": "object",
          "required": [
            "max"
          ],
          "properties": {
            "max": {
              "type": "array",
              "items": {
                "$ref": "#/definitions/ExprBody"
              }
            }
          },
          "additionalProperties": false
        },
        {
          "type": "object",
          "required": [
            "min"
          ],
          "properties": {
            "min": {
              "type": "array",
              "items": {
                "$ref": "#/definitions/ExprBody"
              }
            }
          },
          "additionalProperties": false
        },
        {
          "type": "object",
          "required": [
            "pathEq"
          ],
          "properties": {
            "pathEq": {
              "type": "array",
              "items": [
                {
                  "$ref": "#/definitions/ExprBody"
                },
                {
                  "type": "array",
                  "items": {
                    "type": "string"
                  }
                },
                {
                  "$ref": "#/definitions/ExprBody"
                }
              ],
              "maxItems": 3,
              "minItems": 3
            }
          },
          "additionalProperties": false
        },
        {
          "type": "object",
          "required": [
            "propEq"
          ],
          "properties": {
            "propEq": {
              "type": "array",
              "items": [
                {
                  "$ref": "#/definitions/ExprBody"
                },
                {
                  "type": "string"
                },
                {
                  "$ref": "#/definitions/ExprBody"
                }
              ],
              "maxItems": 3,
              "minItems": 3
            }
          },
          "additionalProperties": false
        },
        {
          "type": "object",
          "required": [
            "sortPath"
          ],
          "properties": {
            "sortPath": {
              "type": "array",
              "items": [
                {
                  "$ref": "#/definitions/ExprBody"
                },
                {
                  "type": "array",
                  "items": {
                    "type": "string"
                  }
                }
              ],
              "maxItems": 2,
              "minItems": 2
            }
          },
          "additionalProperties": false
        },
        {
          "type": "object",
          "required": [
            "symmetricDifference"
          ],
          "properties": {
            "symmetricDifference": {
              "type": "array",
              "items": [
                {
                  "type": "array",
                  "items": {
                    "$ref": "#/definitions/ExprBody"
                  }
                },
                {
                  "type": "array",
                  "items": {
                    "$ref": "#/definitions/ExprBody"
                  }
                }
              ],
              "maxItems": 2,
              "minItems": 2
            }
          },
          "additionalProperties": false
        },
        {
          "type": "object",
          "required": [
            "union"
          ],
          "properties": {
            "union": {
              "type": "array",
              "items": [
                {
                  "type": "array",
                  "items": {
                    "$ref": "#/definitions/ExprBody"
                  }
                },
                {
                  "type": "array",
                  "items": {
                    "$ref": "#/definitions/ExprBody"
                  }
                }
              ],
              "maxItems": 2,
              "minItems": 2
            }
          },
          "additionalProperties": false
        },
        {
          "type": "object",
          "required": [
            "mod"
          ],
          "properties": {
            "mod": {
              "type": "array",
              "items": [
                {
                  "$ref": "#/definitions/ExprBody"
                },
                {
                  "$ref": "#/definitions/ExprBody"
                }
              ],
              "maxItems": 2,
              "minItems": 2
            }
          },
          "additionalProperties": false
        },
        {
          "type": "object",
          "required": [
            "add"
          ],
          "properties": {
            "add": {
              "type": "array",
              "items": [
                {
                  "$ref": "#/definitions/ExprBody"
                },
                {
                  "$ref": "#/definitions/ExprBody"
                }
              ],
              "maxItems": 2,
              "minItems": 2
            }
          },
          "additionalProperties": false
        },
        {
          "type": "object",
          "required": [
            "dec"
          ],
          "properties": {
            "dec": {
              "$ref": "#/definitions/ExprBody"
            }
          },
          "additionalProperties": false
        },
        {
          "type": "object",
          "required": [
            "divide"
          ],
          "properties": {
            "divide": {
              "type": "array",
              "items": [
                {
                  "$ref": "#/definitions/ExprBody"
                },
                {
                  "$ref": "#/definitions/ExprBody"
                }
              ],
              "maxItems": 2,
              "minItems": 2
            }
          },
          "additionalProperties": false
        },
        {
          "type": "object",
          "required": [
            "inc"
          ],
          "properties": {
            "inc": {
              "$ref": "#/definitions/ExprBody"
            }
          },
          "additionalProperties": false
        },
        {
          "type": "object",
          "required": [
            "multiply"
          ],
          "properties": {
            "multiply": {
              "type": "array",
              "items": [
                {
                  "$ref": "#/definitions/ExprBody"
                },
                {
                  "$ref": "#/definitions/ExprBody"
                }
              ],
              "maxItems": 2,
              "minItems": 2
            }
          },
          "additionalProperties": false
        },
        {
          "type": "object",
          "required": [
            "negate"
          ],
          "properties": {
            "negate": {
              "$ref": "#/definitions/ExprBody"
            }
          },
          "additionalProperties": false
        },
        {
          "type": "object",
          "required": [
            "product"
          ],
          "properties": {
            "product": {
              "type": "array",
              "items": {
                "$ref": "#/definitions/ExprBody"
              }
            }
          },
          "additionalProperties": false
        },
        {
          "type": "object",
          "required": [
            "subtract"
          ],
          "properties": {
            "subtract": {
              "type": "array",
              "items": [
                {
                  "$ref": "#/definitions/ExprBody"
                },
                {
                  "$ref": "#/definitions/ExprBody"
                }
              ],
              "maxItems": 2,
              "minItems": 2
            }
          },
          "additionalProperties": false
        },
        {
          "type": "object",
          "required": [
            "sum"
          ],
          "properties": {
            "sum": {
              "type": "array",
              "items": {
                "$ref": "#/definitions/ExprBody"
              }
            }
          },
          "additionalProperties": false
        }
      ]
    },
    "ExprIf": {
      "type": "object",
      "required": [
        "cond",
        "else",
        "then"
      ],
      "properties": {
        "cond": {
          "description": "Condition to evaluate",
          "allOf": [
            {
              "$ref": "#/definitions/ExprBody"
            }
          ]
        },
        "else": {
          "description": "Expression to evaluate if the condition is false",
          "allOf": [
            {
              "$ref": "#/definitions/ExprBody"
            }
          ]
        },
        "then": {
          "description": "Expression to evaluate if the condition is true",
          "allOf": [
            {
              "$ref": "#/definitions/ExprBody"
            }
          ]
        }
      }
    },
    "Field": {
      "description": "A field definition containing all the metadata information about resolving a field.",
      "type": "object",
      "properties": {
        "args": {
          "description": "Map of argument name and its definition.",
          "type": "object",
          "additionalProperties": {
            "$ref": "#/definitions/Arg"
          }
        },
        "cache": {
          "description": "Sets the cache configuration for a field",
          "anyOf": [
            {
              "$ref": "#/definitions/Cache"
            },
            {
              "type": "null"
            }
          ]
        },
        "call": {
          "description": "Inserts a call resolver for the field.",
          "anyOf": [
            {
              "$ref": "#/definitions/Call"
            },
            {
              "type": "null"
            }
          ]
        },
        "const": {
          "description": "Inserts a constant resolver for the field.",
          "anyOf": [
            {
              "$ref": "#/definitions/Const"
            },
            {
              "type": "null"
            }
          ]
        },
        "doc": {
          "description": "Publicly visible documentation for the field.",
          "type": [
            "string",
            "null"
          ]
        },
        "expr": {
          "description": "Inserts an Expression resolver for the field.",
          "anyOf": [
            {
              "$ref": "#/definitions/Expr"
            },
            {
              "type": "null"
            }
          ]
        },
        "graphql": {
          "description": "Inserts a GraphQL resolver for the field.",
          "anyOf": [
            {
              "$ref": "#/definitions/GraphQL"
            },
            {
              "type": "null"
            }
          ]
        },
        "grpc": {
          "description": "Inserts a GRPC resolver for the field.",
          "anyOf": [
            {
              "$ref": "#/definitions/Grpc"
            },
            {
              "type": "null"
            }
          ]
        },
        "http": {
          "description": "Inserts an HTTP resolver for the field.",
          "anyOf": [
            {
              "$ref": "#/definitions/Http"
            },
            {
              "type": "null"
            }
          ]
        },
        "list": {
          "description": "Flag to indicate the type is a list.",
          "type": "boolean"
        },
        "list_type_required": {
          "description": "Flag to indicate if the type inside the list is required.",
          "type": "boolean"
        },
        "modify": {
          "description": "Allows modifying existing fields.",
          "anyOf": [
            {
              "$ref": "#/definitions/Modify"
            },
            {
              "type": "null"
            }
          ]
        },
        "omit": {
          "description": "Omits a field from public consumption.",
          "anyOf": [
            {
              "$ref": "#/definitions/Omit"
            },
            {
              "type": "null"
            }
          ]
        },
        "required": {
          "description": "Flag to indicate the type is required.",
          "type": "boolean"
        },
        "script": {
          "description": "Inserts a Javascript resolver for the field.",
          "anyOf": [
            {
              "$ref": "#/definitions/JS"
            },
            {
              "type": "null"
            }
          ]
        },
        "type": {
          "description": "Refers to the type of the value the field can be resolved to.",
          "type": "string"
        }
      }
    },
    "GraphQL": {
      "description": "The @graphQL operator allows to specify GraphQL API server request to fetch data from.",
      "type": "object",
      "required": [
        "name"
      ],
      "properties": {
        "args": {
          "description": "Named arguments for the requested field. More info [here](https://tailcall.run/docs/guides/operators/#args)",
          "type": [
            "array",
            "null"
          ],
          "items": {
            "$ref": "#/definitions/KeyValue"
          }
        },
        "baseURL": {
          "description": "This refers to the base URL of the API. If not specified, the default base URL is the one specified in the `@upstream` operator.",
          "type": [
            "string",
            "null"
          ]
        },
        "batch": {
          "description": "If the upstream GraphQL server supports request batching, you can specify the 'batch' argument to batch several requests into a single batch request.\n\nMake sure you have also specified batch settings to the `@upstream` and to the `@graphQL` operator.",
          "type": "boolean"
        },
        "headers": {
          "description": "The headers parameter allows you to customize the headers of the GraphQL request made by the `@graphQL` operator. It is used by specifying a key-value map of header names and their values.",
          "type": "array",
          "items": {
            "$ref": "#/definitions/KeyValue"
          }
        },
        "name": {
          "description": "Specifies the root field on the upstream to request data from. This maps a field in your schema to a field in the upstream schema. When a query is received for this field, Tailcall requests data from the corresponding upstream field.",
          "type": "string"
        }
      }
    },
    "Grpc": {
      "description": "The @grpc operator indicates that a field or node is backed by a gRPC API.\n\nFor instance, if you add the @grpc operator to the `users` field of the Query type with a service argument of `NewsService` and method argument of `GetAllNews`, it signifies that the `users` field is backed by a gRPC API. The `service` argument specifies the name of the gRPC service. The `method` argument specifies the name of the gRPC method. In this scenario, the GraphQL server will make a gRPC request to the gRPC endpoint specified when the `users` field is queried.",
      "type": "object",
      "required": [
        "method"
      ],
      "properties": {
        "baseURL": {
          "description": "This refers to the base URL of the API. If not specified, the default base URL is the one specified in the `@upstream` operator.",
          "type": [
            "string",
            "null"
          ]
        },
        "batchKey": {
          "description": "The key path in the response which should be used to group multiple requests. For instance `[\"news\",\"id\"]`. For more details please refer out [n + 1 guide](https://tailcall.run/docs/guides/n+1#solving-using-batching).",
          "type": "array",
          "items": {
            "type": "string"
          }
        },
        "body": {
          "description": "This refers to the arguments of your gRPC call. You can pass it as a static object or use Mustache template for dynamic parameters. These parameters will be added in the body in `protobuf` format.",
          "type": [
            "string",
            "null"
          ]
        },
        "headers": {
          "description": "The `headers` parameter allows you to customize the headers of the HTTP request made by the `@grpc` operator. It is used by specifying a key-value map of header names and their values. Note: content-type is automatically set to application/grpc",
          "type": "array",
          "items": {
            "$ref": "#/definitions/KeyValue"
          }
        },
        "method": {
          "description": "This refers to the gRPC method you're going to call. For instance `GetAllNews`.",
          "type": "string"
        }
      }
    },
    "Headers": {
      "type": "object",
      "properties": {
        "cacheControl": {
          "description": "`cacheControl` sends `Cache-Control` headers in responses when activated. The `max-age` value is the least of the values received from upstream services. @default `false`.",
          "type": [
            "boolean",
            "null"
          ]
        },
<<<<<<< HEAD
        "setCookies": {
          "description": "`setCookies` when enabled stores `set-cookie` headers and all the response will be sent with the headers.",
          "type": [
            "boolean",
            "null"
          ]
=======
        "custom": {
          "description": "`headers` are key-value pairs included in every server response. Useful for setting headers like `Access-Control-Allow-Origin` for cross-origin requests or additional headers for downstream services.",
          "type": "array",
          "items": {
            "$ref": "#/definitions/KeyValue"
          }
>>>>>>> f4b9e21a
        }
      }
    },
    "Http": {
      "description": "The @http operator indicates that a field or node is backed by a REST API.\n\nFor instance, if you add the @http operator to the `users` field of the Query type with a path argument of `\"/users\"`, it signifies that the `users` field is backed by a REST API. The path argument specifies the path of the REST API. In this scenario, the GraphQL server will make a GET request to the API endpoint specified when the `users` field is queried.",
      "type": "object",
      "required": [
        "path"
      ],
      "properties": {
        "baseURL": {
          "description": "This refers to the base URL of the API. If not specified, the default base URL is the one specified in the `@upstream` operator.",
          "type": [
            "string",
            "null"
          ]
        },
        "batchKey": {
          "description": "The `batchKey` parameter groups multiple data requests into a single call. For more details please refer out [n + 1 guide](https://tailcall.run/docs/guides/n+1#solving-using-batching).",
          "type": "array",
          "items": {
            "type": "string"
          }
        },
        "body": {
          "description": "The body of the API call. It's used for methods like POST or PUT that send data to the server. You can pass it as a static object or use a Mustache template to substitute variables from the GraphQL variables.",
          "type": [
            "string",
            "null"
          ]
        },
        "encoding": {
          "description": "The `encoding` parameter specifies the encoding of the request body. It can be `ApplicationJson` or `ApplicationXWwwFormUrlEncoded`. @default `ApplicationJson`.",
          "allOf": [
            {
              "$ref": "#/definitions/Encoding"
            }
          ]
        },
        "headers": {
          "description": "The `headers` parameter allows you to customize the headers of the HTTP request made by the `@http` operator. It is used by specifying a key-value map of header names and their values.",
          "type": "array",
          "items": {
            "$ref": "#/definitions/KeyValue"
          }
        },
        "input": {
          "description": "Schema of the input of the API call. It is automatically inferred in most cases.",
          "anyOf": [
            {
              "$ref": "#/definitions/schema"
            },
            {
              "type": "null"
            }
          ]
        },
        "method": {
          "description": "This refers to the HTTP method of the API call. Commonly used methods include `GET`, `POST`, `PUT`, `DELETE` etc. @default `GET`.",
          "allOf": [
            {
              "$ref": "#/definitions/Method"
            }
          ]
        },
        "output": {
          "description": "Schema of the output of the API call. It is automatically inferred in most cases.",
          "anyOf": [
            {
              "$ref": "#/definitions/schema"
            },
            {
              "type": "null"
            }
          ]
        },
        "path": {
          "description": "This refers to the API endpoint you're going to call. For instance `https://jsonplaceholder.typicode.com/users`.\n\nFor dynamic segments in your API endpoint, use Mustache templates for variable substitution. For instance, to fetch a specific user, use `/users/{{args.id}}`.",
          "type": "string"
        },
        "query": {
          "description": "This represents the query parameters of your API call. You can pass it as a static object or use Mustache template for dynamic parameters. These parameters will be added to the URL.",
          "type": "array",
          "items": {
            "$ref": "#/definitions/KeyValue"
          }
        }
      }
    },
    "HttpVersion": {
      "type": "string",
      "enum": [
        "HTTP1",
        "HTTP2"
      ]
    },
    "JS": {
      "type": "object",
      "required": [
        "script"
      ],
      "properties": {
        "script": {
          "type": "string"
        }
      }
    },
    "KeyValue": {
      "type": "object",
      "required": [
        "key",
        "value"
      ],
      "properties": {
        "key": {
          "type": "string"
        },
        "value": {
          "type": "string"
        }
      }
    },
    "Link": {
      "description": "The @link directive allows you to import external resources, such as configuration – which will be merged into the config importing it –, or a .proto file – which will be later used by `@grpc` directive –.",
      "type": "object",
      "properties": {
        "id": {
          "description": "The id of the link. It is used to reference the link in the schema.",
          "type": [
            "string",
            "null"
          ]
        },
        "src": {
          "description": "The source of the link. It can be a URL or a path to a file. If a path is provided, it is relative to the file that imports the link.",
          "type": "string"
        },
        "type": {
          "description": "The type of the link. It can be `Config`, or `Protobuf`.",
          "allOf": [
            {
              "$ref": "#/definitions/LinkType"
            }
          ]
        }
      }
    },
    "LinkType": {
      "type": "string",
      "enum": [
        "Config",
        "Protobuf",
        "Script",
        "Cert",
        "Key",
        "Operation"
      ]
    },
    "Method": {
      "type": "string",
      "enum": [
        "GET",
        "POST",
        "PUT",
        "PATCH",
        "DELETE",
        "HEAD",
        "OPTIONS",
        "CONNECT",
        "TRACE"
      ]
    },
    "Modify": {
      "type": "object",
      "properties": {
        "name": {
          "type": [
            "string",
            "null"
          ]
        },
        "omit": {
          "type": [
            "boolean",
            "null"
          ]
        }
      }
    },
    "Omit": {
      "description": "Used to omit a field from public consumption.",
      "type": "object"
    },
    "OtlpExporter": {
      "description": "Output the opentelemetry data to otlp collector",
      "type": "object",
      "required": [
        "url"
      ],
      "properties": {
        "headers": {
          "type": "array",
          "items": {
            "$ref": "#/definitions/KeyValue"
          }
        },
        "url": {
          "type": "string"
        }
      }
    },
    "PhoneNumber": {
      "title": "PhoneNumber",
      "type": "object",
      "required": [
        "PhoneNumber"
      ],
      "properties": {
        "PhoneNumber": {
          "description": "A field whose value conforms to the standard E.164 format as specified in E.164 specification (https://en.wikipedia.org/wiki/E.164).",
          "type": "string"
        }
      }
    },
    "PrometheusExporter": {
      "description": "Output the telemetry metrics data to prometheus server",
      "type": "object",
      "properties": {
        "format": {
          "$ref": "#/definitions/PrometheusFormat"
        },
        "path": {
          "default": "/metrics",
          "type": "string"
        }
      }
    },
    "PrometheusFormat": {
      "description": "Output format for prometheus data",
      "type": "string",
      "enum": [
        "text",
        "protobuf"
      ]
    },
    "Proxy": {
      "type": "object",
      "required": [
        "url"
      ],
      "properties": {
        "url": {
          "type": "string"
        }
      }
    },
    "RootSchema": {
      "type": "object",
      "properties": {
        "mutation": {
          "type": [
            "string",
            "null"
          ]
        },
        "query": {
          "type": [
            "string",
            "null"
          ]
        },
        "subscription": {
          "type": [
            "string",
            "null"
          ]
        }
      }
    },
    "ScriptOptions": {
      "type": "object",
      "properties": {
        "timeout": {
          "type": [
            "integer",
            "null"
          ],
          "format": "uint64",
          "minimum": 0.0
        }
      }
    },
    "Server": {
      "description": "The `@server` directive, when applied at the schema level, offers a comprehensive set of server configurations. It dictates how the server behaves and helps tune tailcall for various use-cases.",
      "type": "object",
      "properties": {
        "apolloTracing": {
          "description": "`apolloTracing` exposes GraphQL query performance data, including execution time of queries and individual resolvers.",
          "type": [
            "boolean",
            "null"
          ]
        },
        "batchRequests": {
          "description": "`batchRequests` combines multiple requests into one, improving performance but potentially introducing latency and complicating debugging. Use judiciously. @default `false`.",
          "type": [
            "boolean",
            "null"
          ]
        },
        "globalResponseTimeout": {
          "description": "`globalResponseTimeout` sets the maximum query duration before termination, acting as a safeguard against long-running queries.",
          "type": [
            "integer",
            "null"
          ],
          "format": "int64"
        },
        "graphiql": {
          "description": "`graphiql` activates the GraphiQL IDE at the root path within Tailcall, a tool for query development and testing. @default `false`.",
          "type": [
            "boolean",
            "null"
          ]
        },
        "headers": {
          "description": "`headers` contains key-value pairs that are included as default headers in server responses, allowing for consistent header management across all responses.",
          "anyOf": [
            {
              "$ref": "#/definitions/Headers"
            },
            {
              "type": "null"
            }
          ]
        },
        "hostname": {
          "description": "`hostname` sets the server hostname.",
          "type": [
            "string",
            "null"
          ]
        },
        "introspection": {
          "description": "`introspection` allows clients to fetch schema information directly, aiding tools and applications in understanding available types, fields, and operations. @default `true`.",
          "type": [
            "boolean",
            "null"
          ]
        },
        "pipelineFlush": {
          "description": "`pipelineFlush` allows to control flushing behavior of the server pipeline.",
          "type": [
            "boolean",
            "null"
          ]
        },
        "port": {
          "description": "`port` sets the Tailcall running port. @default `8000`.",
          "type": [
            "integer",
            "null"
          ],
          "format": "uint16",
          "minimum": 0.0
        },
        "queryValidation": {
          "description": "`queryValidation` checks incoming GraphQL queries against the schema, preventing errors from invalid queries. Can be disabled for performance. @default `false`.",
          "type": [
            "boolean",
            "null"
          ]
        },
        "responseValidation": {
          "description": "`responseValidation` Tailcall automatically validates responses from upstream services using inferred schema. @default `false`.",
          "type": [
            "boolean",
            "null"
          ]
        },
        "script": {
          "description": "A link to an external JS file that listens on every HTTP request response event.",
          "anyOf": [
            {
              "$ref": "#/definitions/ScriptOptions"
            },
            {
              "type": "null"
            }
          ]
        },
        "showcase": {
          "description": "`showcase` enables the /showcase/graphql endpoint.",
          "type": [
            "boolean",
            "null"
          ]
        },
        "vars": {
          "description": "This configuration defines local variables for server operations. Useful for storing constant configurations, secrets, or shared information.",
          "type": "array",
          "items": {
            "$ref": "#/definitions/KeyValue"
          }
        },
        "version": {
          "description": "`version` sets the HTTP version for the server. Options are `HTTP1` and `HTTP2`. @default `HTTP1`.",
          "anyOf": [
            {
              "$ref": "#/definitions/HttpVersion"
            },
            {
              "type": "null"
            }
          ]
        },
        "workers": {
          "description": "`workers` sets the number of worker threads. @default the number of system cores.",
          "type": [
            "integer",
            "null"
          ],
          "format": "uint",
          "minimum": 0.0
        }
      }
    },
    "StdoutExporter": {
      "description": "Output the opentelemetry data to the stdout. Mostly used for debug purposes",
      "type": "object",
      "properties": {
        "pretty": {
          "description": "Output to stdout in pretty human-readable format",
          "type": "boolean"
        }
      }
    },
    "Telemetry": {
      "description": "The @telemetry directive facilitates seamless integration with OpenTelemetry, enhancing the observability of your GraphQL services powered by Tailcall.  By leveraging this directive, developers gain access to valuable insights into the performance and behavior of their applications.",
      "type": "object",
      "properties": {
        "export": {
          "anyOf": [
            {
              "$ref": "#/definitions/TelemetryExporter"
            },
            {
              "type": "null"
            }
          ]
        }
      }
    },
    "TelemetryExporter": {
      "oneOf": [
        {
          "type": "object",
          "required": [
            "stdout"
          ],
          "properties": {
            "stdout": {
              "$ref": "#/definitions/StdoutExporter"
            }
          },
          "additionalProperties": false
        },
        {
          "type": "object",
          "required": [
            "otlp"
          ],
          "properties": {
            "otlp": {
              "$ref": "#/definitions/OtlpExporter"
            }
          },
          "additionalProperties": false
        },
        {
          "type": "object",
          "required": [
            "prometheus"
          ],
          "properties": {
            "prometheus": {
              "$ref": "#/definitions/PrometheusExporter"
            }
          },
          "additionalProperties": false
        }
      ]
    },
    "Type": {
      "description": "Represents a GraphQL type. A type can be an object, interface, enum or scalar.",
      "type": "object",
      "required": [
        "fields"
      ],
      "properties": {
        "added_fields": {
          "description": "Additional fields to be added to the type",
          "type": "array",
          "items": {
            "$ref": "#/definitions/AddField"
          }
        },
        "cache": {
          "description": "Setting to indicate if the type can be cached.",
          "default": null,
          "anyOf": [
            {
              "$ref": "#/definitions/Cache"
            },
            {
              "type": "null"
            }
          ]
        },
        "doc": {
          "description": "Documentation for the type that is publicly visible.",
          "type": [
            "string",
            "null"
          ]
        },
        "enum": {
          "description": "Variants for the type if it's an enum",
          "type": [
            "array",
            "null"
          ],
          "items": {
            "type": "string"
          },
          "uniqueItems": true
        },
        "fields": {
          "description": "A map of field name and its definition.",
          "type": "object",
          "additionalProperties": {
            "$ref": "#/definitions/Field"
          }
        },
        "implements": {
          "description": "Interfaces that the type implements.",
          "type": "array",
          "items": {
            "type": "string"
          },
          "uniqueItems": true
        },
        "interface": {
          "description": "Flag to indicate if the type is an interface.",
          "type": "boolean"
        },
        "scalar": {
          "description": "Flag to indicate if the type is a scalar.",
          "type": "boolean"
        }
      }
    },
    "Union": {
      "type": "object",
      "required": [
        "types"
      ],
      "properties": {
        "doc": {
          "type": [
            "string",
            "null"
          ]
        },
        "types": {
          "type": "array",
          "items": {
            "type": "string"
          },
          "uniqueItems": true
        }
      }
    },
    "Upstream": {
      "description": "The `upstream` directive allows you to control various aspects of the upstream server connection. This includes settings like connection timeouts, keep-alive intervals, and more. If not specified, default values are used.",
      "type": "object",
      "properties": {
        "allowedHeaders": {
          "description": "`allowedHeaders` defines the HTTP headers allowed to be forwarded to upstream services. If not set, no headers are forwarded, enhancing security but possibly limiting data flow.",
          "type": [
            "array",
            "null"
          ],
          "items": {
            "type": "string"
          },
          "uniqueItems": true
        },
        "baseURL": {
          "description": "This refers to the default base URL for your APIs. If it's not explicitly mentioned in the `@upstream` operator, then each [@http](#http) operator must specify its own `baseURL`. If neither `@upstream` nor [@http](#http) provides a `baseURL`, it results in a compilation error.",
          "type": [
            "string",
            "null"
          ]
        },
        "batch": {
          "description": "An object that specifies the batch settings, including `maxSize` (the maximum size of the batch), `delay` (the delay in milliseconds between each batch), and `headers` (an array of HTTP headers to be included in the batch).",
          "anyOf": [
            {
              "$ref": "#/definitions/Batch"
            },
            {
              "type": "null"
            }
          ]
        },
        "connectTimeout": {
          "description": "The time in seconds that the connection will wait for a response before timing out.",
          "type": [
            "integer",
            "null"
          ],
          "format": "uint64",
          "minimum": 0.0
        },
        "http2Only": {
          "description": "The `http2Only` setting allows you to specify whether the client should always issue HTTP2 requests, without checking if the server supports it or not. By default it is set to `false` for all HTTP requests made by the server, but is automatically set to true for GRPC.",
          "type": [
            "boolean",
            "null"
          ]
        },
        "httpCache": {
          "description": "Activating this enables Tailcall's HTTP caching, adhering to the [HTTP Caching RFC](https://tools.ietf.org/html/rfc7234), to enhance performance by minimizing redundant data fetches. Defaults to `false` if unspecified.",
          "type": [
            "boolean",
            "null"
          ]
        },
        "keepAliveInterval": {
          "description": "The time in seconds between each keep-alive message sent to maintain the connection.",
          "type": [
            "integer",
            "null"
          ],
          "format": "uint64",
          "minimum": 0.0
        },
        "keepAliveTimeout": {
          "description": "The time in seconds that the connection will wait for a keep-alive message before closing.",
          "type": [
            "integer",
            "null"
          ],
          "format": "uint64",
          "minimum": 0.0
        },
        "keepAliveWhileIdle": {
          "description": "A boolean value that determines whether keep-alive messages should be sent while the connection is idle.",
          "type": [
            "boolean",
            "null"
          ]
        },
        "poolIdleTimeout": {
          "description": "The time in seconds that the connection pool will wait before closing idle connections.",
          "type": [
            "integer",
            "null"
          ],
          "format": "uint64",
          "minimum": 0.0
        },
        "poolMaxIdlePerHost": {
          "description": "The maximum number of idle connections that will be maintained per host.",
          "type": [
            "integer",
            "null"
          ],
          "format": "uint",
          "minimum": 0.0
        },
        "proxy": {
          "description": "The `proxy` setting defines an intermediary server through which the upstream requests will be routed before reaching their intended endpoint. By specifying a proxy URL, you introduce an additional layer, enabling custom routing and security policies.",
          "anyOf": [
            {
              "$ref": "#/definitions/Proxy"
            },
            {
              "type": "null"
            }
          ]
        },
        "tcpKeepAlive": {
          "description": "The time in seconds between each TCP keep-alive message sent to maintain the connection.",
          "type": [
            "integer",
            "null"
          ],
          "format": "uint64",
          "minimum": 0.0
        },
        "timeout": {
          "description": "The maximum time in seconds that the connection will wait for a response.",
          "type": [
            "integer",
            "null"
          ],
          "format": "uint64",
          "minimum": 0.0
        },
        "userAgent": {
          "description": "The User-Agent header value to be used in HTTP requests. @default `Tailcall/1.0`",
          "type": [
            "string",
            "null"
          ]
        }
      }
    },
    "Url": {
      "title": "Url",
      "type": "object",
      "required": [
        "Url"
      ],
      "properties": {
        "Url": {
          "description": "A field whose value conforms to the standard URL format as specified in RFC3986 (https://www.ietf.org/rfc/rfc3986.txt), and it uses real JavaScript URL objects.",
          "type": "string"
        }
      }
    },
    "schema": {
      "oneOf": [
        {
          "type": "string",
          "enum": [
            "Str",
            "Num",
            "Bool"
          ]
        },
        {
          "type": "object",
          "required": [
            "Obj"
          ],
          "properties": {
            "Obj": {
              "type": "object",
              "additionalProperties": {
                "$ref": "#/definitions/schema"
              }
            }
          },
          "additionalProperties": false
        },
        {
          "type": "object",
          "required": [
            "Arr"
          ],
          "properties": {
            "Arr": {
              "$ref": "#/definitions/schema"
            }
          },
          "additionalProperties": false
        },
        {
          "type": "object",
          "required": [
            "Opt"
          ],
          "properties": {
            "Opt": {
              "$ref": "#/definitions/schema"
            }
          },
          "additionalProperties": false
        }
      ]
    }
  }
}<|MERGE_RESOLUTION|>--- conflicted
+++ resolved
@@ -1216,21 +1216,12 @@
             "null"
           ]
         },
-<<<<<<< HEAD
-        "setCookies": {
-          "description": "`setCookies` when enabled stores `set-cookie` headers and all the response will be sent with the headers.",
-          "type": [
-            "boolean",
-            "null"
-          ]
-=======
         "custom": {
           "description": "`headers` are key-value pairs included in every server response. Useful for setting headers like `Access-Control-Allow-Origin` for cross-origin requests or additional headers for downstream services.",
           "type": "array",
           "items": {
             "$ref": "#/definitions/KeyValue"
           }
->>>>>>> f4b9e21a
         }
       }
     },
