{
  "input": [
    {
<<<<<<< HEAD
      "config": {
        "src": "https://tailcall.run/configs/abc.json",
        "headers": {
          "Content-Type": "application/yaml",
          "Authorization": "Bearer 123"
        }
=======
      "import": {
        "src": "../protobuf/news.proto"
>>>>>>> 2bc5e924
      }
    },
    {
      "config": {
<<<<<<< HEAD
        "src": "./jsonplaceholder.graphql"
=======
        "src": "../configs/user-posts.graphql"
>>>>>>> 2bc5e924
      }
    },
    {
      "import": {
        "src": "https://jsonplaceholder.typicode.com/posts"
      }
    }
  ],
  "generate": {
    "schema": {
      "query": "Query"
    }
  },
  "output": {
    "useLinks": true,
<<<<<<< HEAD
    "format": "json",
    "file": "./output.json"
=======
    "format": "graphQL",
    "file": "./output.graphql"
>>>>>>> 2bc5e924
  },
  "transform": {
    "ambiguousNameResolver": {
      "inputPrefix": "IN",
      "outputPrefix": "OUT",
      "inputPostFix": "IN",
      "outputPostFix": "OUT"
    },
    "mergeTypes": {
      "threshold": 0.9
    },
    "js": {
      "source": "transformer.js",
      "functionName": "transform"
    }
  }
}<|MERGE_RESOLUTION|>--- conflicted
+++ resolved
@@ -1,26 +1,13 @@
 {
   "input": [
     {
-<<<<<<< HEAD
-      "config": {
-        "src": "https://tailcall.run/configs/abc.json",
-        "headers": {
-          "Content-Type": "application/yaml",
-          "Authorization": "Bearer 123"
-        }
-=======
       "import": {
         "src": "../protobuf/news.proto"
->>>>>>> 2bc5e924
       }
     },
     {
       "config": {
-<<<<<<< HEAD
-        "src": "./jsonplaceholder.graphql"
-=======
         "src": "../configs/user-posts.graphql"
->>>>>>> 2bc5e924
       }
     },
     {
@@ -36,13 +23,8 @@
   },
   "output": {
     "useLinks": true,
-<<<<<<< HEAD
-    "format": "json",
-    "file": "./output.json"
-=======
     "format": "graphQL",
     "file": "./output.graphql"
->>>>>>> 2bc5e924
   },
   "transform": {
     "ambiguousNameResolver": {
