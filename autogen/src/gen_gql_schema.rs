--- conflicted
+++ resolved
@@ -211,19 +211,12 @@
     name: String,
     schema: SchemaObject,
     defs: &'a BTreeMap<String, Schema>,
-<<<<<<< HEAD
     extra_it: &'a mut BTreeMap<String, ExtraTypes>,
     scalars: &'a mut HashSet<String>,
     types_added: &'a mut HashSet<String>,
     written_directives: &'a mut HashSet<String>,
     arr_valid: &'a mut ArrayValidation,
     obj_valid: &'a mut ObjectValidation,
-=======
-    scalars: &'a mut HashSet<String>,
-    extra_it: &'a mut BTreeMap<String, ExtraTypes>,
-    arr_valid: ArrayValidation,
-    obj_valid: ObjectValidation,
->>>>>>> 90b995e6
 }
 
 fn write_type<W: Write>(params: WriteParams<'_, W>) -> std::io::Result<()> {
@@ -256,16 +249,11 @@
         }
         _ => {
             if let Some(arr_valid) = schema.array.clone() {
-<<<<<<< HEAD
                 write_array_validation(WriteParams {
-=======
-                let params = WriteParams {
->>>>>>> 90b995e6
                     writer,
                     name,
                     schema: SchemaObject::default(),
                     defs,
-<<<<<<< HEAD
                     extra_it,
                     scalars: &mut HashSet::new(),
                     types_added: &mut HashSet::new(),
@@ -273,15 +261,6 @@
                     arr_valid: &mut arr_valid.clone(),
                     obj_valid: &mut ObjectValidation::default(),
                 })
-=======
-                    scalars: &mut HashSet::new(),
-                    extra_it,
-                    arr_valid: *arr_valid,
-                    obj_valid: ObjectValidation::default(),
-                };
-                //write_array_validation(writer, name, *arr_valid, defs, extra_it)
-                write_array_validation(params)
->>>>>>> 90b995e6
             } else if let Some(typ) = schema.object.clone() {
                 if !typ.properties.is_empty() {
                     let mut name = name;
@@ -322,17 +301,11 @@
 fn write_field<W: Write>(params: WriteParams<'_, W>) -> std::io::Result<()> {
     let WriteParams { writer, name, .. } = params;
     write!(writer, "{name}: ")?;
-<<<<<<< HEAD
     write_type(WriteParams { writer, name: name.clone(), ..params })?;
-=======
-    let params_clone = WriteParams { writer, name: name.clone(), ..params };
-    write_type(params_clone)?;
->>>>>>> 90b995e6
     writeln!(writer)
 }
 
 fn write_input_type<W: Write>(params: WriteParams<'_, W>) -> std::io::Result<()> {
-<<<<<<< HEAD
     let WriteParams {
         writer,
         name,
@@ -344,14 +317,16 @@
         ..
     } = params;
     let name = match input_allow_list_lookup(&name, extra_it) {
-=======
-    let WriteParams { writer, name, schema: typ, defs, scalars, extra_it, .. } = params;
-
-    let name = match input_whitelist_lookup(&name, extra_it) {
->>>>>>> 90b995e6
         Some(name) => name,
         None => return Ok(()),
     };
+
+    if types_added.contains(name) {
+        return Ok(());
+    } else {
+        types_added.insert(name.to_string());
+    }
+
     let description = typ
         .metadata
         .as_ref()
@@ -371,16 +346,11 @@
                 .as_ref()
                 .and_then(|metadata| metadata.description.as_ref());
             write_description(writer, description)?;
-<<<<<<< HEAD
             write_field(WriteParams {
-=======
-            let params = WriteParams {
->>>>>>> 90b995e6
                 writer,
                 name,
                 schema: property,
                 defs,
-<<<<<<< HEAD
                 scalars: &mut HashSet::new(),
                 extra_it,
                 types_added: &mut HashSet::new(),
@@ -388,14 +358,6 @@
                 arr_valid: &mut ArrayValidation::default(),
                 obj_valid: &mut ObjectValidation::default(),
             })?;
-=======
-                scalars,
-                extra_it,
-                arr_valid: ArrayValidation::default(),
-                obj_valid: ObjectValidation::default(),
-            };
-            write_field(params)?;
->>>>>>> 90b995e6
         }
         writer.unindent();
         writeln!(writer, "}}")?;
@@ -424,16 +386,11 @@
             write_description(writer, description)?;
             if let Some(obj) = property.object {
                 for (name, schema) in obj.properties {
-<<<<<<< HEAD
                     write_field(WriteParams {
-=======
-                    let params = WriteParams {
->>>>>>> 90b995e6
                         writer,
                         name,
                         schema: schema.into_object(),
                         defs,
-<<<<<<< HEAD
                         extra_it,
                         scalars: &mut HashSet::new(),
                         types_added: &mut HashSet::new(),
@@ -441,14 +398,6 @@
                         arr_valid: &mut ArrayValidation::default(),
                         obj_valid: &mut ObjectValidation::default(),
                     })?;
-=======
-                        scalars,
-                        extra_it,
-                        arr_valid: ArrayValidation::default(),
-                        obj_valid: ObjectValidation::default(),
-                    };
-                    write_field(params)?;
->>>>>>> 90b995e6
                 }
             }
         }
@@ -464,16 +413,11 @@
         for property in list {
             if let Some(obj) = property.clone().into_object().object {
                 for (name, schema) in obj.properties {
-<<<<<<< HEAD
                     write_field(WriteParams {
-=======
-                    let params = WriteParams {
->>>>>>> 90b995e6
                         writer,
                         name,
                         schema: schema.into_object(),
                         defs,
-<<<<<<< HEAD
                         extra_it,
                         scalars: &mut HashSet::new(),
                         types_added: &mut HashSet::new(),
@@ -481,14 +425,6 @@
                         arr_valid: &mut ArrayValidation::default(),
                         obj_valid: &mut ObjectValidation::default(),
                     })?;
-=======
-                        scalars,
-                        extra_it,
-                        arr_valid: ArrayValidation::default(),
-                        obj_valid: ObjectValidation::default(),
-                    };
-                    write_field(params)?;
->>>>>>> 90b995e6
                 }
             }
         }
@@ -507,25 +443,16 @@
 
 fn write_property<W: Write>(params: WriteParams<'_, W>) -> std::io::Result<()> {
     let WriteParams { writer, name, schema: property, defs, extra_it, .. } = params;
-<<<<<<< HEAD
-=======
-    //let property = property.into_object();
->>>>>>> 90b995e6
     let description = property
         .metadata
         .as_ref()
         .and_then(|metadata| metadata.description.as_ref());
     write_description(writer, description)?;
-<<<<<<< HEAD
     write_field(WriteParams {
-=======
-    let params = WriteParams {
->>>>>>> 90b995e6
         writer,
         name,
         schema: property,
         defs,
-<<<<<<< HEAD
         extra_it,
         scalars: &mut HashSet::new(),
         types_added: &mut HashSet::new(),
@@ -533,14 +460,6 @@
         arr_valid: &mut ArrayValidation::default(),
         obj_valid: &mut ObjectValidation::default(),
     })?;
-=======
-        scalars: &mut HashSet::new(),
-        extra_it,
-        arr_valid: ArrayValidation::default(),
-        obj_valid: ObjectValidation::default(),
-    };
-    write_field(params)?;
->>>>>>> 90b995e6
     Ok(())
 }
 
@@ -553,7 +472,7 @@
     None
 }
 
-fn input_whitelist_lookup<'a>(
+fn input_allow_list_lookup<'a>(
     name: &'a str,
     extra_it: &mut BTreeMap<String, ExtraTypes>,
 ) -> Option<&'a str> {
@@ -571,19 +490,7 @@
 }
 
 fn write_directive<W: Write>(params: WriteParams<'_, W>) -> std::io::Result<()> {
-<<<<<<< HEAD
     let WriteParams { writer, name, schema, defs, extra_it, written_directives, .. } = params;
-=======
-    let WriteParams {
-        writer,
-        name,
-        schema,
-        defs,
-        scalars: written_directives,
-        extra_it,
-        ..
-    } = params;
->>>>>>> 90b995e6
     let (name, entity, is_repeatable) = match directive_allow_list_lookup(&name) {
         Some(entity) => entity,
         None => return Ok(()),
@@ -607,16 +514,11 @@
         if let Some((name, property)) = properties_iter.next() {
             writeln!(writer, "(")?;
             writer.indent();
-<<<<<<< HEAD
             write_property(WriteParams {
-=======
-            let params = WriteParams {
->>>>>>> 90b995e6
                 writer,
                 name,
                 schema: property.into_object(),
                 defs,
-<<<<<<< HEAD
                 extra_it,
                 scalars: &mut HashSet::new(),
                 types_added: &mut HashSet::new(),
@@ -628,23 +530,10 @@
         }
         for (name, property) in properties_iter {
             write_property(WriteParams {
-=======
-                scalars: &mut HashSet::new(),
-                extra_it,
-                arr_valid: ArrayValidation::default(),
-                obj_valid: ObjectValidation::default(),
-            };
-            write_property(params)?;
-            close_param = true;
-        }
-        for (name, property) in properties_iter {
-            let params = WriteParams {
->>>>>>> 90b995e6
                 writer,
                 name,
                 schema: property.into_object(),
                 defs,
-<<<<<<< HEAD
                 extra_it,
                 scalars: &mut HashSet::new(),
                 types_added: &mut HashSet::new(),
@@ -652,14 +541,6 @@
                 arr_valid: &mut ArrayValidation::default(),
                 obj_valid: &mut ObjectValidation::default(),
             })?;
-=======
-                scalars: &mut HashSet::new(),
-                extra_it,
-                arr_valid: ArrayValidation::default(),
-                obj_valid: ObjectValidation::default(),
-            };
-            write_property(params)?;
->>>>>>> 90b995e6
         }
         if close_param {
             writer.unindent();
@@ -687,7 +568,6 @@
     let defs: BTreeMap<String, Schema> = schema.definitions;
     let dirs: BTreeMap<String, Schema> = defs.iter().map(|(k, v)| (k.clone(), v.clone())).collect();
     for (name, schema) in dirs.into_iter() {
-<<<<<<< HEAD
         write_directive(WriteParams {
             writer,
             name: name.clone(),
@@ -700,27 +580,12 @@
             arr_valid: &mut ArrayValidation::default(),
             obj_valid: &mut ObjectValidation::default(),
         })?;
-=======
-        let schema = schema.clone().into_object();
-        let params = WriteParams {
-            writer,
-            name: name.clone(),
-            schema,
-            defs: &defs,
-            scalars: written_directives,
-            extra_it,
-            arr_valid: ArrayValidation::default(),
-            obj_valid: ObjectValidation::default(),
-        };
-        write_directive(params)?;
->>>>>>> 90b995e6
     }
 
     Ok(())
 }
 
 fn write_array_validation<W: Write>(params: WriteParams<'_, W>) -> std::io::Result<()> {
-<<<<<<< HEAD
     let WriteParams { writer, name, arr_valid, defs, extra_it, .. } = params;
     write!(writer, "[")?;
     if let Some(SingleOrVec::Single(schema)) = &arr_valid.items {
@@ -738,43 +603,17 @@
         })?;
     } else if let Some(SingleOrVec::Vec(schemas)) = &arr_valid.items {
         write_type(WriteParams {
-=======
-    let WriteParams { writer, name, defs, extra_it, arr_valid, .. } = params;
-    write!(writer, "[")?;
-    if let Some(SingleOrVec::Single(schema)) = arr_valid.items {
-        let params = WriteParams {
-            writer,
-            name,
-            schema: schema.into_object(),
-            defs,
-            scalars: &mut HashSet::new(),
-            extra_it,
-            arr_valid: ArrayValidation::default(),
-            obj_valid: ObjectValidation::default(),
-        };
-        write_type(params)?;
-    } else if let Some(SingleOrVec::Vec(schemas)) = arr_valid.items {
-        let params = WriteParams {
->>>>>>> 90b995e6
             writer,
             name,
             schema: schemas[0].clone().into_object(),
             defs,
-            scalars: &mut HashSet::new(),
             extra_it,
-<<<<<<< HEAD
             scalars: &mut HashSet::new(),
             types_added: &mut HashSet::new(),
             written_directives: &mut HashSet::new(),
             arr_valid: &mut ArrayValidation::default(),
             obj_valid: &mut ObjectValidation::default(),
         })?;
-=======
-            arr_valid: ArrayValidation::default(),
-            obj_valid: ObjectValidation::default(),
-        };
-        write_type(params)?;
->>>>>>> 90b995e6
     } else {
         println!("{name}: {arr_valid:?}");
 
@@ -784,7 +623,6 @@
 }
 
 fn write_object_validation<W: Write>(params: WriteParams<'_, W>) -> std::io::Result<()> {
-<<<<<<< HEAD
     let WriteParams { writer, name, obj_valid, defs, extra_it, .. } = params;
     if !obj_valid.properties.is_empty() {
         writeln!(writer, "input {name} {{")?;
@@ -802,24 +640,6 @@
                 written_directives: &mut HashSet::new(),
                 arr_valid: &mut ArrayValidation::default(),
             })?;
-=======
-    let WriteParams { writer, name, defs, extra_it, obj_valid, .. } = params;
-    if !obj_valid.properties.is_empty() {
-        writeln!(writer, "input {name} {{")?;
-        writer.indent();
-        for (name, property) in obj_valid.properties {
-            let params = WriteParams {
-                writer,
-                name,
-                schema: property.into_object(),
-                defs,
-                scalars: &mut HashSet::new(),
-                extra_it,
-                arr_valid: ArrayValidation::default(),
-                obj_valid: ObjectValidation::default(),
-            };
-            write_property(params)?;
->>>>>>> 90b995e6
         }
         writer.unindent();
         writeln!(writer, "}}")
@@ -836,32 +656,22 @@
 
     let defs = schema.definitions;
     let mut scalars = HashSet::new();
+    let mut types_added = HashSet::new();
     for (name, input_type) in defs.iter() {
         let mut name = name.clone();
         first_char_to_upper(&mut name);
-<<<<<<< HEAD
         write_input_type(WriteParams {
-=======
-        let params = WriteParams {
->>>>>>> 90b995e6
             writer,
             name,
             schema: input_type.clone().into_object(),
             defs: &defs,
             scalars: &mut scalars,
             extra_it: &mut extra_it,
-<<<<<<< HEAD
             types_added: &mut types_added,
             written_directives: &mut HashSet::new(),
             arr_valid: &mut ArrayValidation::default(),
             obj_valid: &mut ObjectValidation::default(),
         })?;
-=======
-            arr_valid: ArrayValidation::default(),
-            obj_valid: ObjectValidation::default(),
-        };
-        write_input_type(params)?;
->>>>>>> 90b995e6
     }
 
     let mut new_extra_it = BTreeMap::new();
@@ -870,20 +680,13 @@
         match extra_type {
             ExtraTypes::Schema => {
                 if let Some(schema) = defs.get(&name).cloned() {
-<<<<<<< HEAD
                     write_input_type(WriteParams {
                         writer,
                         name: name.clone(),
-=======
-                    let params = WriteParams {
-                        writer,
-                        name,
->>>>>>> 90b995e6
                         schema: schema.into_object(),
                         defs: &defs,
                         scalars: &mut scalars,
                         extra_it: &mut new_extra_it,
-<<<<<<< HEAD
                         types_added: &mut types_added,
                         written_directives: &mut HashSet::new(),
                         arr_valid: &mut ArrayValidation::default(),
@@ -903,28 +706,6 @@
                 arr_valid: &mut ArrayValidation::default(),
                 obj_valid: &mut obj_valid.clone(),
             })?,
-=======
-                        arr_valid: ArrayValidation::default(),
-                        obj_valid: ObjectValidation::default(),
-                    };
-                    write_input_type(params)?
-                }
-            }
-            ExtraTypes::ObjectValidation(obj_valid) => {
-                //write_object_validation(writer, name, obj_valid, &defs, &mut new_extra_it)?
-                let params = WriteParams {
-                    writer,
-                    name,
-                    schema: SchemaObject::default(),
-                    defs: &defs,
-                    scalars: &mut scalars,
-                    extra_it: &mut new_extra_it,
-                    arr_valid: ArrayValidation::default(),
-                    obj_valid,
-                };
-                write_object_validation(params)?;
-            }
->>>>>>> 90b995e6
         }
     }
 
