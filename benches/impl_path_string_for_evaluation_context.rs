--- conflicted
+++ resolved
@@ -247,11 +247,8 @@
     };
     RequestContext {
         req_headers: HeaderMap::new(),
-<<<<<<< HEAD
         experimental_headers: HeaderMap::new(),
-=======
         cookie_headers: None,
->>>>>>> 90038538
         server,
         upstream,
         http_data_loaders: Arc::new(vec![]),
