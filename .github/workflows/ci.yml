--- conflicted
+++ resolved
@@ -26,14 +26,8 @@
     outputs:
       check_if_build: ${{ steps.check.outputs.check_if_build }}
 
-<<<<<<< HEAD
-  compile_wasm:
-    name: Compile WASM
-=======
   test_cf:
     name: Run Tests (WASM)
-    if: (github.event_name == 'pull_request') || (github.event_name == 'push' && github.ref == 'refs/heads/main')
->>>>>>> fbdf19ca
     runs-on: ubuntu-latest
     defaults:
       run:
@@ -47,11 +41,9 @@
         with:
           target: wasm32-unknown-unknown
 
-<<<<<<< HEAD
       - name: Build WASM
         run: cargo check --lib --target wasm32-unknown-unknown
         working-directory: ./cloudflare
-=======
       - name: Install Node.js
         uses: actions/setup-node@v4
         with:
@@ -62,7 +54,6 @@
 
       - name: Test CF
         run: npm test
->>>>>>> fbdf19ca
 
   test:
     name: Run Tests
@@ -148,12 +139,8 @@
   # TODO: move to separate file to separate responsibilities
   release:
     name: Release
-<<<<<<< HEAD
-    needs: [test, format, draft_release, check_if_build, compile_wasm]
+    needs: [test, format, draft_release, check_if_build, test_cf]
     # TODO: put a condition to separate job that other will depend on to remove duplication?
-=======
-    needs: [test, format, draft_release, check_if_build, test_cf]
->>>>>>> fbdf19ca
     if: github.event_name == 'push' && github.ref == 'refs/heads/main' && (needs.check_if_build.outputs.check_if_build == 'true')
     runs-on: ${{ matrix.os }}
     strategy:
