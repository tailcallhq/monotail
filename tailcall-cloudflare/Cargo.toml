[package]
name = "tailcall-cloudflare"
version = "0.1.0"
edition = "2021"

# See more keys and their definitions at https://doc.rust-lang.org/cargo/reference/manifest.html

[lib]
crate-type = ["cdylib", "rlib"]

[dependencies]
<<<<<<< HEAD
hyper = { version = "1.3.1", default-features = false }
http-body-util = "0.1.1"
worker = "0.2.0"
=======
hyper = { version = "0.14.28", default-features = false }
worker = "0.3.0"
>>>>>>> 3d5b67a4
tailcall = { path = "..", default-features = false }
lazy_static = "1.4.0"
anyhow = "1.0.82"
async-trait = "0.1.80"
reqwest = { version = "0.11", default-features = false }
async-std = "1.12.0"
tracing = "0.1.40"
tracing-subscriber = "0.3.18"
tracing-subscriber-wasm = "0.1.0"
serde_json = "1.0.116"
serde_qs = "0.13.0"
console_error_panic_hook = "0.1.7"
protox = "0.6.0"
async-graphql-value = "7.0.3"
<|MERGE_RESOLUTION|>--- conflicted
+++ resolved
@@ -9,14 +9,9 @@
 crate-type = ["cdylib", "rlib"]
 
 [dependencies]
-<<<<<<< HEAD
 hyper = { version = "1.3.1", default-features = false }
 http-body-util = "0.1.1"
-worker = "0.2.0"
-=======
-hyper = { version = "0.14.28", default-features = false }
 worker = "0.3.0"
->>>>>>> 3d5b67a4
 tailcall = { path = "..", default-features = false }
 lazy_static = "1.4.0"
 anyhow = "1.0.82"
