#[cfg(test)]
mod tests {
    use async_graphql::Value;
    use pretty_assertions::assert_eq;
    use serde_json::json;
    use tailcall::core::blueprint::{Blueprint, DynamicValue};
    use tailcall::core::http::RequestContext;
<<<<<<< HEAD
    use tailcall::core::ir::{EmptyResolverContext, Error, Eval, EvaluationContext, IR};
=======
    use tailcall::core::ir::model::IR;
    use tailcall::core::ir::{EmptyResolverContext, EvalContext, EvaluationError};
>>>>>>> 03d2f05c
    use tailcall::core::mustache::Mustache;

    async fn eval(expr: &IR) -> Result<Value, Error> {
        let runtime = tailcall::cli::runtime::init(&Blueprint::default());
        let req_ctx = RequestContext::new(runtime);
        let res_ctx = EmptyResolverContext {};
        let mut eval_ctx = EvalContext::new(&req_ctx, &res_ctx);
        expr.eval(&mut eval_ctx).await
    }

    #[tokio::test]
    async fn test_and_then() {
        let abcde = DynamicValue::try_from(&json!({"a": {"b": {"c": {"d": "e"}}}})).unwrap();
        let expr = IR::Dynamic(abcde)
            .and_then(IR::Dynamic(DynamicValue::Mustache(
                Mustache::parse("{{args.a}}").unwrap(),
            )))
            .and_then(IR::Dynamic(DynamicValue::Mustache(
                Mustache::parse("{{args.b}}").unwrap(),
            )))
            .and_then(IR::Dynamic(DynamicValue::Mustache(
                Mustache::parse("{{args.c}}").unwrap(),
            )))
            .and_then(IR::Dynamic(DynamicValue::Mustache(
                Mustache::parse("{{args.d}}").unwrap(),
            )));

        let actual = eval(&expr).await.unwrap();
        let expected = Value::from_json(json!("e")).unwrap();

        assert_eq!(actual, expected);
    }

    #[tokio::test]
    async fn test_with_args() {
        let args =
            IR::Dynamic(DynamicValue::try_from(&json!({"a": {"b": {"c": {"d": "e"}}}})).unwrap());

        let expr = IR::Dynamic(DynamicValue::Mustache(
            Mustache::parse("{{args.a.b.c.d}}").unwrap(),
        ))
        .with_args(args);

        let actual = eval(&expr).await.unwrap();
        let expected = Value::from_json(json!("e")).unwrap();

        assert_eq!(actual, expected);
    }

    #[tokio::test]
    async fn test_with_args_piping() {
        let args =
            IR::Dynamic(DynamicValue::try_from(&json!({"a": {"b": {"c": {"d": "e"}}}})).unwrap());

        let expr = IR::Dynamic(DynamicValue::Mustache(
            Mustache::parse("{{args.a}}").unwrap(),
        ))
        .with_args(args)
        .and_then(IR::Dynamic(DynamicValue::Mustache(
            Mustache::parse("{{args.b}}").unwrap(),
        )))
        .and_then(IR::Dynamic(DynamicValue::Mustache(
            Mustache::parse("{{args.c}}").unwrap(),
        )))
        .and_then(IR::Dynamic(DynamicValue::Mustache(
            Mustache::parse("{{args.d}}").unwrap(),
        )));

        let actual = eval(&expr).await.unwrap();
        let expected = Value::from_json(json!("e")).unwrap();

        assert_eq!(actual, expected);
    }

    #[tokio::test]
    async fn test_optional_dot_in_expression() {
        let args =
            IR::Dynamic(DynamicValue::try_from(&json!({"a": {"b": {"c": {"d": "e"}}}})).unwrap());

        let expr_with_dot = IR::Dynamic(DynamicValue::Mustache(
            Mustache::parse("{{.args.a.b.c.d}}").unwrap(),
        ))
        .with_args(args.clone());

        let expr_without_dot = IR::Dynamic(DynamicValue::Mustache(
            Mustache::parse("{{args.a.b.c.d}}").unwrap(),
        ))
        .with_args(args);

        let actual_with_dot = eval(&expr_with_dot).await.unwrap();
        let actual_without_dot = eval(&expr_without_dot).await.unwrap();
        let expected = Value::from_json(json!("e")).unwrap();

        assert_eq!(actual_with_dot, expected);
        assert_eq!(actual_without_dot, expected);
    }

    #[tokio::test]
    async fn test_optional_dot_piping() {
        let args =
            IR::Dynamic(DynamicValue::try_from(&json!({"a": {"b": {"c": {"d": "e"}}}})).unwrap());

        let expr = IR::Dynamic(DynamicValue::Mustache(
            Mustache::parse("{{.args.a}}").unwrap(),
        ))
        .with_args(args)
        .and_then(IR::Dynamic(DynamicValue::Mustache(
            Mustache::parse("{{.args.b}}").unwrap(),
        )))
        .and_then(IR::Dynamic(DynamicValue::Mustache(
            Mustache::parse("{{.args.c}}").unwrap(),
        )))
        .and_then(IR::Dynamic(DynamicValue::Mustache(
            Mustache::parse("{{.args.d}}").unwrap(),
        )));

        let actual = eval(&expr).await.unwrap();
        let expected = Value::from_json(json!("e")).unwrap();

        assert_eq!(actual, expected);
    }

    #[tokio::test]
    async fn test_mixed_dot_usages() {
        let args =
            IR::Dynamic(DynamicValue::try_from(&json!({"a": {"b": {"c": {"d": "e"}}}})).unwrap());

        let expr = IR::Dynamic(DynamicValue::Mustache(
            Mustache::parse("{{.args.a}}").unwrap(),
        ))
        .with_args(args)
        .and_then(IR::Dynamic(DynamicValue::Mustache(
            Mustache::parse("{{args.b}}").unwrap(),
        )))
        .and_then(IR::Dynamic(DynamicValue::Mustache(
            Mustache::parse("{{.args.c}}").unwrap(),
        )))
        .and_then(IR::Dynamic(DynamicValue::Mustache(
            Mustache::parse("{{args.d}}").unwrap(),
        )));

        let actual = eval(&expr).await.unwrap();
        let expected = Value::from_json(json!("e")).unwrap();

        assert_eq!(actual, expected);
    }
}<|MERGE_RESOLUTION|>--- conflicted
+++ resolved
@@ -5,12 +5,8 @@
     use serde_json::json;
     use tailcall::core::blueprint::{Blueprint, DynamicValue};
     use tailcall::core::http::RequestContext;
-<<<<<<< HEAD
-    use tailcall::core::ir::{EmptyResolverContext, Error, Eval, EvaluationContext, IR};
-=======
     use tailcall::core::ir::model::IR;
-    use tailcall::core::ir::{EmptyResolverContext, EvalContext, EvaluationError};
->>>>>>> 03d2f05c
+    use tailcall::core::ir::{EmptyResolverContext, Error, EvalContext};
     use tailcall::core::mustache::Mustache;
 
     async fn eval(expr: &IR) -> Result<Value, Error> {
