--- conflicted
+++ resolved
@@ -6,10 +6,8 @@
     use tailcall::core::app_context::AppContext;
     use tailcall::core::blueprint::Blueprint;
     use tailcall::core::config::{Config, ConfigModule};
-<<<<<<< HEAD
     use tailcall::core::http::RequestContext;
-    use tailcall::core::jit::variables::Variables;
-    use tailcall::core::jit::{ConstValueExecutor, Error, Request, Response};
+    use tailcall::core::jit::{ConstValueExecutor, Error, Request, Response, Variables};
     use tailcall::core::rest::EndpointSet;
     use tailcall::core::valid::Validator;
 
@@ -39,20 +37,6 @@
 
             Ok(executor.execute(&self.req_ctx, request).await)
         }
-=======
-    use tailcall::core::jit::{ConstValueExecutor, Request, Variables};
-    use tailcall::core::rest::EndpointSet;
-    use tailcall::core::valid::Validator;
-
-    async fn new_executor(request: &Request<ConstValue>) -> anyhow::Result<ConstValueExecutor> {
-        let sdl = tokio::fs::read_to_string(tailcall_fixtures::configs::JSONPLACEHOLDER).await?;
-        let config = Config::from_sdl(&sdl).to_result()?;
-        let blueprint = Blueprint::try_from(&ConfigModule::from(config))?;
-        let runtime = tailcall::cli::runtime::init(&blueprint);
-        let app_ctx = Arc::new(AppContext::new(blueprint, runtime, EndpointSet::default()));
-
-        Ok(ConstValueExecutor::new(request, app_ctx)?)
->>>>>>> ed1c8651
     }
 
     #[tokio::test]
@@ -210,45 +194,4 @@
 
         insta::assert_json_snapshot!(data);
     }
-
-    #[tokio::test]
-    async fn test_executor_variables() {
-        //  NOTE: This test makes a real HTTP call
-        let query = r#"
-            query user($id: Int!) {
-              user(id: $id) {
-                id
-                name
-              }
-            }
-        "#;
-        let request = Request::new(query);
-
-        match new_executor(&request).await {
-            Ok(_) => panic!("Should fail with unresolved variable"),
-            Err(err) => assert_eq!(
-                err.to_string(),
-                "ResolveInputError: Variable `id` is not defined"
-            ),
-        };
-
-        let request = request.variables(Variables::from_iter([("id".into(), ConstValue::from(1))]));
-        let executor = new_executor(&request).await.unwrap();
-        let response = executor.execute(request).await;
-        let data = response.data;
-
-        insta::assert_json_snapshot!(data);
-    }
-
-    #[tokio::test]
-    async fn test_query_alias() {
-        //  NOTE: This test makes a real HTTP call
-        let request =
-            Request::new("query {user1: user(id: 1) {id name} user2: user(id: 2) {id name}}");
-        let executor = new_executor(&request).await.unwrap();
-        let response = executor.execute(request).await;
-        let data = response.data;
-
-        insta::assert_json_snapshot!(data);
-    }
 }