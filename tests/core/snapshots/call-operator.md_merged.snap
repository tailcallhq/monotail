--- conflicted
+++ resolved
@@ -2,14 +2,7 @@
 source: tests/core/spec.rs
 expression: formatter
 ---
-<<<<<<< HEAD
 schema @server(hostname: "0.0.0.0", port: 8000) @upstream(baseURL: "http://jsonplaceholder.typicode.com", httpCache: 42) @link(id: "news", src: "news.proto", type: Protobuf) {
-=======
-schema
-  @server(hostname: "0.0.0.0", port: 8000)
-  @upstream(baseURL: "http://jsonplaceholder.typicode.com", httpCache: true)
-  @link(id: "news", src: "news.proto", type: Protobuf) {
->>>>>>> 715266f7
   query: Query
 }
 
