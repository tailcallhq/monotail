---
source: tests/core/spec.rs
expression: formatter
---
<<<<<<< HEAD
schema @server(port: 8000) @upstream(baseURL: "http://not-a-valid-grpc-url.com", batch: {delay: 10, headers: []}, httpCache: 42) @link(id: "news", src: "news.proto", type: Protobuf) {
=======
schema
  @server(port: 8000)
  @upstream(baseURL: "http://not-a-valid-grpc-url.com", batch: {delay: 10, headers: []}, httpCache: true)
  @link(id: "news", src: "news.proto", type: Protobuf) {
>>>>>>> 715266f7
  query: Query
}

input NewsInput {
  body: String
  id: Int
  postImage: String
  title: String
}

type News {
  body: String
  id: Int
  postImage: String
  title: String
}

type NewsData {
  news: [News]!
}

type Query {
  news: NewsData! @grpc(baseURL: "http://localhost:50051", method: "news.NewsService.GetAllNews")
  newsById(news: NewsInput!): News!
    @grpc(baseURL: "http://localhost:50051", body: "{{.args.news}}", method: "news.NewsService.GetNews")
}<|MERGE_RESOLUTION|>--- conflicted
+++ resolved
@@ -2,14 +2,7 @@
 source: tests/core/spec.rs
 expression: formatter
 ---
-<<<<<<< HEAD
 schema @server(port: 8000) @upstream(baseURL: "http://not-a-valid-grpc-url.com", batch: {delay: 10, headers: []}, httpCache: 42) @link(id: "news", src: "news.proto", type: Protobuf) {
-=======
-schema
-  @server(port: 8000)
-  @upstream(baseURL: "http://not-a-valid-grpc-url.com", batch: {delay: 10, headers: []}, httpCache: true)
-  @link(id: "news", src: "news.proto", type: Protobuf) {
->>>>>>> 715266f7
   query: Query
 }
 
