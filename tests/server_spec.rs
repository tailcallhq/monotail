use tailcall::{EnvIO, FileIO, HttpIO, Upstream};

#[cfg(test)]
pub mod test {
    use std::borrow::Cow;
    use std::collections::HashMap;
    use std::sync::Arc;
    use std::time::Duration;

    use anyhow::{anyhow, Result};
    use async_graphql_value::ConstValue;
    use http_cache_reqwest::{Cache, CacheMode, HttpCache, HttpCacheOptions, MokaManager};
    use hyper::body::Bytes;
    use reqwest::Client;
    use reqwest_middleware::{ClientBuilder, ClientWithMiddleware};
<<<<<<< HEAD
    use tailcall::cache::InMemoryCache;
    use tailcall::http::Response;
    use tailcall::javascript::{Command, Event};
    use tailcall::runtime::TargetRuntime;
    use tailcall::{javascript, WorkerIO};
=======
    use tailcall::cli::javascript;
    use tailcall::{InMemoryCache, Response, Script, TargetRuntime};
>>>>>>> b74f247f
    use tokio::io::{AsyncReadExt, AsyncWriteExt};

    use crate::{EnvIO, FileIO, HttpIO, Upstream};

    pub struct JsRuntime {}

    impl JsRuntime {
        pub fn init() -> Self {
            Self {}
        }
    }

    #[async_trait::async_trait]
    impl WorkerIO<Event, Command> for JsRuntime {
        async fn call(&self, _: String, _: Event) -> anyhow::Result<Option<Command>> {
            todo!()
        }
    }

    #[async_trait::async_trait]
    impl WorkerIO<Option<ConstValue>, ConstValue> for JsRuntime {
        async fn call(
            &self,
            _: String,
            _: Option<ConstValue>,
        ) -> anyhow::Result<Option<ConstValue>> {
            todo!()
        }
    }

    #[derive(Clone)]
    struct TestHttp {
        client: ClientWithMiddleware,
    }

    impl Default for TestHttp {
        fn default() -> Self {
            Self { client: ClientBuilder::new(Client::new()).build() }
        }
    }

    impl TestHttp {
        fn init(upstream: &Upstream) -> Arc<Self> {
            let mut builder = Client::builder()
                .tcp_keepalive(Some(Duration::from_secs(upstream.tcp_keep_alive)))
                .timeout(Duration::from_secs(upstream.timeout))
                .connect_timeout(Duration::from_secs(upstream.connect_timeout))
                .http2_keep_alive_interval(Some(Duration::from_secs(upstream.keep_alive_interval)))
                .http2_keep_alive_timeout(Duration::from_secs(upstream.keep_alive_timeout))
                .http2_keep_alive_while_idle(upstream.keep_alive_while_idle)
                .pool_idle_timeout(Some(Duration::from_secs(upstream.pool_idle_timeout)))
                .pool_max_idle_per_host(upstream.pool_max_idle_per_host)
                .user_agent(upstream.user_agent.clone());

            // Add Http2 Prior Knowledge
            if upstream.http2_only {
                builder = builder.http2_prior_knowledge();
            }

            // Add Http Proxy
            if let Some(ref proxy) = upstream.proxy {
                builder = builder.proxy(
                    reqwest::Proxy::http(proxy.url.clone())
                        .expect("Failed to set proxy in http client"),
                );
            }

            let mut client = ClientBuilder::new(builder.build().expect("Failed to build client"));

            if upstream.http_cache {
                client = client.with(Cache(HttpCache {
                    mode: CacheMode::Default,
                    manager: MokaManager::default(),
                    options: HttpCacheOptions::default(),
                }))
            }
            Arc::new(Self { client: client.build() })
        }
    }

    #[async_trait::async_trait]
    impl HttpIO for TestHttp {
        async fn execute(&self, request: reqwest::Request) -> Result<Response<Bytes>> {
            let response = self.client.execute(request).await;
            Response::from_reqwest(
                response?
                    .error_for_status()
                    .map_err(|err| err.without_url())?,
            )
            .await
        }
    }

    #[derive(Clone)]
    struct TestFileIO {}

    impl TestFileIO {
        fn init() -> Self {
            TestFileIO {}
        }
    }

    #[async_trait::async_trait]
    impl FileIO for TestFileIO {
        async fn write<'a>(&'a self, path: &'a str, content: &'a [u8]) -> anyhow::Result<()> {
            let mut file = tokio::fs::File::create(path).await?;
            file.write_all(content)
                .await
                .map_err(|e| anyhow!("{}", e))?;
            Ok(())
        }

        async fn read<'a>(&'a self, path: &'a str) -> anyhow::Result<String> {
            let mut file = tokio::fs::File::open(path).await?;
            let mut buffer = Vec::new();
            file.read_to_end(&mut buffer)
                .await
                .map_err(|e| anyhow!("{}", e))?;
            Ok(String::from_utf8(buffer)?)
        }
    }

    #[derive(Clone)]
    struct TestEnvIO {
        vars: HashMap<String, String>,
    }

    impl EnvIO for TestEnvIO {
        fn get(&self, key: &str) -> Option<Cow<'_, str>> {
            self.vars.get(key).map(Cow::from)
        }
    }

    impl TestEnvIO {
        pub fn init() -> Self {
            Self { vars: std::env::vars().collect() }
        }
    }

    pub fn init(script: Option<Script>) -> TargetRuntime {
        let http = if let Some(script) = script.clone() {
            javascript::init_http(TestHttp::init(&Default::default()), script)
        } else {
            TestHttp::init(&Default::default())
        };

        let http2 = if let Some(script) = script {
            javascript::init_http(
                TestHttp::init(&Upstream::default().http2_only(true)),
                script,
            )
        } else {
            TestHttp::init(&Upstream::default().http2_only(true))
        };

        let file = TestFileIO::init();
        let env = TestEnvIO::init();

        TargetRuntime {
            http,
            http2_only: http2,
            env: Arc::new(env),
            file: Arc::new(file),
            cache: Arc::new(InMemoryCache::new()),
            extensions: Arc::new(vec![]),
            http_worker: Arc::new(JsRuntime::init()),
            resolver_worker: Arc::new(JsRuntime::init()),
        }
    }
}

#[cfg(test)]
mod server_spec {
    use reqwest::Client;
    use serde_json::json;
    use tailcall::cli::server::Server;
    use tailcall::ConfigReader;

    async fn test_server(configs: &[&str], url: &str) {
        let runtime = crate::test::init(None);
        let reader = ConfigReader::init(runtime);
        let config = reader.read_all(configs).await.unwrap();
        let mut server = Server::new(config);
        let server_up_receiver = server.server_up_receiver();

        tokio::spawn(async move {
            server.start().await.unwrap();
        });

        server_up_receiver
            .await
            .expect("Server did not start up correctly");

        // required since our cert is self signed
        let client = Client::builder()
            .use_rustls_tls()
            .danger_accept_invalid_certs(true)
            .build()
            .unwrap();
        let query = json!({
            "query": "{ greet }"
        });

        let mut tasks = vec![];
        for _ in 0..100 {
            let client = client.clone();
            let url = url.to_owned();
            let query = query.clone();

            let task: tokio::task::JoinHandle<Result<serde_json::Value, anyhow::Error>> =
                tokio::spawn(async move {
                    let response = client.post(url).json(&query).send().await?;
                    let response_body: serde_json::Value = response.json().await?;
                    Ok(response_body)
                });
            tasks.push(task);
        }

        for task in tasks {
            let response_body = task
                .await
                .expect("Spawned task should success")
                .expect("Request should success");
            let expected_response = json!({
                "data": {
                    "greet": "Hello World!"
                }
            });
            assert_eq!(
                response_body, expected_response,
                "Unexpected response from server"
            );
        }
    }

    #[tokio::test]
    async fn server_start() {
        test_server(
            &["tests/server/config/server-start.graphql"],
            "http://localhost:8800/graphql",
        )
        .await
    }

    #[tokio::test]
    async fn server_start_http2_pcks8() {
        test_server(
            &["tests/server/config/server-start-http2-pkcs8.graphql"],
            "https://localhost:8801/graphql",
        )
        .await
    }

    #[tokio::test]
    async fn server_start_http2_rsa() {
        test_server(
            &["tests/server/config/server-start-http2-rsa.graphql"],
            "https://localhost:8802/graphql",
        )
        .await
    }

    #[tokio::test]
    async fn server_start_http2_nokey() {
        let configs = &["tests/server/config/server-start-http2-nokey.graphql"];
        let runtime = crate::test::init(None);
        let reader = ConfigReader::init(runtime);
        let config = reader.read_all(configs).await.unwrap();
        let server = Server::new(config);
        assert!(server.start().await.is_err())
    }

    #[tokio::test]
    async fn server_start_http2_ec() {
        test_server(
            &["tests/server/config/server-start-http2-ec.graphql"],
            "https://localhost:8804/graphql",
        )
        .await
    }
}<|MERGE_RESOLUTION|>--- conflicted
+++ resolved
@@ -13,16 +13,7 @@
     use hyper::body::Bytes;
     use reqwest::Client;
     use reqwest_middleware::{ClientBuilder, ClientWithMiddleware};
-<<<<<<< HEAD
-    use tailcall::cache::InMemoryCache;
-    use tailcall::http::Response;
-    use tailcall::javascript::{Command, Event};
-    use tailcall::runtime::TargetRuntime;
-    use tailcall::{javascript, WorkerIO};
-=======
-    use tailcall::cli::javascript;
-    use tailcall::{InMemoryCache, Response, Script, TargetRuntime};
->>>>>>> b74f247f
+    use tailcall::{InMemoryCache, Response, Script, TargetRuntime, WorkerIO};
     use tokio::io::{AsyncReadExt, AsyncWriteExt};
 
     use crate::{EnvIO, FileIO, HttpIO, Upstream};
