--- conflicted
+++ resolved
@@ -15,13 +15,8 @@
 use serde::{Deserialize, Serialize};
 use serde_json::Value;
 use tailcall::blueprint::Blueprint;
-<<<<<<< HEAD
-use tailcall::cli::{init_chrono_cache, init_env, init_file, init_http};
+use tailcall::cli::{init_in_memory_cache, init_env, init_file, init_http};
 use tailcall::config::{Config, ConfigSet};
-=======
-use tailcall::cli::{init_env, init_http, init_in_memory_cache};
-use tailcall::config::Config;
->>>>>>> 123f6954
 use tailcall::directive::DirectiveCodec;
 use tailcall::http::{AppContext, RequestContext};
 use tailcall::print_schema;
@@ -299,7 +294,6 @@
         let config_set = config_set
             .resolve_extensions(file_io.clone(), init_http(&upstream, None))
             .await;
-        println!("{:?}", spec.path);
         let actual =
             print_schema::print_schema((Blueprint::try_from(&config_set).unwrap()).to_schema());
 
