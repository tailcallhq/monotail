--- conflicted
+++ resolved
@@ -228,38 +228,14 @@
 
   let specs = GraphQLSpec::cargo_read("tests/graphql/passed");
 
-<<<<<<< HEAD
-  for spec in specs? {
-    let mut config = Config::from_sdl(&spec.server_sdl[0], Some(GraphQLSpec::mock_introspection_cache))
-      .await
-      .to_result()
-      .unwrap();
-    config.server.enable_query_validation = Some(false);
-
-    let blueprint = Valid::from(Blueprint::try_from(&config))
-      .trace(spec.path.to_str().unwrap_or_default())
-      .to_result()
-      .unwrap();
-    let server_ctx = ServerContext::new(blueprint);
-    let schema = server_ctx.schema.clone();
-
-    for q in spec.test_queries {
-      let mut headers = HeaderMap::new();
-      headers.insert(HeaderName::from_static("authorization"), HeaderValue::from_static("1"));
-      let req_ctx = Arc::new(RequestContext::from(&server_ctx).req_headers(headers));
-      let req = Request::from(q.query.as_str()).data(req_ctx.clone());
-      let res = schema.execute(req).await;
-      let json = serde_json::to_string(&res).unwrap();
-      let expected = serde_json::to_string(&q.expected).unwrap();
-      assert_eq!(json, expected, "QueryExecution: {}", spec.path.display());
-      log::info!("QueryExecution: {} ... ok", spec.path.display());
-    }
-=======
   let tasks: Vec<_> = specs?
     .into_iter()
     .map(|spec| {
       tokio::spawn(async move {
-        let mut config = Config::from_sdl(&spec.server_sdl[0]).to_result().unwrap();
+        let mut config = Config::from_sdl(&spec.server_sdl[0], Some(GraphQLSpec::mock_introspection_cache))
+      .await
+      .to_result()
+      .unwrap();
         config.server.enable_query_validation = Some(false);
 
         let blueprint = Valid::from(Blueprint::try_from(&config))
@@ -287,7 +263,6 @@
 
   for task in tasks {
     task.await?;
->>>>>>> ff80f1d1
   }
 
   Ok(())
