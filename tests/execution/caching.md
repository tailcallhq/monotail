# Caching

#### server:

```graphql
schema @upstream(baseURL: "http://example.com", batch: {delay: 1, maxSize: 1000}) {
  query: Query
}

type Query {
  fieldCache: Type @http(path: "/field-cache") @cache(maxAge: 300)
  fieldCacheList: [Type] @http(path: "/field-cache-list") @cache(maxAge: 300)
  typeCache: TypeCache
}

type Type {
  id: Int
}

type TypeCache @cache(maxAge: 100) {
  a: Type @http(path: "/type-cache-a")
  b: Type @http(path: "/type-cache-b")
  list: [Type] @http(path: "/type-cache-list")
}
```

#### mock:

```yml
- request:
    method: GET
    url: http://example.com/field-cache
  response:
    status: 200
    body:
      id: 1

- request:
    method: GET
    url: http://example.com/field-cache-list
  response:
    status: 200
    body:
      - id: 1
      - id: 2
      - id: 3

- request:
    method: GET
    url: http://example.com/type-cache-a
  response:
    status: 200
    body:
      id: 11

- request:
    method: GET
    url: http://example.com/type-cache-b
  response:
    status: 200
    body:
      id: 21

- request:
    method: GET
    url: http://example.com/type-cache-list
  response:
    status: 200
    body:
      - id: 31
      - id: 32
      - id: 33
```

#### assert:

```yml
- method: POST
  url: http://localhost:8080/graphql
  body:
<<<<<<< HEAD
    query: query { bars { id foo { id } } }
  assert_traces: true
  assert_metrics: true
=======
    query: >
      query {
        fieldCache { id }
        fieldCacheList { id }
        typeCache { a { id } , b { id }, list { id } }
      }

# the same request to validate caching
- method: POST
  url: http://localhost:8080/graphql
  body:
    query: >
      query {
        fieldCache { id }
        fieldCacheList { id }
        typeCache { a { id } , b { id }, list { id } }
      }
>>>>>>> 4df48ccd
```<|MERGE_RESOLUTION|>--- conflicted
+++ resolved
@@ -8,8 +8,8 @@
 }
 
 type Query {
-  fieldCache: Type @http(path: "/field-cache") @cache(maxAge: 300)
-  fieldCacheList: [Type] @http(path: "/field-cache-list") @cache(maxAge: 300)
+  fieldCache: Type @http(path: "/field-cache") @cache(maxAge: 3000)
+  fieldCacheList: [Type] @http(path: "/field-cache-list") @cache(maxAge: 3000)
   typeCache: TypeCache
 }
 
@@ -17,7 +17,7 @@
   id: Int
 }
 
-type TypeCache @cache(maxAge: 100) {
+type TypeCache @cache(maxAge: 1000) {
   a: Type @http(path: "/type-cache-a")
   b: Type @http(path: "/type-cache-b")
   list: [Type] @http(path: "/type-cache-list")
@@ -75,14 +75,20 @@
 #### assert:
 
 ```yml
+# the same request to validate caching
 - method: POST
   url: http://localhost:8080/graphql
   body:
-<<<<<<< HEAD
-    query: query { bars { id foo { id } } }
+    query: >
+      query {
+        fieldCache { id }
+      }
   assert_traces: true
   assert_metrics: true
-=======
+
+- method: POST
+  url: http://localhost:8080/graphql
+  body:
     query: >
       query {
         fieldCache { id }
@@ -100,5 +106,4 @@
         fieldCacheList { id }
         typeCache { a { id } , b { id }, list { id } }
       }
->>>>>>> 4df48ccd
 ```