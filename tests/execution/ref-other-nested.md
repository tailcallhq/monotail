--- conflicted
+++ resolved
@@ -1,75 +1,5 @@
 # Ref other nested
 
-<<<<<<< HEAD
-```json @config
-{
-  "server": {},
-  "schema": {
-    "query": "Query"
-  },
-  "types": [
-    {
-      "name": "Query",
-      "fields": {
-        "firstUser": {
-          "type": {
-            "name": "User1"
-          },
-          "http": {
-            "url": "http://jsonplaceholder.typicode.com/users/1"
-          },
-          "cache": null
-        }
-      },
-      "cache": null
-    },
-    {
-      "name": "User",
-      "fields": {
-        "id": {
-          "type": {
-            "name": "Int"
-          },
-          "cache": null
-        },
-        "name": {
-          "type": {
-            "name": "String"
-          },
-          "cache": null
-        }
-      },
-      "cache": null
-    },
-    {
-      "name": "User1",
-      "fields": {
-        "user1": {
-          "type": {
-            "name": "User2"
-          },
-          "cache": null
-        }
-      },
-      "cache": null
-    },
-    {
-      "name": "User2",
-      "fields": {
-        "user2": {
-          "type": {
-            "name": "User"
-          },
-          "http": {
-            "url": "http://jsonplaceholder.typicode.com/users/1"
-          },
-          "cache": null
-        }
-      },
-      "cache": null
-    }
-  ]
-=======
 ```graphql @config
 schema @server {
   query: Query
@@ -90,7 +20,6 @@
 
 type User2 {
   user2: User @http(url: "http://jsonplaceholder.typicode.com/users/1")
->>>>>>> 01ebf87f
 }
 ```
 
