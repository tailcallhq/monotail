--- conflicted
+++ resolved
@@ -960,7 +960,6 @@
     }
 }
 
-<<<<<<< HEAD
 fn start_mock_server() -> Server {
     Server::new_with_opts(ServerOpts { host: "127.0.0.1", port: 50051, assert_on_drop: true })
 }
@@ -977,12 +976,8 @@
     101, 114, 82, 101, 102, 108, 101, 99, 116, 105, 111, 110,
 ];
 
-#[tokio::main]
-async fn main() -> anyhow::Result<()> {
-=======
 #[tokio::test]
 async fn test() -> anyhow::Result<()> {
->>>>>>> 91272c2e
     env_logger::builder()
         .filter(Some("execution_spec"), log::LevelFilter::Info)
         .init();
