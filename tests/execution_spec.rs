extern crate core;

use std::collections::{BTreeMap, HashMap};
use std::path::{Path, PathBuf};
use std::str::FromStr;
use std::sync::{Arc, Once};
use std::{fs, panic};

use anyhow::{anyhow, Context};
use derive_setters::Setters;
use futures_util::future::join_all;
use hyper::body::Bytes;
use hyper::{Body, Request};
use markdown::mdast::Node;
use markdown::ParseOptions;
use reqwest::header::{HeaderName, HeaderValue};
use serde::{Deserialize, Serialize};
use serde_json::Value;
use tailcall::cache::InMemoryCache;
use tailcall::cli::javascript;
use tailcall::config::{Config, Source};
use tailcall::http::{AppContext, Method, Response};
use tailcall::print_schema::print_schema;
use tailcall::runtime::TargetRuntime;
use tailcall::valid::{Cause, ValidationError};
use tailcall::{EnvIO, FileIO, HttpIO, TailcallBuilder, TailcallExecutor};
use url::Url;

#[cfg(test)]
pub mod test {
    use std::collections::HashMap;
    use std::sync::Arc;

    use anyhow::{anyhow, Result};
    use hyper::body::Bytes;
    use reqwest::Client;
    use tailcall::cache::InMemoryCache;
    use tailcall::http::Response;
    use tailcall::runtime::TargetRuntime;
    use tokio::io::{AsyncReadExt, AsyncWriteExt};

    use crate::{EnvIO, FileIO, HttpIO};

    #[derive(Clone)]
    struct TestHttp {
        client: Client,
    }

    impl Default for TestHttp {
        fn default() -> Self {
            Self { client: Client::new() }
        }
    }

    impl TestHttp {
        fn init() -> Self {
            Default::default()
        }
    }

    #[async_trait::async_trait]
    impl HttpIO for TestHttp {
        async fn execute(&self, request: reqwest::Request) -> Result<Response<Bytes>> {
            let response = self.client.execute(request).await;
            Response::from_reqwest(response?.error_for_status()?).await
        }
    }

    #[derive(Clone)]
    struct TestFileIO {}

    impl TestFileIO {
        fn init() -> Self {
            TestFileIO {}
        }
    }

    #[async_trait::async_trait]
    impl FileIO for TestFileIO {
        async fn write<'a>(&'a self, path: &'a str, content: &'a [u8]) -> anyhow::Result<()> {
            let mut file = tokio::fs::File::create(path).await?;
            file.write_all(content)
                .await
                .map_err(|e| anyhow!("{}", e))?;
            Ok(())
        }

        async fn read<'a>(&'a self, path: &'a str) -> anyhow::Result<String> {
            let mut file = tokio::fs::File::open(path).await?;
            let mut buffer = Vec::new();
            file.read_to_end(&mut buffer)
                .await
                .map_err(|e| anyhow!("{}", e))?;
            Ok(String::from_utf8(buffer)?)
        }
    }

    #[derive(Clone)]
    struct TestEnvIO {
        vars: HashMap<String, String>,
    }

    impl EnvIO for TestEnvIO {
        fn get(&self, key: &str) -> Option<String> {
            self.vars.get(key).cloned()
        }
    }

    impl TestEnvIO {
        pub fn init() -> Self {
            Self { vars: std::env::vars().collect() }
        }
    }

    pub fn init() -> TargetRuntime {
        let http: Arc<dyn HttpIO + Sync + Send> = Arc::new(TestHttp::init());

        let http2: Arc<dyn HttpIO + Sync + Send> = Arc::new(TestHttp::init());

        let file = TestFileIO::init();
        let env = TestEnvIO::init();

        TargetRuntime {
            http,
            http2_only: http2,
            env: Arc::new(env),
            file: Arc::new(file),
            cache: Arc::new(InMemoryCache::new()),
        }
    }
}

static INIT: Once = Once::new();

#[derive(Serialize, Deserialize, Clone, Debug)]
#[serde(rename_all = "camelCase")]
enum Annotation {
    Skip,
    Only,
}

#[derive(Serialize, Deserialize, Clone, Debug, Eq, PartialEq)]
#[serde(rename_all = "camelCase")]
struct APIRequest {
    #[serde(default)]
    method: Method,
    url: Url,
    #[serde(default)]
    headers: BTreeMap<String, String>,
    #[serde(default)]
    body: serde_json::Value,
}

#[derive(Serialize, Deserialize, Clone, Debug)]
#[serde(rename_all = "camelCase")]
struct APIResponse {
    #[serde(default = "default_status")]
    status: u16,
    #[serde(default)]
    headers: BTreeMap<String, String>,
    #[serde(default)]
    body: serde_json::Value,
    #[serde(default)]
    #[serde(skip_serializing_if = "Option::is_none")]
    text_body: Option<String>,
}

pub struct Env {
    env: HashMap<String, String>,
}

impl EnvIO for Env {
    fn get(&self, key: &str) -> Option<String> {
        self.env.get(key).cloned()
    }
}

impl Env {
    pub fn init(map: HashMap<String, String>) -> Self {
        Self { env: map }
    }
}

fn default_status() -> u16 {
    200
}

#[derive(Serialize, Deserialize, Clone, Debug, Eq, PartialEq)]
struct UpstreamRequest(APIRequest);

#[derive(Serialize, Deserialize, Clone, Debug)]
struct UpstreamResponse(APIResponse);

#[derive(Serialize, Deserialize, Clone, Debug)]
#[serde(rename_all = "camelCase")]
enum ConfigSource {
    File(String),
    Inline(Config),
}

#[derive(Serialize, Deserialize, Clone, Debug)]
struct Mock {
    request: UpstreamRequest,
    response: UpstreamResponse,
}

#[derive(Debug, Default, Deserialize, Serialize, PartialEq)]
struct SDLError {
    message: String,
    trace: Vec<String>,
    description: Option<String>,
}

impl<'a> From<Cause<&'a str>> for SDLError {
    fn from(value: Cause<&'a str>) -> Self {
        SDLError {
            message: value.message.to_string(),
            trace: value.trace.iter().map(|e| e.to_string()).collect(),
            description: None,
        }
    }
}

impl From<Cause<String>> for SDLError {
    fn from(value: Cause<String>) -> Self {
        SDLError {
            message: value.message.to_string(),
            trace: value.trace.iter().map(|e| e.to_string()).collect(),
            description: value.description,
        }
    }
}

#[derive(Clone, Setters)]
struct ExecutionSpec {
    path: PathBuf,
    name: String,
    safe_name: String,

    server: Vec<(Source, String)>,
    mock: Option<Vec<Mock>>,
    env: Option<HashMap<String, String>>,
    assert: Option<Vec<APIRequest>>,
    files: BTreeMap<String, String>,

    // Annotations for the runner
    runner: Option<Annotation>,

    check_identity: bool,
    sdl_error: bool,
}

impl ExecutionSpec {
    async fn cargo_read(path: &str) -> anyhow::Result<Vec<ExecutionSpec>> {
        let dir_path = PathBuf::from(env!("CARGO_MANIFEST_DIR"))
            .join(path)
            .canonicalize()?;
        let mut files = Vec::new();

        for entry in fs::read_dir(&dir_path)? {
            let path = entry?.path();
            if path.is_dir() {
                continue;
            }
            if path.is_file() {
                if let Some(ext) = path.extension().and_then(|x| x.to_str()) {
                    if ext == "md" {
                        let contents = fs::read_to_string(&path)?;
                        let spec: ExecutionSpec = Self::from_source(&path, contents)
                            .await
                            .map_err(|err| err.context(path.to_str().unwrap().to_string()))?;

                        files.push(spec.path(path));
                    }
                }
            }
        }

        assert!(
            !files.is_empty(),
            "No files found in {}",
            dir_path.to_str().unwrap_or_default()
        );
        Ok(files)
    }

    fn filter_specs(specs: Vec<ExecutionSpec>) -> Vec<ExecutionSpec> {
        let mut only_specs = Vec::new();
        let mut filtered_specs = Vec::new();

        for spec in specs {
            match spec.runner {
                Some(Annotation::Skip) => {
                    log::warn!("{} {} ... skipped", spec.name, spec.path.display())
                }
                Some(Annotation::Only) => only_specs.push(spec),
                None => filtered_specs.push(spec),
            }
        }

        // If any spec has the Only annotation, use those; otherwise, use the filtered list.
        if !only_specs.is_empty() {
            only_specs
        } else {
            filtered_specs
        }
    }

    async fn from_source(path: &Path, contents: String) -> anyhow::Result<Self> {
        INIT.call_once(|| {});

        let ast = markdown::to_mdast(&contents, &ParseOptions::default()).unwrap();
        let mut children = ast
            .children()
            .unwrap_or_else(|| panic!("Failed to parse {:?}: empty file unexpected", path))
            .iter()
            .peekable();

        let mut name: Option<String> = None;
        let mut server: Vec<(Source, String)> = Vec::with_capacity(2);
        let mut mock: Option<Vec<Mock>> = None;
        let mut env: Option<HashMap<String, String>> = None;
        let mut files: BTreeMap<String, String> = BTreeMap::new();
        let mut assert: Option<Vec<APIRequest>> = None;
        let mut runner: Option<Annotation> = None;
        let mut check_identity = false;
        let mut sdl_error = false;

        while let Some(node) = children.next() {
            match node {
                Node::Heading(heading) => {
                    if heading.depth == 1 {
                        // Parse test name
                        if name.is_none() {
                            if let Some(Node::Text(text)) = heading.children.first() {
                                name = Some(text.value.clone());
                            } else {
                                return Err(anyhow!(
                                    "Unexpected content of level 1 heading in {:?}: {:#?}",
                                    path,
                                    heading
                                ));
                            }
                        } else {
                            return Err(anyhow!(
                                "Unexpected double-declaration of test name in {:?}",
                                path
                            ));
                        }

                        // Consume optional test description
                        if let Some(Node::Paragraph(_)) = children.peek() {
                            let _ = children.next();
                        }
                    } else if heading.depth == 5 {
                        // Parse annotation
                        if runner.is_none() {
                            if let Some(Node::Text(text)) = heading.children.first() {
                                runner = Some(match text.value.as_str() {
                                    "skip" => Annotation::Skip,
                                    "only" => Annotation::Only,
                                    _ => {
                                        return Err(anyhow!(
                                            "Unexpected runner annotation {:?} in {:?}",
                                            text.value,
                                            path,
                                        ));
                                    }
                                });
                            } else {
                                return Err(anyhow!(
                                    "Unexpected content of level 5 heading in {:?}: {:#?}",
                                    path,
                                    heading
                                ));
                            }
                        } else {
                            return Err(anyhow!(
                                "Unexpected double-declaration of runner annotation in {:?}",
                                path
                            ));
                        }
                    } else if heading.depth == 6 {
                        if let Some(Node::Text(text)) = heading.children.first() {
                            match text.value.as_str() {
                                "check identity" => {
                                    check_identity = true;
                                }
                                "sdl error" => {
                                    sdl_error = true;
                                }
                                _ => {
                                    return Err(anyhow!(
                                        "Unexpected flag {:?} in {:?}",
                                        text.value,
                                        path,
                                    ));
                                }
                            };
                        } else {
                            return Err(anyhow!(
                                "Unexpected content of level 6 heading in {:?}: {:#?}",
                                path,
                                heading
                            ));
                        }
                    } else if heading.depth == 4 {
                        // Parse following code hblock
                        let (content, lang) = if let Some(Node::Code(code)) = children.next() {
                            (code.value.to_owned(), code.lang.to_owned())
                        } else {
                            return Err(anyhow!("Unexpected non-code block node or EOF after component definition in {:?}", path));
                        };

                        // Parse component name
                        if let Some(Node::Text(text)) = heading.children.first() {
                            let name = text.value.as_str();

                            if let Some(name) = name.strip_prefix("file:") {
                                if files.insert(name.to_string(), content).is_some() {
                                    return Err(anyhow!(
                                        "Double declaration of file {:?} in {:#?}",
                                        name,
                                        path
                                    ));
                                }
                            } else {
                                let lang = match lang {
                                    Some(x) => Ok(x),
                                    None => Err(anyhow!(
                                        "Unexpected languageless code block in {:?}",
                                        path
                                    )),
                                }?;

                                let source = Source::from_str(&lang)?;

                                match name {
                                    "server:" => {
                                        // Server configs are only parsed if the test isn't skipped.
                                        server.push((source, content));
                                    }
                                    "mock:" => {
                                        if mock.is_none() {
                                            mock = match source {
                                                Source::Json => Ok(serde_json::from_str(&content)?),
                                                Source::Yml => Ok(serde_yaml::from_str(&content)?),
                                                _ => Err(anyhow!("Unexpected language in mock block in {:?} (only JSON and YAML are supported)", path)),
                                            }?;
                                        } else {
                                            return Err(anyhow!("Unexpected number of mock blocks in {:?} (only one is allowed)", path));
                                        }
                                    }
                                    "env:" => {
                                        if env.is_none() {
                                            env = match source {
                                                Source::Json => Ok(serde_json::from_str(&content)?),
                                                Source::Yml => Ok(serde_yaml::from_str(&content)?),
                                                _ => Err(anyhow!("Unexpected language in env block in {:?} (only JSON and YAML are supported)", path)),
                                            }?;
                                        } else {
                                            return Err(anyhow!("Unexpected number of env blocks in {:?} (only one is allowed)", path));
                                        }
                                    }
                                    "assert:" => {
                                        if assert.is_none() {
                                            assert = match source {
                                                Source::Json => Ok(serde_json::from_str(&content)?),
                                                Source::Yml => Ok(serde_yaml::from_str(&content)?),
                                                _ => Err(anyhow!("Unexpected language in assert block in {:?} (only JSON and YAML are supported)", path)),
                                            }?;
                                        } else {
                                            return Err(anyhow!("Unexpected number of assert blocks in {:?} (only one is allowed)", path));
                                        }
                                    }
                                    _ => {
                                        return Err(anyhow!(
                                            "Unexpected component {:?} in {:?}: {:#?}",
                                            name,
                                            path,
                                            heading
                                        ));
                                    }
                                }
                            }
                        } else {
                            return Err(anyhow!(
                                "Unexpected content of level 4 heading in {:?}: {:#?}",
                                path,
                                heading
                            ));
                        }
                    } else {
                        return Err(anyhow!(
                            "Unexpected level {} heading in {:?}: {:#?}",
                            heading.depth,
                            path,
                            heading
                        ));
                    }
                }
                _ => return Err(anyhow!("Unexpected node in {:?}: {:#?}", path, node)),
            }
        }

        if server.is_empty() {
            return Err(anyhow!(
                "Unexpected blocks in {:?}: You must define a GraphQL Config in an execution test.",
                path,
            ));
        }

        let spec = ExecutionSpec {
            path: path.to_owned(),
            name: name.unwrap_or_else(|| path.file_name().unwrap().to_str().unwrap().to_string()),
            safe_name: path.file_name().unwrap().to_str().unwrap().to_string(),

            server,
            mock,
            env,
            assert,
            files,

            runner,
            check_identity,
            sdl_error,
        };

        anyhow::Ok(spec)
    }

    async fn server_context(
        &self,
        tailcall_executor: Result<TailcallExecutor, ValidationError<String>>,
        env: HashMap<String, String>,
    ) -> TailcallExecutor {
        let tailcall_executor = tailcall_executor.unwrap();
        let http = MockHttpClient::new(self.clone());
        let http = if let Some(script) = tailcall_executor.app_ctx.blueprint.server.script.clone() {
            javascript::init_http(http, script)
        } else {
            Arc::new(http)
        };

        let http2_only = if self.mock.is_some() {
            Arc::new(MockHttpClient::new(self.clone()))
        } else {
            http.clone()
        };

        let runtime = TargetRuntime {
            http,
            http2_only,
            file: Arc::new(MockFileSystem::new(self.clone())),
            env: Arc::new(Env::init(env)),
            cache: Arc::new(InMemoryCache::new()),
        };
        let mut tailcall_executor = tailcall_executor.clone();
        tailcall_executor.app_ctx = Arc::new(AppContext::new(
            tailcall_executor.app_ctx.blueprint.clone(),
            runtime,
        ));
        tailcall_executor.clone()
    }
}

#[derive(Clone)]
struct MockHttpClient {
    spec: ExecutionSpec,
}

impl MockHttpClient {
    fn new(spec: ExecutionSpec) -> Self {
        MockHttpClient { spec }
    }
}

fn string_to_bytes(input: &str) -> Vec<u8> {
    let mut bytes = Vec::new();
    let mut chars = input.chars().peekable();

    while let Some(c) = chars.next() {
        match c {
            '\\' => match chars.next() {
                Some('0') => bytes.push(0),
                Some('n') => bytes.push(b'\n'),
                Some('t') => bytes.push(b'\t'),
                Some('r') => bytes.push(b'\r'),
                Some('\\') => bytes.push(b'\\'),
                Some('\"') => bytes.push(b'\"'),
                Some('x') => {
                    let mut hex = chars.next().unwrap().to_string();
                    hex.push(chars.next().unwrap());
                    let byte = u8::from_str_radix(&hex, 16).unwrap();
                    bytes.push(byte);
                }
                _ => panic!("Unsupported escape sequence"),
            },
            _ => bytes.push(c as u8),
        }
    }

    bytes
}

#[async_trait::async_trait]
impl HttpIO for MockHttpClient {
    async fn execute(&self, req: reqwest::Request) -> anyhow::Result<Response<Bytes>> {
        let mocks = self.spec.mock.as_ref().unwrap();

        // Determine if the request is a GRPC request based on PORT
        let is_grpc = req.url().as_str().contains("50051");

        // Try to find a matching mock for the incoming request.
        let mock = mocks
            .iter()
            .find(|Mock { request: mock_req, response: _ }| {
                let method_match = req.method() == mock_req.0.method.clone().to_hyper();
                let url_match = req.url().as_str() == mock_req.0.url.clone().as_str();
                let req_body = match req.body() {
                    Some(body) => {
                        if let Some(bytes) = body.as_bytes() {
                            if let Ok(body_str) = std::str::from_utf8(bytes) {
                                Value::from(body_str)
                            } else {
                                Value::Null
                            }
                        } else {
                            Value::Null
                        }
                    }
                    None => Value::Null,
                };
                let body_match = req_body == mock_req.0.body;
                method_match && url_match && (body_match || is_grpc)
            })
            .ok_or(anyhow!(
                "No mock found for request: {:?} {} in {}",
                req.method(),
                req.url(),
                self.spec
                    .path
                    .strip_prefix(std::env::current_dir()?)
                    .unwrap_or(&self.spec.path)
                    .to_str()
                    .unwrap()
            ))?;

        // Clone the response from the mock to avoid borrowing issues.
        let mock_response = mock.response.clone();

        // Build the response with the status code from the mock.
        let status_code = reqwest::StatusCode::from_u16(mock_response.0.status)?;

        if status_code.is_client_error() || status_code.is_server_error() {
            return Err(anyhow::format_err!("Status code error"));
        }

        let mut response = Response { status: status_code, ..Default::default() };

        // Insert headers from the mock into the response.
        for (key, value) in mock_response.0.headers {
            let header_name = HeaderName::from_str(&key)?;
            let header_value = HeaderValue::from_str(&value)?;
            response.headers.insert(header_name, header_value);
        }

        // Special Handling for GRPC
        if let Some(body) = mock_response.0.text_body {
            // Return plaintext body if specified
            let body = string_to_bytes(&body);
            response.body = Bytes::from_iter(body);
        } else if is_grpc {
            // Special Handling for GRPC
            let body = string_to_bytes(mock_response.0.body.as_str().unwrap());
            response.body = Bytes::from_iter(body);
        } else {
            let body = serde_json::to_vec(&mock_response.0.body)?;
            response.body = Bytes::from_iter(body);
        }

        Ok(response)
    }
}

struct MockFileSystem {
    spec: ExecutionSpec,
}

impl MockFileSystem {
    fn new(spec: ExecutionSpec) -> MockFileSystem {
        MockFileSystem { spec }
    }
}

#[async_trait::async_trait]
impl FileIO for MockFileSystem {
    async fn write<'a>(&'a self, _path: &'a str, _content: &'a [u8]) -> anyhow::Result<()> {
        Err(anyhow!("Cannot write to a file in an execution spec"))
    }

    async fn read<'a>(&'a self, path: &'a str) -> anyhow::Result<String> {
        let base = PathBuf::from(env!("CARGO_MANIFEST_DIR")).join("tests/execution/");
        let path = path
            .strip_prefix(&base.to_string_lossy().to_string())
            .unwrap_or(path);

        match self.spec.files.get(path) {
            Some(x) => Ok(x.to_owned()),
            None => Err(anyhow!("No such file or directory (os error 2)")),
        }
    }
}

async fn assert_spec(spec: ExecutionSpec) {
    let will_insta_panic = std::env::var("INSTA_FORCE_PASS").is_err();

    // Parse and validate all server configs + check for identity
    log::info!("{} {} ...", spec.name, spec.path.display());

    if spec.sdl_error {
        // errors: errors are expected, make sure they match
        let (source, content) = &spec.server[0];

        if !matches!(source, Source::GraphQL) {
            panic!("Cannot use \"sdl error\" directive with a non-GraphQL server block.");
        }
        let mut runtime = test::init();
        runtime.file = Arc::new(MockFileSystem::new(spec.clone()));
        let tailcall_builder = TailcallBuilder::new();

        let tailcall_executor = tailcall_builder
            .with_config_source(
                Source::GraphQL,
                content,
                Some(spec.path.to_string_lossy().to_string()),
            )
            .build(runtime)
            .await
            .map_err(|e| {
                let err_str = e.to_string();
                e.downcast::<ValidationError<String>>()
                    .unwrap_or(ValidationError::new(err_str))
            });

<<<<<<< HEAD
        match tailcall_executor {
=======
        let config = Config::from_sdl(content).to_result();

        let config = match config {
            Ok(config) => {
                let mut runtime = test::init(None);
                runtime.file = Arc::new(MockFileSystem::new(spec.clone()));
                let reader = ConfigReader::init(runtime);
                match reader.resolve(config, spec.path.parent()).await {
                    Ok(config) => Blueprint::try_from(&config),
                    Err(e) => Err(ValidationError::new(e.to_string())),
                }
            }
            Err(e) => Err(e),
        };

        match config {
>>>>>>> d2267da1
            Ok(_) => {
                log::error!("\terror FAIL");
                panic!(
                    "Spec {} {:?} with \"sdl error\" directive did not have a validation error.",
                    spec.name, spec.path
                );
            }
            Err(cause) => {
                let errors: Vec<SDLError> =
                    cause.as_vec().iter().map(|e| e.to_owned().into()).collect();

                log::info!("\terrors... (snapshot)");

                let snapshot_name = format!("{}_errors", spec.safe_name);

                insta::assert_json_snapshot!(snapshot_name, errors);

                if will_insta_panic {
                    log::info!("\terrors ok");
                }
            }
        };

        return;
    }

    let mut server: Vec<Config> = Vec::with_capacity(spec.server.len());

    for (i, (source, content)) in spec.server.iter().enumerate() {
        let config = Config::from_source(source.to_owned(), content).unwrap_or_else(|e| {
            panic!(
                "Couldn't parse GraphQL in server definition #{} of {:#?}: {}",
                i + 1,
                spec.path,
                e
            )
        });

        let config = Config::default().merge_right(&config);

        log::info!("\tserver #{} parse ok", i + 1);

        // TODO: we should probably figure out a way to do this for every test
        // but GraphQL identity checking is very hard, since a lot depends on the code style
        // the re-serializing check gives us some of the advantages of the identity check too,
        // but we are missing out on some by having it only enabled for either new tests that request it
        // or old graphql_spec tests that were explicitly written with it in mind
        if spec.check_identity {
            if matches!(source, Source::GraphQL) {
                let identity = config.to_sdl();

                pretty_assertions::assert_eq!(
                    content.as_ref(),
                    identity,
                    "Identity check failed for {:#?}",
                    spec.path,
                );

                log::info!("\tserver #{} identity ok", i + 1);
            } else {
                panic!(
                    "Spec {:#?} has \"check identity\" enabled, but its config isn't in GraphQL.",
                    spec.path
                );
            }
        }

        server.push(config);
    }

    // merged: Run merged specs
    log::info!("\tmerged... (snapshot)");

    let merged = server
        .iter()
        .fold(Config::default(), |acc, c| acc.merge_right(c))
        .to_sdl();

    let snapshot_name = format!("{}_merged", spec.safe_name);

    insta::assert_snapshot!(snapshot_name, merged);

    if will_insta_panic {
        log::info!("\tmerged ok");
    }

    // Resolve all configs
    let mut runtime = test::init();
    runtime.file = Arc::new(MockFileSystem::new(spec.clone()));
<<<<<<< HEAD
    let tailcall_builder = TailcallBuilder::new();

    let server: Vec<Result<TailcallExecutor, ValidationError<String>>> =
        join_all(server.into_iter().map(|config| {
            let runtime = runtime.clone();
            tailcall_builder
                .clone()
                .with_config_source(
                    Source::GraphQL,
                    config.to_sdl(),
                    Some(spec.path.to_string_lossy().to_string()),
                )
                .build(runtime)
        }))
        .await
        .into_iter()
        .map(|executor| executor.map_err(|e| ValidationError::new(e.to_string())))
        .collect();
=======
    let reader = ConfigReader::init(runtime);

    let server: Vec<ConfigModule> = join_all(
        server
            .into_iter()
            .map(|config| reader.resolve(config, spec.path.parent())),
    )
    .await
    .into_iter()
    .enumerate()
    .map(|(i, result)| {
        result.unwrap_or_else(|e| {
            panic!(
                "Couldn't resolve GraphQL in server definition #{} of {:#?}: {}",
                i + 1,
                spec.path,
                e
            )
        })
    })
    .collect();
>>>>>>> d2267da1

    if server.len() == 1 {
        let tailcall_executor = server.first().cloned().unwrap().unwrap();

        // client: Check if client spec matches snapshot
        let client = print_schema(tailcall_executor.app_ctx.blueprint.to_schema());
        let snapshot_name = format!("{}_client", spec.safe_name);

        log::info!("\tclient... (snapshot)");
        insta::assert_snapshot!(snapshot_name, client);

        if will_insta_panic {
            log::info!("\tclient ok");
        }
    }

    if let Some(assert_spec) = spec.assert.as_ref() {
        // assert: Run assert specs
        for (i, assertion) in assert_spec.iter().enumerate() {
            let response = run_assert(
                &spec,
                &spec
                    .env
                    .clone()
                    .unwrap_or_else(|| HashMap::with_capacity(0)),
                assertion,
                server.first().cloned().unwrap(),
            )
            .await
            .context(spec.path.to_str().unwrap().to_string())
            .unwrap();

            let mut headers: BTreeMap<String, String> = BTreeMap::new();

            for (key, value) in response.headers() {
                headers.insert(key.to_string(), value.to_str().unwrap().to_string());
            }

            let response: APIResponse = APIResponse {
                status: response.status().clone().as_u16(),
                headers,
                body: serde_json::from_slice(
                    &hyper::body::to_bytes(response.into_body()).await.unwrap(),
                )
                .unwrap(),
                text_body: None,
            };

            let snapshot_name = format!("{}_assert_{}", spec.safe_name, i);

            log::info!("\tassert #{}... (snapshot)", i + 1);
            insta::assert_json_snapshot!(snapshot_name, response);

            if will_insta_panic {
                log::info!("\tassert #{} ok", i + 1);
            }
        }
    }
}

#[tokio::main]
async fn main() -> anyhow::Result<()> {
    env_logger::builder()
        .filter(Some("execution_spec"), log::LevelFilter::Info)
        .init();

    // Explicitly only run one test if specified in command line args
    // This is used by testconv to auto-apply the snapshots of unconvertable fail-annotated http specs
    let explicit = std::env::args().skip(1).find(|x| !x.starts_with("--"));
    let spec = if let Some(explicit) = explicit {
        let path = PathBuf::from(&explicit)
            .canonicalize()
            .unwrap_or_else(|_| panic!("Failed to parse explicit test path {:?}", explicit));

        let contents = fs::read_to_string(&path)?;
        let spec: ExecutionSpec = ExecutionSpec::from_source(&path, contents)
            .await
            .map_err(|err| err.context(path.to_str().unwrap().to_string()))?;

        vec![spec]
    } else {
        let spec = ExecutionSpec::cargo_read("tests/execution").await?;
        ExecutionSpec::filter_specs(spec)
    };

    for spec in spec.into_iter() {
        assert_spec(spec).await;
    }

    Ok(())
}

async fn run_assert(
    spec: &ExecutionSpec,
    env: &HashMap<String, String>,
    request: &APIRequest,
    tailcall_executor: Result<TailcallExecutor, ValidationError<String>>,
) -> anyhow::Result<hyper::Response<Body>> {
    let query_string = serde_json::to_string(&request.body).expect("body is required");
    let method = request.method.clone();
    let headers = request.headers.clone();
    let url = request.url.clone();
    let server_context = spec.server_context(tailcall_executor, env.clone()).await;
    let req = headers
        .into_iter()
        .fold(
            Request::builder()
                .method(method.to_hyper())
                .uri(url.as_str()),
            |acc, (key, value)| acc.header(key, value),
        )
        .body(Body::from(query_string))?;

    server_context.execute(req).await
}<|MERGE_RESOLUTION|>--- conflicted
+++ resolved
@@ -733,7 +733,7 @@
             .with_config_source(
                 Source::GraphQL,
                 content,
-                Some(spec.path.to_string_lossy().to_string()),
+                spec.path.parent(),
             )
             .build(runtime)
             .await
@@ -743,26 +743,7 @@
                     .unwrap_or(ValidationError::new(err_str))
             });
 
-<<<<<<< HEAD
         match tailcall_executor {
-=======
-        let config = Config::from_sdl(content).to_result();
-
-        let config = match config {
-            Ok(config) => {
-                let mut runtime = test::init(None);
-                runtime.file = Arc::new(MockFileSystem::new(spec.clone()));
-                let reader = ConfigReader::init(runtime);
-                match reader.resolve(config, spec.path.parent()).await {
-                    Ok(config) => Blueprint::try_from(&config),
-                    Err(e) => Err(ValidationError::new(e.to_string())),
-                }
-            }
-            Err(e) => Err(e),
-        };
-
-        match config {
->>>>>>> d2267da1
             Ok(_) => {
                 log::error!("\terror FAIL");
                 panic!(
@@ -852,7 +833,6 @@
     // Resolve all configs
     let mut runtime = test::init();
     runtime.file = Arc::new(MockFileSystem::new(spec.clone()));
-<<<<<<< HEAD
     let tailcall_builder = TailcallBuilder::new();
 
     let server: Vec<Result<TailcallExecutor, ValidationError<String>>> =
@@ -863,7 +843,7 @@
                 .with_config_source(
                     Source::GraphQL,
                     config.to_sdl(),
-                    Some(spec.path.to_string_lossy().to_string()),
+                    spec.path.parent(),
                 )
                 .build(runtime)
         }))
@@ -871,29 +851,6 @@
         .into_iter()
         .map(|executor| executor.map_err(|e| ValidationError::new(e.to_string())))
         .collect();
-=======
-    let reader = ConfigReader::init(runtime);
-
-    let server: Vec<ConfigModule> = join_all(
-        server
-            .into_iter()
-            .map(|config| reader.resolve(config, spec.path.parent())),
-    )
-    .await
-    .into_iter()
-    .enumerate()
-    .map(|(i, result)| {
-        result.unwrap_or_else(|e| {
-            panic!(
-                "Couldn't resolve GraphQL in server definition #{} of {:#?}: {}",
-                i + 1,
-                spec.path,
-                e
-            )
-        })
-    })
-    .collect();
->>>>>>> d2267da1
 
     if server.len() == 1 {
         let tailcall_executor = server.first().cloned().unwrap().unwrap();
@@ -920,7 +877,7 @@
                     .clone()
                     .unwrap_or_else(|| HashMap::with_capacity(0)),
                 assertion,
-                server.first().cloned().unwrap(),
+                server.first().unwrap(),
             )
             .await
             .context(spec.path.to_str().unwrap().to_string())
