--- conflicted
+++ resolved
@@ -898,20 +898,11 @@
     runtime.file = Arc::new(MockFileSystem::new(spec.clone()));
     let reader = ConfigReader::init(runtime);
 
-<<<<<<< HEAD
-    let server: Vec<ConfigModule> = join_all(server.into_iter().map(|config| {
-        reader.resolve(
-            config.merge_right(&rest_config),
-            Some(spec.path.to_string_lossy().to_string()),
-        )
-    }))
-=======
     let server: Vec<ConfigModule> = join_all(
         server
             .into_iter()
-            .map(|config| reader.resolve(config, spec.path.parent())),
+            .map(|config| reader.resolve(config.merge_right(&rest_config), spec.path.parent())),
     )
->>>>>>> 32a5f48c
     .await
     .into_iter()
     .enumerate()
