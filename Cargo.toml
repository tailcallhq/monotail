[package]
name = "tailcall"
version = "0.1.0"
edition = "2021"

[[bin]]
name = "tailcall"
path = "src/main.rs"

[dependencies]
# dependencies specific to CLI must have optional = true and the dep should be added to default feature.
# one needs to add default feature tag if it is something IO related or might conflict with WASM

mimalloc = { version = "0.1.39", default-features = false, optional = true }
http-cache-reqwest = { version = "0.13.0", features = [
    "manager-moka",
], default-features = false, optional = true }
moka = { version = "0.12.5", default-features = false, features = [
    "future",
], optional = true }
hyper-rustls = { version = "0.25.0", optional = true }
rustls = { version = "0.23.3", optional = true, features = ["std"], default-features = false }
rustls-pki-types = "1.4.0"
inquire = { version = "0.7.3", optional = true }
opentelemetry-otlp = { version = "0.15.0", features = [
    "trace",
    "logs",
    "metrics",
    # required to make grpc requests
    "tls-roots",
], optional = true }
opentelemetry-system-metrics = { version = "0.1.8", optional = true }

# dependencies safe for wasm:

rustls-pemfile = { version = "1.0.4" }
schemars = { version = "0.8.16", features = ["derive"] }
hyper = { version = "0.14", features = ["server"], default-features = false }
tokio = { version = "1.36.0", features = ["rt", "time"] }
anyhow = "1.0.81"
derive_setters = "0.1.6"
thiserror = "1.0.58"
serde_json = { version = "1.0", features = ["preserve_order"] }
serde = { version = "1.0", features = ["derive"] }
serde_qs = "0.12"
serde_yaml = "0.9"
serde_urlencoded = "0.7.1"
url = { version = "2", features = ["serde"] }
reqwest = { version = "0.11", features = [
    "json",
    "rustls-tls",
], default-features = false }
indexmap = "2.2"
once_cell = "1.19.0"
clap = { version = "4.5.3", features = ["derive"] }
colored = "2"
regex = "1.10.4"
reqwest-middleware = "0.2.5"
async-trait = "0.1.78"
serde_path_to_error = "0.1.16"
cache_control = "0.2.0"
nom = "7.1.3"
exitcode = "1.1.2"
resource = "0.5.0"
stripmargin = "0.1.1"
num_cpus = "1.16.0"
fnv = "1.0.7"
futures-channel = { version = "0.3.30" }
futures-timer = { version = "3.0.3", features = ["wasm-bindgen"] }
futures-util = { version = "0.3.30" }
lru = { version = "0.12.3" }
webbrowser = { version = "0.8.13", features = ["hardened", "disable-wsl"] }
async-std = { version = "1.12.0", features = [
    "wasm-bindgen-futures",
    "unstable",
] }
ttl_cache = { version = "0.5.1", features = ["stats"] }
protox = "0.6.0"
protox-parse = "0.6.0"
prost-reflect = { version = "0.13.0", features = ["serde"] }
prost = "0.12.3"
update-informer = { version = "1.1.0", default-features = false, features = [
    "github",
    "reqwest",
], optional = true }
lazy_static = "1.4.0"
which = { version = "6.0.1", optional = true }
async-recursion = "1.1.0"
tempfile = "3.10.1"
deno_core = { version = "0.272.0", optional = true, features = ["v8_use_custom_libcxx"], default-features = false }
strum_macros = "0.26.2"
# TODO: disable some levels with features?
tracing = "0.1.40"
tracing-subscriber = { version = "0.3.18", features = ["default","fmt","env-filter"] }
tracing-opentelemetry = "0.23.0"
getrandom = { version = "0.2.12", features = ["js"] }
prometheus = "0.13.3"
tonic = { version = "0.11.0", default-features = false }
opentelemetry-semantic-conventions = "0.14.0"
opentelemetry = { version = "0.22.0", features = ["trace", "logs", "metrics"] }
opentelemetry_sdk = { version = "0.22.1", features = [
    "trace",
    "logs",
    "metrics",
] }
opentelemetry-http = "0.11.0"
opentelemetry-stdout = { version = "0.3.0", features = [
    "trace",
    "logs",
    "metrics",
] }
opentelemetry-appender-tracing = { version = "0.3.0" }
opentelemetry-prometheus = "0.15.0"
phonenumber = "0.3.3"
chrono = "0.4.35"
async-graphql-extension-apollo-tracing = { git = "https://github.com/tailcallhq/async_graphql_apollo_studio_extension/" }
<<<<<<< HEAD
convert_case = "0.6.0"

[patch.crates-io]
async-graphql-value = {git ="https://github.com/tailcallhq/async-graphql.git", branch = "add-setter"}
async-graphql = {git ="https://github.com/tailcallhq/async-graphql.git", branch = "add-setter"}
=======
async-graphql-value = "7.0.3"
async-graphql = { version = "7.0.3", features = [
    "dynamic-schema",
    "dataloader",
    "apollo_tracing",
    "opentelemetry",
]}
dotenvy = "0.15"
convert_case = "0.6.0"
>>>>>>> 6fb12b69

[dev-dependencies]
criterion = "0.5.1"
httpmock = "0.7.0"
pretty_assertions = "1.4.0"
stripmargin = "0.1.1"
markdown = "1.0.0-alpha.16"
insta = { version = "1.36.1", features = ["json"] }
tempfile = "3.10.1"
temp-env = "0.3.6"
maplit = "1.0.2"

[features]

# Feature Flag to enable V8.
# V8 currently is not support on all platforms so, we control it via this feature flag.
js = ["dep:deno_core"]

# Feature Flag to core CLI features.
# This is created to control what we expose for WASM.
# Will be deprecated once we move CLI to it's own crate and WASM builds won't depend on it.
cli = [
    "tokio/fs",
    "tokio/rt-multi-thread",
    "dep:mimalloc",
    "dep:http-cache-reqwest",
    "dep:moka",
    "dep:hyper-rustls",
    "dep:rustls",
    "dep:inquire",
    "dep:which",
    "dep:update-informer",
    "opentelemetry_sdk/testing",
    "opentelemetry_sdk/rt-tokio",
    "dep:opentelemetry-otlp",
    "dep:opentelemetry-system-metrics"
]

# Feature flag to enable all default features.
# This is used by default locally while developing and on CI.
# We generally want to interface via CLI and have V8 enabled, while running tests.
default = ["cli", "js"]


[workspace]
members = [".", "autogen", "aws-lambda", "cloudflare"]

# Boost execution_spec snapshot diffing performance
[profile.dev.package]
insta.opt-level = 3
similar.opt-level = 3

[profile.release]
opt-level = 3
codegen-units = 1
panic = 'abort'
lto = 'thin'
debug = false
incremental = false
overflow-checks = false

[profile.release.package.cloudflare]
strip = true
codegen-units = 1
opt-level = 'z'

[[bench]]
name = "json_like_bench"
harness = false

[[bench]]
name = "request_template_bench"
harness = false

[[bench]]
name = "data_loader_bench"
harness = false

[[bench]]
name = "impl_path_string_for_evaluation_context"
harness = false<|MERGE_RESOLUTION|>--- conflicted
+++ resolved
@@ -114,13 +114,6 @@
 phonenumber = "0.3.3"
 chrono = "0.4.35"
 async-graphql-extension-apollo-tracing = { git = "https://github.com/tailcallhq/async_graphql_apollo_studio_extension/" }
-<<<<<<< HEAD
-convert_case = "0.6.0"
-
-[patch.crates-io]
-async-graphql-value = {git ="https://github.com/tailcallhq/async-graphql.git", branch = "add-setter"}
-async-graphql = {git ="https://github.com/tailcallhq/async-graphql.git", branch = "add-setter"}
-=======
 async-graphql-value = "7.0.3"
 async-graphql = { version = "7.0.3", features = [
     "dynamic-schema",
@@ -130,7 +123,6 @@
 ]}
 dotenvy = "0.15"
 convert_case = "0.6.0"
->>>>>>> 6fb12b69
 
 [dev-dependencies]
 criterion = "0.5.1"
