--- conflicted
+++ resolved
@@ -158,11 +158,8 @@
 base64 = "0.22.1"
 tailcall-hasher = { path = "tailcall-hasher" }
 serde_json_borrow = "0.3.0"
-<<<<<<< HEAD
+Inflector = "0.11.4"
 indenter = "0.3.3"
-=======
-Inflector = "0.11.4"
->>>>>>> 0ef45aa8
 
 [dev-dependencies]
 tailcall-prettier = { path = "tailcall-prettier" }
