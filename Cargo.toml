[package]
name = "tailcall"
version = "0.1.0"
edition = "2021"

[[bin]]
name = "tailcall"
path = "src/main.rs"

[dependencies]
# dependencies specific to CLI must have optional = true and the dep should be added to default feature.
# one needs to add default feature tag if it is something IO related or might conflict with WASM

mimalloc = { version = "0.1.39", default-features = false, optional = true}
http-cache-reqwest = { version = "0.12.0", features = ["manager-moka"], default-features = false, optional = true }
moka = { version = "0.12.3", default-features = false, features = ["future"], optional = true }
hyper-rustls = {version = "0.25.0", optional = true}
<<<<<<< HEAD
rustls = {version = "0.21.9",optional = true}
=======
rustls = {version = "0.22.2",optional = true}
>>>>>>> e79faf19
rustls-pemfile = {version = "1.0.4",optional = true}
rustls-pki-types = "1.1.0"
inquire = {version = "0.6.2",optional = true}

# dependencies safe for wasm:

hyper = { version = "0.14", features = ["server"], default-features = false    }
tokio = { version = "1.35.1", features = ["rt","time"] }
anyhow = "1.0.79"
derive_setters = "0.1.6"
thiserror = "1.0.56"
serde_json = "1.0"
serde = { version = "1.0", features = ["derive"] }
serde_yaml = "0.9"
serde_urlencoded = "0.7.1"
url = { version = "2", features = ["serde"] }
reqwest = { version = "0.11", features = [
   "json",
   "rustls-tls"
], default-features = false }
async-graphql = { version = "7.0.0", features = ["dynamic-schema", "dataloader", "apollo_tracing"] }
async-graphql-value = "7.0.0"
indexmap = "2.1"
once_cell = "1.19.0"
mini-v8 = { version = "0.4.1", optional = true }
clap = { version = "4.4.15", features = ["derive"] }
colored = "2"
regex = "1.10.2"
reqwest-middleware = "0.2.4"
async-trait = "0.1.77"
serde_path_to_error = "0.1.15"
cache_control = "0.2.0"
nom = "7.1.3"
exitcode = "1.1.2"
resource = "0.5.0"
log = "0.4.20"
env_logger = "0.10.1"
stripmargin = "0.1.1"
num_cpus = "1.16.0"
fnv = "1.0.7"
futures-channel = { version = "0.3.30" }
futures-timer = { version = "3.0.2" }
futures-util = { version = "0.3.30" }
lru = { version = "0.12.1" }
webbrowser = { version = "0.8.12", features = ["hardened", "disable-wsl"] }
async-std = {version = "1.12.0",features = ["wasm-bindgen-futures", "unstable"]}
ttl_cache = "0.5.1"
protox = "0.5.1"
prost-reflect = { version = "0.12.0", features = ["serde"] }
prost = "0.12.3"
worker = "0.0.18"


[dev-dependencies]
criterion = "0.5.1"
httpmock = "0.7.0"
pretty_assertions = "1.4.0"
stripmargin = "0.1.1"

[features]
unsafe-js = ["dep:mini-v8"]
default = ["tokio/fs", "tokio/rt-multi-thread", "mimalloc", "http-cache-reqwest","moka", "hyper-rustls", "rustls", "rustls-pemfile","inquire"]


[workspace]
members = [
   ".",
    "cloudflare"
]

[profile.release]
opt-level = 3
codegen-units = 1
panic = 'abort'
lto = 'thin'
debug = false
incremental = false
overflow-checks = false

[[bench]]
name = "json_like_bench"
harness = false

[[bench]]
name = "request_template_bench"
harness = false

[[bench]]
name = "data_loader_bench"
harness = false

[[bench]]
name = "impl_path_string_for_evaluation_context"
harness = false<|MERGE_RESOLUTION|>--- conflicted
+++ resolved
@@ -15,11 +15,7 @@
 http-cache-reqwest = { version = "0.12.0", features = ["manager-moka"], default-features = false, optional = true }
 moka = { version = "0.12.3", default-features = false, features = ["future"], optional = true }
 hyper-rustls = {version = "0.25.0", optional = true}
-<<<<<<< HEAD
-rustls = {version = "0.21.9",optional = true}
-=======
 rustls = {version = "0.22.2",optional = true}
->>>>>>> e79faf19
 rustls-pemfile = {version = "1.0.4",optional = true}
 rustls-pki-types = "1.1.0"
 inquire = {version = "0.6.2",optional = true}
