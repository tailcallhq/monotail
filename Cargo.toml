--- conflicted
+++ resolved
@@ -159,15 +159,12 @@
 tailcall-hasher = { path = "tailcall-hasher" }
 serde_json_borrow = "0.5.0"
 Inflector = "0.11.4"
-<<<<<<< HEAD
-sysinfo = "0.30.12"
-=======
 path-clean = "=1.0.1"
 pathdiff = "0.2.1"
 num = "0.4.3"
 indenter = "0.3.3"
 derive_more = "0.99.18"
->>>>>>> f464794b
+sysinfo = "0.30.12"
 
 [dev-dependencies]
 tailcall-prettier = { path = "tailcall-prettier" }
