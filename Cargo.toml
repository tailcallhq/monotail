[package]
name = "tailcall"
version = "0.1.0"
edition = "2021"

[[bin]]
name = "tailcall"
path = "src/main.rs"

[dependencies]
# dependencies specific to CLI must have optional = true and the dep should be added to default feature.
# one needs to add default feature tag if it is something IO related or might conflict with WASM

mimalloc = { version = "0.1.39", default-features = false, optional = true }
http-cache-reqwest = { version = "0.13.0", features = [
   "manager-moka",
], default-features = false, optional = true }
moka = { version = "0.12.5", default-features = false, features = [
   "future",
], optional = true }
hyper-rustls = { version = "0.25.0", optional = true }
rustls = { version = "0.22.2", optional = true }
rustls-pki-types = "1.3.1"
inquire = { version = "0.7.0", optional = true }
opentelemetry-otlp = { version = "0.14.0", features = [
   "trace",
   "logs",
   "metrics",
   # required to make grpc requests
   "tls-roots",
], optional = true }

# dependencies safe for wasm:

rustls-pemfile = { version = "1.0.4" }
schemars = { version = "0.8.16", features = ["derive"] }
hyper = { version = "0.14", features = ["server"], default-features = false }
tokio = { version = "1.36.0", features = ["rt", "time"] }
anyhow = "1.0.80"
derive_setters = "0.1.6"
thiserror = "1.0.57"
serde_json = { version = "1.0", features = ["preserve_order"] }
serde = { version = "1.0", features = ["derive"] }
serde_qs = "0.12"
serde_yaml = "0.9"
serde_urlencoded = "0.7.1"
url = { version = "2", features = ["serde"] }
reqwest = { version = "0.11", features = [
   "json",
   "rustls-tls",
], default-features = false }
async-graphql = { version = "7.0.2", features = [
   "dynamic-schema",
   "dataloader",
   "apollo_tracing",
   "opentelemetry",
] }
async-graphql-value = "7.0.2"
indexmap = "2.2"
once_cell = "1.19.0"
clap = { version = "4.5.1", features = ["derive"] }
colored = "2"
regex = "1.10.3"
reqwest-middleware = "0.2.4"
async-trait = "0.1.77"
serde_path_to_error = "0.1.15"
cache_control = "0.2.0"
nom = "7.1.3"
exitcode = "1.1.2"
<<<<<<< HEAD
resource = "0.5.0"
=======
log = "0.4.21"
env_logger = "0.11.2"
>>>>>>> 6852e2e7
stripmargin = "0.1.1"
num_cpus = "1.16.0"
fnv = "1.0.7"
futures-channel = { version = "0.3.30" }
futures-timer = { version = "3.0.3", features = ["wasm-bindgen"] }
futures-util = { version = "0.3.30" }
lru = { version = "0.12.3" }
webbrowser = { version = "0.8.12", features = ["hardened", "disable-wsl"] }
async-std = { version = "1.12.0", features = [
   "wasm-bindgen-futures",
   "unstable",
] }
ttl_cache = { version = "0.5.1", features = ["stats"] }
protox = "0.6.0"
protox-parse = "0.6.0"
prost-reflect = { version = "0.13.0", features = ["serde"] }
prost = "0.12.3"
update-informer = { version = "1.1.0", default-features = false, features = [
   "github",
   "reqwest",
], optional = true }
lazy_static = "1.4.0"
which = { version = "6.0.0", optional = true }
async-recursion = "1.0.5"
tempfile = "3.10.1"
<<<<<<< HEAD
deno_core = { version = "0.265.0", optional = true, features = [
   "v8_use_custom_libcxx",
   "snapshot_data_json",
], default-features = false }
strum_macros = "0.26.1"
# TODO: disable some levels with features?
tracing = "0.1.40"
tracing-subscriber = "0.3.18"
tracing-opentelemetry = "0.22.0"
getrandom = { version = "0.2.11", features = ["js"] }
prometheus = "0.13.3"
tonic = { version = "0.9.2", default-features = false }
opentelemetry-semantic-conventions = "0.13.0"
opentelemetry = { version = "0.21.0", features = ["trace", "logs", "metrics"] }
opentelemetry_sdk = { version = "0.21.2", features = [
   "trace",
   "logs",
   "metrics",
] }
opentelemetry-stdout = { version = "0.2.0", features = [
   "trace",
   "logs",
   "metrics",
] }
opentelemetry-appender-tracing = { version = "0.2.0", default-features = false }
opentelemetry-prometheus = "0.14.0"
opentelemetry-system-metrics = "0.1.6"

=======
deno_core = { version = "0.266.0", optional = true, features = ["v8_use_custom_libcxx", "snapshot_data_json"], default-features = false }
>>>>>>> 6852e2e7

[dev-dependencies]
criterion = "0.5.1"
httpmock = "0.7.0"
pretty_assertions = "1.4.0"
stripmargin = "0.1.1"
markdown = "1.0.0-alpha.16"
insta = { version = "1.35.1", features = ["json"] }
tempfile = "3.10.1"
temp-env = "0.3.6"

[features]

# Feature Flag to enable V8.
# V8 currently is not support on all platforms so, we control it via this feature flag.
js = ["dep:deno_core"]

# Feature Flag to core CLI features.
# This is created to control what we expose for WASM.
# Will be deprecated once we move CLI to it's own crate and WASM builds won't depend on it.
cli = [
   "tokio/fs",
   "tokio/rt-multi-thread",
   "dep:mimalloc",
   "dep:http-cache-reqwest",
   "dep:moka",
   "dep:hyper-rustls",
   "dep:rustls",
   "dep:inquire",
   "dep:which",
   "dep:update-informer",
   "opentelemetry_sdk/testing",
   "opentelemetry_sdk/rt-tokio",
   "dep:opentelemetry-otlp",
]

# Feature flag to enable all default features.
# This is used by default locally while developing and on CI.
# We generally want to interface via CLI and have V8 enabled, while running tests.
default = ["cli", "js"]


[workspace]
members = [".", "autogen", "aws-lambda", "cloudflare"]

# Boost execution_spec snapshot diffing performance
[profile.dev.package]
insta.opt-level = 3
similar.opt-level = 3

[profile.release]
opt-level = 3
codegen-units = 1
panic = 'abort'
lto = 'thin'
debug = false
incremental = false
overflow-checks = false

[profile.release.package.cloudflare]
strip = true
codegen-units = 1
opt-level = 'z'

[[bench]]
name = "json_like_bench"
harness = false

[[bench]]
name = "request_template_bench"
harness = false

[[bench]]
name = "data_loader_bench"
harness = false

[[bench]]
name = "impl_path_string_for_evaluation_context"
harness = false<|MERGE_RESOLUTION|>--- conflicted
+++ resolved
@@ -67,12 +67,7 @@
 cache_control = "0.2.0"
 nom = "7.1.3"
 exitcode = "1.1.2"
-<<<<<<< HEAD
 resource = "0.5.0"
-=======
-log = "0.4.21"
-env_logger = "0.11.2"
->>>>>>> 6852e2e7
 stripmargin = "0.1.1"
 num_cpus = "1.16.0"
 fnv = "1.0.7"
@@ -98,8 +93,7 @@
 which = { version = "6.0.0", optional = true }
 async-recursion = "1.0.5"
 tempfile = "3.10.1"
-<<<<<<< HEAD
-deno_core = { version = "0.265.0", optional = true, features = [
+deno_core = { version = "0.266.0", optional = true, features = [
    "v8_use_custom_libcxx",
    "snapshot_data_json",
 ], default-features = false }
@@ -127,9 +121,6 @@
 opentelemetry-prometheus = "0.14.0"
 opentelemetry-system-metrics = "0.1.6"
 
-=======
-deno_core = { version = "0.266.0", optional = true, features = ["v8_use_custom_libcxx", "snapshot_data_json"], default-features = false }
->>>>>>> 6852e2e7
 
 [dev-dependencies]
 criterion = "0.5.1"
