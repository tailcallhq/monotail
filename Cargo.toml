[package]
name = "tailcall"
version = "0.1.0"
edition = "2021"

[[bin]]
name = "tailcall"
path = "src/main.rs"

[dependencies]
# dependencies specific to CLI must have optional = true and the dep should be added to default feature.
# one needs to add default feature tag if it is something IO related or might conflict with WASM

mimalloc = { version = "0.1.39", default-features = false, optional = true }
http-cache-reqwest = { version = "0.13.0", features = [
    "manager-moka",
], default-features = false, optional = true }
moka = { version = "0.12.5", default-features = false, features = [
    "future",
], optional = true }
hyper-rustls = { version = "0.25.0", optional = true }
rustls = { version = "0.22.2", optional = true }
rustls-pemfile = { version = "1.0.4", optional = true }
rustls-pki-types = "1.2.0"
inquire = { version = "0.6.2", optional = true }

# dependencies safe for wasm:

schemars = { version = "0.8.16", features = ["derive"] }
hyper = { version = "0.14", features = ["server"], default-features = false }
tokio = { version = "1.36.0", features = ["rt", "time"] }
anyhow = "1.0.79"
derive_setters = "0.1.6"
thiserror = "1.0.56"
serde_json = "1.0"
serde = { version = "1.0", features = ["derive"] }
serde_yaml = "0.9"
serde_urlencoded = "0.7.1"
url = { version = "2", features = ["serde"] }
reqwest = { version = "0.11", features = [
    "json",
    "rustls-tls",
], default-features = false }
async-graphql = { version = "7.0.1", features = [
    "dynamic-schema",
    "dataloader",
    "apollo_tracing",
] }
async-graphql-value = "7.0.1"
indexmap = "2.2"
once_cell = "1.19.0"
mini-v8 = { version = "0.4.1", optional = true }
clap = { version = "4.4.18", features = ["derive"] }
colored = "2"
regex = "1.10.3"
reqwest-middleware = "0.2.4"
async-trait = "0.1.77"
serde_path_to_error = "0.1.15"
cache_control = "0.2.0"
nom = "7.1.3"
exitcode = "1.1.2"
log = "0.4.20"
env_logger = "0.11.1"
stripmargin = "0.1.1"
num_cpus = "1.16.0"
fnv = "1.0.7"
futures-channel = { version = "0.3.30" }
futures-timer = { version = "3.0.2", features = ["wasm-bindgen"] }
futures-util = { version = "0.3.30" }
lru = { version = "0.12.2" }
webbrowser = { version = "0.8.12", features = ["hardened", "disable-wsl"] }
async-std = { version = "1.12.0", features = [
    "wasm-bindgen-futures",
    "unstable",
] }
ttl_cache = "0.5.1"
protox = "0.5.1"
protox-parse = "0.5.0"
prost-reflect = { version = "0.12.0", features = ["serde"] }
prost = "0.12.3"
update-informer = { version = "1.1.0", default-features = false, features = ["github", "reqwest"], optional = true }
lazy_static = "1.4.0"
which = { version = "6.0.0", optional = true }

[dev-dependencies]
criterion = "0.5.1"
httpmock = "0.7.0"
pretty_assertions = "1.4.0"
stripmargin = "0.1.1"
markdown = "1.0.0-alpha.16"
insta = { version = "1.34.0", features = ["json"] }

[features]

# Feature Flag to enable V8.
# V8 currently is not support on all platforms so we control it via this feature flag.
js = ["dep:mini-v8"]

# Feature Flag to core CLI features.
# This is created to control what we expose for WASM.
# Will be deprecated once we move CLI to it's own crate and WASM builds won't depend on it.
cli = [
    "tokio/fs",
    "tokio/rt-multi-thread",
    "dep:mimalloc",
    "dep:http-cache-reqwest",
    "dep:moka",
    "dep:hyper-rustls",
    "dep:rustls",
    "dep:rustls-pemfile",
    "dep:inquire",
    "dep:which",
    "dep:update-informer",
]

# Feature flag to enable all default features.
# This is used by default locally while developing and on CI.
# We generally want to interface via CLI and have V8 enabled, while running tests.
default = ["cli", "js"]


[workspace]
<<<<<<< HEAD
members = [".", "autogen", "cloudflare", "lambda"]
=======
members = [".", "autogen", "cloudflare", "testconv"]

# Boost execution_spec snapshot diffing performance
[profile.dev.package]
insta.opt-level = 3
similar.opt-level = 3
>>>>>>> 01b41784

[profile.release]
opt-level = 3
codegen-units = 1
panic = 'abort'
lto = 'thin'
debug = false
incremental = false
overflow-checks = false

[[test]]
name = "execution_spec"
harness = false

[[bench]]
name = "json_like_bench"
harness = false

[[bench]]
name = "request_template_bench"
harness = false

[[bench]]
name = "data_loader_bench"
harness = false

[[bench]]
name = "impl_path_string_for_evaluation_context"
harness = false<|MERGE_RESOLUTION|>--- conflicted
+++ resolved
@@ -120,16 +120,12 @@
 
 
 [workspace]
-<<<<<<< HEAD
-members = [".", "autogen", "cloudflare", "lambda"]
-=======
-members = [".", "autogen", "cloudflare", "testconv"]
+members = [".", "autogen", "cloudflare", "lambda", "testconv"]
 
 # Boost execution_spec snapshot diffing performance
 [profile.dev.package]
 insta.opt-level = 3
 similar.opt-level = 3
->>>>>>> 01b41784
 
 [profile.release]
 opt-level = 3
