[package]
name = "tailcall"
version = "0.1.0"
edition = "2021"

[[bin]]
name = "tailcall"
path = "src/main.rs"

[dependencies]
# dependencies specific to CLI must have optional = true and the dep should be added to default feature.
# one needs to add default feature tag if it is something IO related or might conflict with WASM

mimalloc = { version = "0.1.39", default-features = false, optional = true }
http-cache-reqwest = { version = "0.13.0", features = [
   "manager-moka",
], default-features = false, optional = true }
moka = { version = "0.12.5", default-features = false, features = [
   "future",
], optional = true }
hyper-rustls = { version = "0.25.0", optional = true }
rustls = { version = "0.23.1", optional = true, features = ["std"], default-features = false }
rustls-pki-types = "1.3.1"
inquire = { version = "0.7.0", optional = true }
opentelemetry-otlp = { version = "0.14.0", features = [
   "trace",
   "logs",
   "metrics",
   # required to make grpc requests
   "tls-roots",
], optional = true }
opentelemetry-system-metrics = { version = "0.1.6", optional = true }

# dependencies safe for wasm:

rustls-pemfile = { version = "1.0.4" }
schemars = { version = "0.8.16", features = ["derive"] }
hyper = { version = "0.14", features = ["server"], default-features = false }
tokio = { version = "1.36.0", features = ["rt", "time"] }
anyhow = "1.0.80"
derive_setters = "0.1.6"
thiserror = "1.0.57"
serde_json = { version = "1.0", features = ["preserve_order"] }
serde = { version = "1.0", features = ["derive"] }
serde_qs = "0.12"
serde_yaml = "0.9"
serde_urlencoded = "0.7.1"
url = { version = "2", features = ["serde"] }
reqwest = { version = "0.11", features = [
   "json",
   "rustls-tls",
], default-features = false }
async-graphql = { version = "7.0.2", features = [
   "dynamic-schema",
   "dataloader",
   "apollo_tracing",
   "opentelemetry",
] }
async-graphql-value = "7.0.2"
indexmap = "2.2"
once_cell = "1.19.0"
clap = { version = "4.5.2", features = ["derive"] }
colored = "2"
regex = "1.10.3"
reqwest-middleware = "0.2.4"
async-trait = "0.1.77"
serde_path_to_error = "0.1.15"
cache_control = "0.2.0"
nom = "7.1.3"
exitcode = "1.1.2"
resource = "0.5.0"
stripmargin = "0.1.1"
num_cpus = "1.16.0"
fnv = "1.0.7"
futures-channel = { version = "0.3.30" }
futures-timer = { version = "3.0.3", features = ["wasm-bindgen"] }
futures-util = { version = "0.3.30" }
lru = { version = "0.12.3" }
webbrowser = { version = "0.8.13", features = ["hardened", "disable-wsl"] }
async-std = { version = "1.12.0", features = [
   "wasm-bindgen-futures",
   "unstable",
] }
ttl_cache = { version = "0.5.1", features = ["stats"] }
protox = "0.6.0"
protox-parse = "0.6.0"
prost-reflect = { version = "0.13.0", features = ["serde"] }
prost = "0.12.3"
update-informer = { version = "1.1.0", default-features = false, features = [
   "github",
   "reqwest",
], optional = true }
lazy_static = "1.4.0"
which = { version = "6.0.0", optional = true }
async-recursion = "1.0.5"
tempfile = "3.10.1"
<<<<<<< HEAD
deno_core = { version = "0.267.0", optional = true, features = ["v8_use_custom_libcxx"], default-features = false }
strum_macros = "0.26.1"
# TODO: disable some levels with features?
tracing = "0.1.40"
tracing-subscriber = "0.3.18"
tracing-opentelemetry = "0.22.0"
getrandom = { version = "0.2.11", features = ["js"] }
prometheus = "0.13.3"
tonic = { version = "0.9.2", default-features = false }
opentelemetry-semantic-conventions = "0.13.0"
opentelemetry = { version = "0.21.0", features = ["trace", "logs", "metrics"] }
opentelemetry_sdk = { version = "0.21.2", features = [
   "trace",
   "logs",
   "metrics",
] }
opentelemetry-stdout = { version = "0.2.0", features = [
   "trace",
   "logs",
   "metrics",
] }
opentelemetry-appender-tracing = { version = "0.2.0", default-features = false }
opentelemetry-prometheus = "0.14.0"

=======
deno_core = { version = "0.268.0", optional = true, features = ["v8_use_custom_libcxx"], default-features = false }
>>>>>>> a2b7e75f

[dev-dependencies]
criterion = "0.5.1"
httpmock = "0.7.0"
pretty_assertions = "1.4.0"
stripmargin = "0.1.1"
markdown = "1.0.0-alpha.16"
insta = { version = "1.36.1", features = ["json"] }
tempfile = "3.10.1"
temp-env = "0.3.6"

[features]

# Feature Flag to enable V8.
# V8 currently is not support on all platforms so, we control it via this feature flag.
js = ["dep:deno_core"]

# Feature Flag to core CLI features.
# This is created to control what we expose for WASM.
# Will be deprecated once we move CLI to it's own crate and WASM builds won't depend on it.
cli = [
   "tokio/fs",
   "tokio/rt-multi-thread",
   "dep:mimalloc",
   "dep:http-cache-reqwest",
   "dep:moka",
   "dep:hyper-rustls",
   "dep:rustls",
   "dep:inquire",
   "dep:which",
   "dep:update-informer",
   "opentelemetry_sdk/testing",
   "opentelemetry_sdk/rt-tokio",
   "dep:opentelemetry-otlp",
   "dep:opentelemetry-system-metrics"
]

# Feature flag to enable all default features.
# This is used by default locally while developing and on CI.
# We generally want to interface via CLI and have V8 enabled, while running tests.
default = ["cli", "js"]


[workspace]
members = [".", "autogen", "aws-lambda", "cloudflare"]

# Boost execution_spec snapshot diffing performance
[profile.dev.package]
insta.opt-level = 3
similar.opt-level = 3

[profile.release]
opt-level = 3
codegen-units = 1
panic = 'abort'
lto = 'thin'
debug = false
incremental = false
overflow-checks = false

[profile.release.package.cloudflare]
strip = true
codegen-units = 1
opt-level = 'z'

[[bench]]
name = "json_like_bench"
harness = false

[[bench]]
name = "request_template_bench"
harness = false

[[bench]]
name = "data_loader_bench"
harness = false

[[bench]]
name = "impl_path_string_for_evaluation_context"
harness = false<|MERGE_RESOLUTION|>--- conflicted
+++ resolved
@@ -94,8 +94,7 @@
 which = { version = "6.0.0", optional = true }
 async-recursion = "1.0.5"
 tempfile = "3.10.1"
-<<<<<<< HEAD
-deno_core = { version = "0.267.0", optional = true, features = ["v8_use_custom_libcxx"], default-features = false }
+deno_core = { version = "0.268.0", optional = true, features = ["v8_use_custom_libcxx"], default-features = false }
 strum_macros = "0.26.1"
 # TODO: disable some levels with features?
 tracing = "0.1.40"
@@ -119,9 +118,6 @@
 opentelemetry-appender-tracing = { version = "0.2.0", default-features = false }
 opentelemetry-prometheus = "0.14.0"
 
-=======
-deno_core = { version = "0.268.0", optional = true, features = ["v8_use_custom_libcxx"], default-features = false }
->>>>>>> a2b7e75f
 
 [dev-dependencies]
 criterion = "0.5.1"
