[package]
name = "tailcall"
version = "0.1.0"
edition = "2021"

[[bin]]
name = "tailcall"
path = "src/main.rs"

[dependencies]
anyhow = "1.0.75"
derive_setters = "0.1.6"
thiserror = "1.0.49"
http-cache-semantics = { version = "1.0.1", default-features = false, features = [
   "reqwest"
] }
mimalloc = { version = "0.1.39", default-features = false }
serde_json = "1.0"
serde = { version = "1.0", features = ["derive"] }
serde_yaml = "0.9"
serde_urlencoded = "0.7.1"
url = { version = "2", features = ["serde"] }
sha2 = { version = "0.10", features = ["std"] }
tokio = { version = "1", features = ["full"] }
reqwest = { version = "0.11", features = ["json","rustls-tls"], default-features = false }
hyper = { version = "0.14", features = ["full"], default-features = false }
async-graphql = { version = "6.0", features = [
   "dynamic-schema",
   "dataloader",
   "apollo_tracing"
] }
async-graphql-value = "6.0"
base64 = "0.21"
indexmap = "2.0"
lazy_static = "1.4.0"
mini-v8 = { version = "0.4.1", optional = true }
clap = { version = "4.4.6", features = ["derive"] }
colored = "2"
regex = "1.9.6"
http-cache-reqwest = { version = "0.11.3", features = [
   "manager-moka"
], default-features = false }
reqwest-middleware = "0.2.3"
async-trait = "0.1.73"
serde_path_to_error = "0.1.14"
moka = { version = "0.12.1", default-features = false, features = ["future"] }
cache_control = "0.2.0"
nom = "7.1.3"
exitcode = "1.1.2"
log = "0.4.20"
env_logger = "0.10.0"

[dev-dependencies]
criterion = "0.5.1"
httpmock = "0.6"
mockito = "1.2.0"
pretty_assertions = "1.4.0"
stripmargin = "0.1.1"

[profile.release]
opt-level = 3
codegen-units = 1
panic = 'abort'
lto = 'thin'
debug = false
incremental = false
overflow-checks = false

[features]
unsafe-js = ["dep:mini-v8"]

[[bench]]
name = "json_like_bench"
harness = false

[[bench]]
name = "request_template_bench"
harness = false

[[bench]]
<<<<<<< HEAD
name = "request_old_vs_new"
=======
name = "data_loader_bench"
>>>>>>> 8b972b90
harness = false<|MERGE_RESOLUTION|>--- conflicted
+++ resolved
@@ -78,9 +78,9 @@
 harness = false
 
 [[bench]]
-<<<<<<< HEAD
 name = "request_old_vs_new"
-=======
+harness = false
+
+[[bench]]
 name = "data_loader_bench"
->>>>>>> 8b972b90
 harness = false