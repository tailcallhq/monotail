--- conflicted
+++ resolved
@@ -94,10 +94,6 @@
 which = { version = "6.0.0", optional = true }
 async-recursion = "1.0.5"
 tempfile = "3.10.1"
-<<<<<<< HEAD
-deno_core = { version = "0.268.0", optional = true, features = ["v8_use_custom_libcxx"], default-features = false }
-phonenumber = "0.3.3"
-=======
 deno_core = { version = "0.269.0", optional = true, features = ["v8_use_custom_libcxx"], default-features = false }
 strum_macros = "0.26.1"
 # TODO: disable some levels with features?
@@ -121,8 +117,7 @@
 ] }
 opentelemetry-appender-tracing = { version = "0.2.0", default-features = false }
 opentelemetry-prometheus = "0.14.0"
-
->>>>>>> bc86ac82
+phonenumber = "0.3.3"
 
 [dev-dependencies]
 criterion = "0.5.1"
