[package]
name = "tailcall"
version = "0.1.0"
edition = "2021"

[[bin]]
name = "tailcall"
path = "src/main.rs"

[dependencies]
# dependencies specific to CLI must have optional = true and the dep should be added to default feature.
# one needs to add default feature tag if it is something IO related or might conflict with WASM

mimalloc = { version = "0.1.39", default-features = false, optional = true }
http-cache-reqwest = { version = "0.13.0", features = [
    "manager-moka",
], default-features = false, optional = true }
moka = { version = "0.12.5", default-features = false, features = [
    "future",
], optional = true }
hyper-rustls = { version = "0.25.0", optional = true }
rustls = { version = "0.23.1", optional = true, features = ["std"], default-features = false }
rustls-pki-types = "1.3.1"
inquire = { version = "0.7.0", optional = true }

# dependencies safe for wasm:

rustls-pemfile = { version = "1.0.4" }
schemars = { version = "0.8.16", features = ["derive"] }
hyper = { version = "0.14", features = ["server"], default-features = false }
tokio = { version = "1.36.0", features = ["rt", "time"] }
anyhow = "1.0.80"
derive_setters = "0.1.6"
thiserror = "1.0.57"
serde_json = { version = "1.0", features = ["preserve_order"] }
serde = { version = "1.0", features = ["derive"] }
serde_qs = "0.12"
serde_yaml = "0.9"
serde_urlencoded = "0.7.1"
url = { version = "2", features = ["serde"] }
reqwest = { version = "0.11", features = [
    "json",
    "rustls-tls",
], default-features = false }
async-graphql = { version = "7.0.2", features = [
    "dynamic-schema",
    "dataloader",
    "apollo_tracing",
] }
async-graphql-value = "7.0.2"
indexmap = "2.2"
once_cell = "1.19.0"
clap = { version = "4.5.2", features = ["derive"] }
colored = "2"
regex = "1.10.3"
reqwest-middleware = "0.2.4"
async-trait = "0.1.77"
serde_path_to_error = "0.1.15"
cache_control = "0.2.0"
nom = "7.1.3"
exitcode = "1.1.2"
log = "0.4.21"
env_logger = "0.11.3"
stripmargin = "0.1.1"
num_cpus = "1.16.0"
fnv = "1.0.7"
futures-channel = { version = "0.3.30" }
futures-timer = { version = "3.0.3", features = ["wasm-bindgen"] }
futures-util = { version = "0.3.30" }
lru = { version = "0.12.3" }
webbrowser = { version = "0.8.13", features = ["hardened", "disable-wsl"] }
async-std = { version = "1.12.0", features = [
    "wasm-bindgen-futures",
    "unstable",
] }
ttl_cache = "0.5.1"
protox = "0.6.0"
protox-parse = "0.6.0"
prost-reflect = { version = "0.13.0", features = ["serde"] }
prost = "0.12.3"
update-informer = { version = "1.1.0", default-features = false, features = ["github", "reqwest"], optional = true }
lazy_static = "1.4.0"
which = { version = "6.0.0", optional = true }
async-recursion = "1.0.5"
tempfile = "3.10.1"
<<<<<<< HEAD
deno_core = { version = "0.267.0", optional = true, features = ["v8_use_custom_libcxx"], default-features = false }
async-graphql-extension-apollo-tracing = { git = "https://github.com/shashitnak/async_graphql_apollo_studio_extension", branch = "reqwest-dep-fix" }
=======
deno_core = { version = "0.268.0", optional = true, features = ["v8_use_custom_libcxx"], default-features = false }
>>>>>>> a2b7e75f

[dev-dependencies]
criterion = "0.5.1"
httpmock = "0.7.0"
pretty_assertions = "1.4.0"
stripmargin = "0.1.1"
markdown = "1.0.0-alpha.16"
insta = { version = "1.36.1", features = ["json"] }
tempfile = "3.10.1"
temp-env = "0.3.6"

[features]

# Feature Flag to enable V8.
# V8 currently is not support on all platforms so, we control it via this feature flag.
js = ["dep:deno_core"]

# Feature Flag to core CLI features.
# This is created to control what we expose for WASM.
# Will be deprecated once we move CLI to it's own crate and WASM builds won't depend on it.
cli = [
    "tokio/fs",
    "tokio/rt-multi-thread",
    "dep:mimalloc",
    "dep:http-cache-reqwest",
    "dep:moka",
    "dep:hyper-rustls",
    "dep:rustls",
    "dep:inquire",
    "dep:which",
    "dep:update-informer",
]

# Feature flag to enable all default features.
# This is used by default locally while developing and on CI.
# We generally want to interface via CLI and have V8 enabled, while running tests.
default = ["cli", "js"]


[workspace]
members = [".", "autogen", "aws-lambda", "cloudflare"]

# Boost execution_spec snapshot diffing performance
[profile.dev.package]
insta.opt-level = 3
similar.opt-level = 3

[profile.release]
opt-level = 3
codegen-units = 1
panic = 'abort'
lto = 'thin'
debug = false
incremental = false
overflow-checks = false

[profile.release.package.cloudflare]
strip = true
codegen-units = 1
opt-level = 'z'

[[bench]]
name = "json_like_bench"
harness = false

[[bench]]
name = "request_template_bench"
harness = false

[[bench]]
name = "data_loader_bench"
harness = false

[[bench]]
name = "impl_path_string_for_evaluation_context"
harness = false<|MERGE_RESOLUTION|>--- conflicted
+++ resolved
@@ -83,12 +83,8 @@
 which = { version = "6.0.0", optional = true }
 async-recursion = "1.0.5"
 tempfile = "3.10.1"
-<<<<<<< HEAD
-deno_core = { version = "0.267.0", optional = true, features = ["v8_use_custom_libcxx"], default-features = false }
+deno_core = { version = "0.268.0", optional = true, features = ["v8_use_custom_libcxx"], default-features = false }
 async-graphql-extension-apollo-tracing = { git = "https://github.com/shashitnak/async_graphql_apollo_studio_extension", branch = "reqwest-dep-fix" }
-=======
-deno_core = { version = "0.268.0", optional = true, features = ["v8_use_custom_libcxx"], default-features = false }
->>>>>>> a2b7e75f
 
 [dev-dependencies]
 criterion = "0.5.1"
